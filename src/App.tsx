import React, {
  useCallback,
  useEffect,
  useMemo,
  useRef,
  useState,
} from "react";
import { loadFlow, saveFlow } from "./data/persistence";
import { debounce } from "./utils/debounce";
import { CHANNEL_BUTTON_LIMITS, DEFAULT_BUTTON_LIMIT } from "./flow/channelLimits";
import { ReactFlowCanvas } from "./ReactFlowCanvas";
import {
  ConnectionCreationKind,
  STRICTEST_LIMIT,
  applyHandleAssignment,
  convertButtonsOverflowToList,
  createButtonOption,
  createMenuOption,
  getAskData,
  getButtonsData,
  getMenuOptions,
  getOutputHandleSpecs,
  getSchedulerData,
  nextChildId,
  normalizeButtonsData,
  normalizeFlow,
  normalizeSchedulerData,
  sanitizeTimeWindow,
} from "./flow/utils/flow";
import type {
  ActionKind,
  ButtonOption,
  ButtonsActionData,
  Flow,
  FlowNode,
  MenuOption,
  NodeType,
  AskActionData,
  SchedulerMode,
  SchedulerNodeData,
  CustomSchedule,
  TimeWindow,
  DateException,
  Weekday,
} from "./flow/types";
import { formatNextOpening, isInWindow, nextOpening, validateCustomSchedule } from "./flow/scheduler";
<<<<<<< HEAD
=======
import { ReactFlowCanvas, type ConnectionCreationKind } from "./ReactFlowCanvas";
>>>>>>> 5c3bef72

const NODE_W = 300;
const NODE_H = 128;
const AUTO_SAVE_INTERVAL_MS = 5 * 60 * 1000;

<<<<<<< HEAD
=======
const DEFAULT_TIMEZONE = "America/Lima";
const DEFAULT_SCHEDULE_WINDOW: TimeWindow = {
  weekdays: [1, 2, 3, 4, 5],
  start: "09:00",
  end: "18:00",
  overnight: false,
};

>>>>>>> 5c3bef72
const WEEKDAY_CHOICES: { value: Weekday; label: string; title: string }[] = [
  { value: 1, label: "L", title: "Lunes" },
  { value: 2, label: "Ma", title: "Martes" },
  { value: 3, label: "Mi", title: "Miércoles" },
  { value: 4, label: "J", title: "Jueves" },
  { value: 5, label: "V", title: "Viernes" },
  { value: 6, label: "S", title: "Sábado" },
  { value: 7, label: "D", title: "Domingo" },
];

<<<<<<< HEAD
const demoFlow: Flow = normalizeFlow({
  version: 1,
  id: "flow-demo",
  name: "Azaleia · Menú principal",
  rootId: "root",
  nodes: { root: { id: "root", label: "Menú principal", type: "menu", children: [], menuOptions: [] } },
});

function computeLayout(flow: Flow) {
  const pos: Record<string, { x: number; y: number }> = {};
  const levels: Record<number, string[]> = {};
  const seen = new Set<string>();
  function dfs(id: string, d: number) {
    if (seen.has(id)) return;
    seen.add(id);
    (levels[d] ||= []).push(id);
    const n = flow.nodes[id];
    if (!n) return;
    for (const cid of n.children) dfs(cid, d + 1);
  }
  dfs(flow.rootId, 0);
  const colW = 340, rowH = 170;
  Object.entries(levels).forEach(([depth, ids]) => {
    (ids as string[]).forEach((id, i) => { pos[id] = { x: Number(depth) * colW, y: i * rowH }; });
  });
  return pos;
}

=======
function sanitizeWeekdays(weekdays: Weekday[] | undefined): Weekday[] {
  if (!Array.isArray(weekdays)) {
    return [...DEFAULT_SCHEDULE_WINDOW.weekdays];
  }
  const filtered = weekdays.filter((day): day is Weekday => typeof day === "number" && day >= 1 && day <= 7);
  return Array.from(new Set(filtered));
}

function sanitizeTimeWindow(window: Partial<TimeWindow> | undefined): TimeWindow {
  if (!window) {
    return { ...DEFAULT_SCHEDULE_WINDOW };
  }
  const weekdayList = window.weekdays === undefined ? DEFAULT_SCHEDULE_WINDOW.weekdays : sanitizeWeekdays(window.weekdays);
  return {
    weekdays: weekdayList,
    start: typeof window.start === "string" && window.start.trim() ? window.start : DEFAULT_SCHEDULE_WINDOW.start,
    end: typeof window.end === "string" && window.end.trim() ? window.end : DEFAULT_SCHEDULE_WINDOW.end,
    overnight: Boolean(window.overnight),
  };
}

function sanitizeExceptions(exceptions: DateException[] | undefined): DateException[] {
  if (!exceptions) return [];
  return exceptions
    .filter((item) => typeof item?.date === "string" && item.date.trim().length > 0)
    .map((item) => ({
      date: item.date,
      closed: Boolean(item.closed),
      start: item.start,
      end: item.end,
    }));
}

export function normalizeSchedulerData(data?: Partial<SchedulerNodeData> | null): SchedulerNodeData {
  const mode: SchedulerMode = data?.mode === "bitrix" ? "bitrix" : "custom";
  const baseCustom: CustomSchedule = {
    timezone: typeof data?.custom?.timezone === "string" ? data.custom.timezone : DEFAULT_TIMEZONE,
    windows:
      data?.custom?.windows && data.custom.windows.length > 0
        ? data.custom.windows.map((window) => sanitizeTimeWindow(window))
        : [sanitizeTimeWindow(undefined)],
    exceptions: sanitizeExceptions(data?.custom?.exceptions),
  };
  return {
    mode,
    custom: mode === "custom" ? baseCustom : data?.custom ?? baseCustom,
    inWindowTargetId: typeof data?.inWindowTargetId === "string" ? data.inWindowTargetId : null,
    outOfWindowTargetId: typeof data?.outOfWindowTargetId === "string" ? data.outOfWindowTargetId : null,
  };
}

function createId(prefix: string): string {
  return `${prefix}-${Math.random().toString(36).slice(2, 8)}`;
}

export function createMenuOption(index: number, overrides: Partial<MenuOption> = {}): MenuOption {
  return {
    id: overrides.id ?? createId(`menu-${index + 1}`),
    label: overrides.label ?? `Opción ${index + 1}`,
    value: overrides.value,
    targetId: overrides.targetId ?? null,
  };
}

export function createButtonOption(index: number, overrides: Partial<ButtonOption> = {}): ButtonOption {
  const baseValue = `BTN_${index + 1}`;
  return {
    id: overrides.id ?? createId(`btn-${index + 1}`),
    label: overrides.label ?? `Botón ${index + 1}`,
    value: overrides.value ?? baseValue,
    targetId: overrides.targetId ?? null,
  };
}

export function normalizeButtonsData(data?: Partial<ButtonsActionData> | null): ButtonsActionData {
  const items = (data?.items ?? []).map((item, idx) => ({
    ...createButtonOption(idx, item),
  }));
  const ensuredItems = items.length > 0 ? items : [createButtonOption(0)];
  const maxButtons = data?.maxButtons ?? DEFAULT_BUTTON_LIMIT;
  const moreTargetId = data?.moreTargetId ?? null;
  return { items: ensuredItems, maxButtons, moreTargetId };
}

export function convertButtonsOverflowToList(flow: Flow, nodeId: string): { nextFlow: Flow; listNodeId: string | null } {
  const source = flow.nodes[nodeId];
  if (!source || source.action?.kind !== "buttons") {
    return { nextFlow: flow, listNodeId: null };
  }
  const normalized = normalizeButtonsData(source.action.data as Partial<ButtonsActionData> | undefined);
  if (normalized.items.length <= normalized.maxButtons) {
    return { nextFlow: flow, listNodeId: null };
  }
  const overflowItems = normalized.items.slice(normalized.maxButtons);
  if (overflowItems.length === 0) {
    return { nextFlow: flow, listNodeId: null };
  }
  const next: Flow = JSON.parse(JSON.stringify(flow));
  const target = next.nodes[nodeId];
  if (!target || target.action?.kind !== "buttons") {
    return { nextFlow: flow, listNodeId: null };
  }
  const listNodeId = nextChildId(next, nodeId);
  const listOptions = overflowItems.map((item, idx) =>
    createMenuOption(idx, { label: item.label, value: item.value, targetId: item.targetId ?? null })
  );
  const listNode: FlowNode = {
    id: listNodeId,
    label: `${target.label} · Lista`,
    type: "menu",
    children: listOptions.map((option) => option.targetId).filter((id): id is string => Boolean(id)),
    menuOptions: listOptions,
  } as FlowNode;
  next.nodes[listNodeId] = listNode;
  const trimmedItems = normalized.items.slice(0, normalized.maxButtons);
  target.action = {
    ...target.action,
    data: { ...normalized, items: trimmedItems, moreTargetId: listNodeId },
  };
  target.children = Array.from(
    new Set([...(target.children ?? []), listNodeId, ...listNode.children])
  );
  return { nextFlow: normalizeFlow(next), listNodeId };
}

export function normalizeNode(node: FlowNode): FlowNode {
  let changed = false;
  let next: FlowNode = node;

  if (node.type === "menu") {
    const rawOptions = node.menuOptions ?? [];
    const options = rawOptions.length > 0 ? rawOptions : [createMenuOption(0)];
    const normalizedOptions = options.map((option, idx) => ({
      ...createMenuOption(idx, option),
    }));
    const optionsChanged =
      normalizedOptions.length !== rawOptions.length ||
      normalizedOptions.some((opt, idx) => {
        const prev = rawOptions[idx];
        if (!prev) return true;
        return (
          opt.id !== prev.id ||
          opt.label !== prev.label ||
          opt.value !== prev.value ||
          (opt.targetId ?? null) !== (prev.targetId ?? null)
        );
      });
    const targets = normalizedOptions
      .map((opt) => opt.targetId)
      .filter((id): id is string => Boolean(id));
    const uniqueChildren = Array.from(new Set([...(node.children ?? []), ...targets]));
    const childrenChanged =
      uniqueChildren.length !== node.children.length ||
      uniqueChildren.some((id, idx) => node.children[idx] !== id);
    if (optionsChanged || childrenChanged) {
      next = { ...next, menuOptions: normalizedOptions, children: uniqueChildren };
      changed = true;
    }
  }

  if (node.action?.kind === "buttons") {
    const prevData = (node.action.data as Partial<ButtonsActionData> | undefined) ?? { items: [] };
    const normalized = normalizeButtonsData(prevData);
    const dataChanged =
      normalized.maxButtons !== (prevData.maxButtons ?? DEFAULT_BUTTON_LIMIT) ||
      normalized.items.length !== (prevData.items?.length ?? 0) ||
      normalized.items.some((item, idx) => {
        const prev = prevData.items?.[idx];
        if (!prev) return true;
        return (
          item.id !== prev.id ||
          item.label !== prev.label ||
          item.value !== prev.value ||
          (item.targetId ?? null) !== (prev.targetId ?? null)
        );
      }) ||
      (normalized.moreTargetId ?? null) !== (prevData.moreTargetId ?? null);
    const targets = normalized.items
      .map((item) => item.targetId)
      .filter((id): id is string => Boolean(id));
    const childSet = new Set([...(node.children ?? []), ...targets]);
    if (normalized.moreTargetId) childSet.add(normalized.moreTargetId);
    const childList = Array.from(childSet);
    const childrenChanged =
      childList.length !== node.children.length ||
      childList.some((id, idx) => node.children[idx] !== id);
    if (dataChanged || childrenChanged) {
      next = {
        ...next,
        action: { ...node.action, data: normalized },
        children: childList,
      };
      changed = true;
    }
  }

  if (node.action?.kind === "ask") {
    const data = node.action.data as Partial<AskActionData> | undefined;
    const questionText = typeof data?.questionText === "string" ? data.questionText : "¿Cuál es tu respuesta?";
    const varName = typeof data?.varName === "string" && data.varName.trim() ? data.varName : "respuesta";
    const varType = data?.varType === "number" || data?.varType === "option" ? data.varType : "text";
    const validation: AskActionData["validation"] = data?.validation ?? { type: "none" };
    const retryMessage =
      typeof data?.retryMessage === "string" && data.retryMessage.trim()
        ? data.retryMessage
        : "Lo siento, ¿puedes intentarlo de nuevo?";
    const answerTargetId = typeof data?.answerTargetId === "string" ? data.answerTargetId : null;
    const invalidTargetId = typeof data?.invalidTargetId === "string" ? data.invalidTargetId : null;
    const childSet = new Set([...(node.children ?? [])]);
    if (answerTargetId) childSet.add(answerTargetId);
    if (invalidTargetId) childSet.add(invalidTargetId);
    const childList = Array.from(childSet);
    const normalizedAsk: AskActionData = {
      questionText,
      varName,
      varType,
      validation,
      retryMessage,
      answerTargetId,
      invalidTargetId,
    };
    const prevData = data ?? {};
    const dataChanged =
      prevData.questionText !== normalizedAsk.questionText ||
      prevData.varName !== normalizedAsk.varName ||
      prevData.varType !== normalizedAsk.varType ||
      JSON.stringify(prevData.validation ?? { type: "none" }) !== JSON.stringify(normalizedAsk.validation) ||
      prevData.retryMessage !== normalizedAsk.retryMessage ||
      (prevData.answerTargetId ?? null) !== (normalizedAsk.answerTargetId ?? null) ||
      (prevData.invalidTargetId ?? null) !== (normalizedAsk.invalidTargetId ?? null);
    const childrenChanged =
      childList.length !== node.children.length ||
      childList.some((id, idx) => node.children[idx] !== id);
    if (dataChanged || childrenChanged) {
      next = {
        ...next,
        action: { ...node.action, data: normalizedAsk },
        children: childList,
      };
      changed = true;
    }
  }

  if (node.action?.kind === "scheduler") {
    const data = node.action.data as Partial<SchedulerNodeData> | undefined;
    const normalized = normalizeSchedulerData(data ?? undefined);
    const childSet = new Set(node.children ?? []);
    if (normalized.inWindowTargetId) childSet.add(normalized.inWindowTargetId);
    if (normalized.outOfWindowTargetId) childSet.add(normalized.outOfWindowTargetId);
    const childList = Array.from(childSet);
    const dataChanged =
      (data?.mode === "bitrix" ? "bitrix" : "custom") !== normalized.mode ||
      (normalized.custom?.timezone ?? DEFAULT_TIMEZONE) !==
        (typeof data?.custom?.timezone === "string" ? data.custom.timezone : DEFAULT_TIMEZONE) ||
      JSON.stringify((data?.custom?.windows ?? []).map((window) => sanitizeTimeWindow(window))) !==
        JSON.stringify(normalized.custom?.windows ?? []) ||
      JSON.stringify(sanitizeExceptions(data?.custom?.exceptions)) !==
        JSON.stringify(normalized.custom?.exceptions ?? []) ||
      (typeof data?.inWindowTargetId === "string" ? data.inWindowTargetId : null) !== normalized.inWindowTargetId ||
      (typeof data?.outOfWindowTargetId === "string" ? data.outOfWindowTargetId : null) !== normalized.outOfWindowTargetId;
    const childrenChanged =
      childList.length !== node.children.length ||
      childList.some((id, idx) => node.children[idx] !== id);
    if (dataChanged || childrenChanged) {
      next = {
        ...next,
        action: { ...node.action, data: normalized },
        children: childList,
      };
      changed = true;
    }
  }

  return changed ? next : node;
}

export function normalizeFlow(flow: Flow): Flow {
  let mutated = false;
  const nodes: Record<string, FlowNode> = {};
  for (const [id, node] of Object.entries(flow.nodes)) {
    const normalized = normalizeNode(node);
    nodes[id] = normalized;
    if (normalized !== node) mutated = true;
  }
  const version = typeof flow.version === "number" ? flow.version : 1;
  if (!mutated && version === flow.version) return flow;
  return { ...flow, version, nodes };
}

export function getMenuOptions(node: FlowNode): MenuOption[] {
  if (node.type !== "menu") return [];
  const options = node.menuOptions && node.menuOptions.length > 0 ? node.menuOptions : [createMenuOption(0)];
  return options.map((option, idx) => ({
    ...createMenuOption(idx, option),
  }));
}

export function getButtonsData(node: FlowNode): ButtonsActionData | null {
  if (node.action?.kind !== "buttons") return null;
  return normalizeButtonsData(node.action.data as Partial<ButtonsActionData> | undefined);
}

export function getAskData(node: FlowNode): AskActionData | null {
  if (node.action?.kind !== "ask") return null;
  const data = node.action.data ?? {};
  const questionText = typeof data.questionText === "string" ? data.questionText : "¿Cuál es tu respuesta?";
  const varName = typeof data.varName === "string" && data.varName.trim() ? data.varName : "respuesta";
  const varType = data.varType === "number" || data.varType === "option" ? data.varType : "text";
  const validation: AskActionData["validation"] = data.validation ?? { type: "none" };
  const retryMessage =
    typeof data.retryMessage === "string" && data.retryMessage.trim()
      ? data.retryMessage
      : "Lo siento, ¿puedes intentarlo de nuevo?";
  const answerTargetId = typeof data.answerTargetId === "string" ? data.answerTargetId : null;
  const invalidTargetId = typeof data.invalidTargetId === "string" ? data.invalidTargetId : null;
  return {
    questionText,
    varName,
    varType,
    validation,
    retryMessage,
    answerTargetId,
    invalidTargetId,
  };
}

export function getSchedulerData(node: FlowNode): SchedulerNodeData | null {
  if (node.action?.kind !== "scheduler") return null;
  const data = node.action.data as Partial<SchedulerNodeData> | undefined;
  return normalizeSchedulerData(data ?? undefined);
}

function applyHandleAssignment(flow: Flow, sourceId: string, handleId: string, targetId: string | null): boolean {
  const node = flow.nodes[sourceId];
  if (!node) return false;

  if (node.type === "menu" && handleId.startsWith("out:menu:")) {
    const options = getMenuOptions(node);
    const index = options.findIndex((option) => `out:menu:${option.id}` === handleId);
    if (index === -1) return false;
    const current = options[index].targetId ?? null;
    if (current === targetId) return false;
    options[index] = { ...options[index], targetId };
    node.menuOptions = options;
    const children = new Set<string>();
    for (const option of options) {
      if (option.targetId) {
        children.add(option.targetId);
      }
    }
    node.children = Array.from(children);
    return true;
  }

  if (node.action?.kind === "buttons" && handleId.startsWith("out:button:")) {
    const data = normalizeButtonsData(node.action.data as Partial<ButtonsActionData> | undefined);
    const token = handleId.split(":")[2];
    if (!token) return false;
    if (token === "more") {
      const current = data.moreTargetId ?? null;
      if (current === targetId) return false;
      data.moreTargetId = targetId;
    } else {
      const index = data.items.findIndex((item) => item.id === token);
      if (index === -1) return false;
      const current = data.items[index].targetId ?? null;
      if (current === targetId) return false;
      data.items[index] = { ...data.items[index], targetId };
    }
    node.action = { ...node.action, data };
    const children = new Set<string>();
    for (const item of data.items) {
      if (item.targetId) {
        children.add(item.targetId);
      }
    }
    if (data.moreTargetId) {
      children.add(data.moreTargetId);
    }
    node.children = Array.from(children);
    return true;
  }

  if (node.action?.kind === "ask") {
    const ask = getAskData(node);
    if (!ask) return false;
    const updated: AskActionData = { ...ask };
    if (handleId === "out:answer") {
      if (updated.answerTargetId === targetId) return false;
      updated.answerTargetId = targetId;
    } else if (handleId === "out:invalid") {
      if (updated.invalidTargetId === targetId) return false;
      updated.invalidTargetId = targetId;
    } else {
      return false;
    }
    node.action = { ...node.action, data: updated };
    const children = new Set<string>();
    if (updated.answerTargetId) children.add(updated.answerTargetId);
    if (updated.invalidTargetId) children.add(updated.invalidTargetId);
    node.children = Array.from(children);
    return true;
  }

  if (node.action?.kind === "scheduler") {
    const scheduler = getSchedulerData(node);
    if (!scheduler) return false;
    const updated = { ...scheduler };
    const previousIn = scheduler.inWindowTargetId;
    const previousOut = scheduler.outOfWindowTargetId;
    if (handleId === "out:schedule:in") {
      if (updated.inWindowTargetId === targetId) return false;
      updated.inWindowTargetId = targetId;
    } else if (handleId === "out:schedule:out") {
      if (updated.outOfWindowTargetId === targetId) return false;
      updated.outOfWindowTargetId = targetId;
    } else {
      return false;
    }
    node.action = { ...node.action, data: updated };
    const childSet = new Set(node.children ?? []);
    if (previousIn && previousIn !== updated.inWindowTargetId) childSet.delete(previousIn);
    if (previousOut && previousOut !== updated.outOfWindowTargetId) childSet.delete(previousOut);
    if (updated.inWindowTargetId) childSet.add(updated.inWindowTargetId);
    if (updated.outOfWindowTargetId) childSet.add(updated.outOfWindowTargetId);
    node.children = Array.from(childSet);
    return true;
  }

  if (handleId === "out:default") {
    const current = node.children?.[0] ?? null;
    if (current === targetId) return false;
    node.children = targetId ? [targetId] : [];
    return true;
  }

  if (!targetId) {
    return false;
  }

  const existing = new Set(node.children ?? []);
  if (existing.has(targetId)) return false;
  existing.add(targetId);
  node.children = Array.from(existing);
  return true;
}

export type HandleSpec = {
  id: string;
  label: string;
  side: "left" | "right";
  type: "input" | "output";
  order: number;
  variant?: "default" | "more" | "invalid" | "answer";
};

export const INPUT_HANDLE_SPEC: HandleSpec = {
  id: "in",
  label: "Entrada",
  side: "left",
  type: "input",
  order: 0,
  variant: "default",
};

export function getOutputHandleSpecs(node: FlowNode): HandleSpec[] {
  if (node.type === "menu") {
    return getMenuOptions(node).map((option, idx) => ({
      id: `out:menu:${option.id}`,
      label: option.label,
      side: "right",
      type: "output",
      order: idx,
      variant: "default",
    }));
  }

  const buttons = getButtonsData(node);
  if (buttons) {
    const visible = buttons.items.slice(0, buttons.maxButtons);
    const handles: HandleSpec[] = visible.map((item, idx) => ({
      id: `out:button:${item.id}`,
      label: item.label,
      side: "right",
      type: "output",
      order: idx,
      variant: "default",
    }));
    if (buttons.items.length > visible.length) {
      handles.push({
        id: "out:button:more",
        label: "Lista",
        side: "right",
        type: "output",
        order: handles.length,
        variant: "more",
      });
    }
    return handles;
  }

  const ask = getAskData(node);
  if (ask) {
    return [
      { id: "out:answer", label: "Respuesta", side: "right", type: "output", order: 0, variant: "answer" },
      { id: "out:invalid", label: "On invalid", side: "right", type: "output", order: 1, variant: "invalid" },
    ];
  }

  const scheduler = getSchedulerData(node);
  if (scheduler) {
    return [
      { id: "out:schedule:in", label: "Dentro de horario", side: "right", type: "output", order: 0, variant: "default" },
      { id: "out:schedule:out", label: "Fuera de horario", side: "right", type: "output", order: 1, variant: "default" },
    ];
  }

  return [
    { id: "out:default", label: "Siguiente", side: "right", type: "output", order: 0, variant: "default" },
  ];
}

export function getHandleAssignments(node: FlowNode): Record<string, string | null> {
  if (node.type === "menu") {
    const assignments: Record<string, string | null> = {};
    getMenuOptions(node).forEach((option) => {
      assignments[`out:menu:${option.id}`] = option.targetId ?? null;
    });
    return assignments;
  }

  const buttons = getButtonsData(node);
  if (buttons) {
    const assignments: Record<string, string | null> = {};
    const visible = buttons.items.slice(0, buttons.maxButtons);
    visible.forEach((item) => {
      assignments[`out:button:${item.id}`] = item.targetId ?? null;
    });
    if (buttons.items.length > visible.length) {
      assignments["out:button:more"] = buttons.moreTargetId ?? null;
    }
    return assignments;
  }

  const ask = getAskData(node);
  if (ask) {
    return {
      "out:answer": ask.answerTargetId ?? null,
      "out:invalid": ask.invalidTargetId ?? null,
    };
  }

  const scheduler = getSchedulerData(node);
  if (scheduler) {
    return {
      "out:schedule:in": scheduler.inWindowTargetId ?? null,
      "out:schedule:out": scheduler.outOfWindowTargetId ?? null,
    };
  }

  return { "out:default": node.children[0] ?? null };
}

const STRICTEST_LIMIT = CHANNEL_BUTTON_LIMITS.reduce((best, entry) => (entry.max < best.max ? entry : best), CHANNEL_BUTTON_LIMITS[0]);

>>>>>>> 5c3bef72
type NodePreviewProps = {
  node: FlowNode;
  flow: Flow;
  channel: 'whatsapp' | 'facebook' | 'instagram' | 'tiktok';
};

function NodePreview({ node, flow, channel }: NodePreviewProps) {
  if (node.type === "menu") {
    const options = getMenuOptions(node);
    return (
      <div className="space-y-1">
        <div className="text-xs font-semibold text-slate-700">Menú · {node.label}</div>
        <ol className="text-[11px] space-y-1 list-decimal list-inside">
          {options.map((option) => {
            const target = option.targetId ? flow.nodes[option.targetId] : null;
            return (
              <li key={option.id} className="flex justify-between gap-2">
                <span className="truncate">{option.label}</span>
                <span className="text-slate-400">{target ? target.label : "sin destino"}</span>
              </li>
            );
          })}
        </ol>
      </div>
    );
  }

  if (node.action?.kind === "buttons") {
    const data = normalizeButtonsData(node.action.data as Partial<ButtonsActionData> | undefined);
    const visible = data.items.slice(0, data.maxButtons);
    const overflow = data.items.slice(data.maxButtons);
    return (
      <div className="space-y-1">
        <div className="text-xs font-semibold text-slate-700">Botones interactivos</div>
        <div className="flex flex-wrap gap-1">
          {visible.map((item) => (
            <span key={item.id} className="px-2 py-0.5 rounded-full text-[11px] bg-emerald-50 text-emerald-700">
              {item.label}
            </span>
          ))}
          {overflow.length > 0 && (
            <span className="px-2 py-0.5 rounded-full text-[11px] bg-violet-50 text-violet-700">Lista (+{overflow.length})</span>
          )}
        </div>
        <div className="text-[10px] text-slate-400">
          Límite base: {STRICTEST_LIMIT.max} (WhatsApp / Messenger). Canal actual: {channel}.
        </div>
      </div>
    );
  }

  if (node.action?.kind === "ask") {
    const ask = getAskData(node);
    return ask ? (
      <div className="space-y-1 text-[11px]">
        <div className="text-xs font-semibold text-slate-700">Pregunta al cliente</div>
        <div className="text-slate-600">{ask.questionText}</div>
<<<<<<< HEAD
        <div className="text-[10px] text-slate-400">
          Variable: {ask.varName} · Tipo: {ask.varType}
=======
        <div className="flex gap-2 text-slate-500">
          <span>Variable: <strong>{ask.varName}</strong></span>
          <span>Tipo: {ask.varType}</span>
        </div>
        <div className="text-slate-400">
          Validación: {ask.validation?.type === "regex" ? `regex (${ask.validation.pattern})` : ask.validation?.type === "options" ? `opciones (${ask.validation.options.join(", ")})` : "ninguna"}
>>>>>>> 5c3bef72
        </div>
      </div>
    ) : null;
  }

  if (node.action?.kind === "scheduler") {
<<<<<<< HEAD
    return (
      <div className="space-y-1 text-[11px]">
        <div className="text-xs font-semibold text-slate-700">Horario inteligente</div>
        <div className="text-slate-600">Configura destinos dentro/fuera de horario.</div>
=======
    const scheduler = getSchedulerData(node);
    if (!scheduler) return null;
    const schedule = scheduler.mode === "custom" ? scheduler.custom : undefined;
    const errors = scheduler.mode === "custom" ? validateCustomSchedule(schedule) : [];
    const now = new Date();
    const openNow = schedule ? isInWindow(now, schedule) : false;
    const nextSlot = schedule ? formatNextOpening(nextOpening(now, schedule)) : null;
    return (
      <div className="space-y-1 text-[11px]">
        <div className="text-xs font-semibold text-slate-700">Scheduler</div>
        <div className="text-slate-600">Zona horaria: {schedule?.timezone ?? ""}</div>
        <div className={`font-medium ${openNow ? "text-emerald-600" : "text-amber-600"}`}>
          {openNow ? "Abierto ahora" : "Fuera de horario"}
        </div>
        {nextSlot && (
          <div className="text-slate-500">Próxima ventana: {nextSlot}</div>
        )}
        {errors.length > 0 && (
          <ul className="text-rose-500 list-disc list-inside space-y-0.5">
            {errors.slice(0, 2).map((error) => (
              <li key={error}>{error}</li>
            ))}
          </ul>
        )}
>>>>>>> 5c3bef72
      </div>
    );
  }

  if (node.action?.kind === "message") {
    const rawText = typeof node.action?.data?.text === "string" ? node.action.data.text : "";
    const trimmed = rawText.trim();
    return (
      <div className="text-[11px] space-y-1">
        <div className="text-xs font-semibold text-slate-700">Mensaje</div>
        <div className={trimmed ? "text-slate-600" : "text-rose-600 font-medium"}>
          {trimmed || "Mensaje sin contenido"}
        </div>
        {!trimmed && <div className="text-[10px] text-rose-500">Completa este mensaje para publicar.</div>}
      </div>
    );
  }

<<<<<<< HEAD
  if (node.action?.kind === "end") {
    const note = typeof node.action?.data?.note === "string" ? node.action.data.note : "";
    return (
      <div className="space-y-1 text-[11px]">
        <div className="text-xs font-semibold text-emerald-700">Fin del flujo</div>
        <div className="text-slate-600">{note || "Finaliza la conversación sin pasos adicionales."}</div>
      </div>
    );
  }

=======
>>>>>>> 5c3bef72
  return (
    <div className="text-[11px] text-slate-500">
      Vista previa no disponible para {node.action?.kind ?? node.type}.
    </div>
  );
}

<<<<<<< HEAD
=======
const demoFlow: Flow = normalizeFlow({
  version: 1,
  id: "flow-demo",
  name: "Azaleia · Menú principal",
  rootId: "root",
  nodes: { root: { id: "root", label: "Menú principal", type: "menu", children: [], menuOptions: [] } },
});

function computeLayout(flow: Flow) {
  const pos: Record<string, { x: number; y: number }> = {};
  const levels: Record<number, string[]> = {};
  const seen = new Set<string>();
  function dfs(id: string, d: number) {
    if (seen.has(id)) return;
    seen.add(id);
    (levels[d] ||= []).push(id);
    const n = flow.nodes[id];
    if (!n) return;
    for (const cid of n.children) dfs(cid, d + 1);
  }
  dfs(flow.rootId, 0);
  const colW = 340, rowH = 170;
  Object.entries(levels).forEach(([depth, ids]) => {
    (ids as string[]).forEach((id, i) => { pos[id] = { x: Number(depth) * colW, y: i * rowH }; });
  });
  return pos;
}

function nextChildId(flow: Flow, parentId: string): string {
  const siblings = flow.nodes[parentId].children;
  let maxIdx = 0;
  for (const sid of siblings) {
    const tail = sid.split(".").pop();
    const n = Number(tail);
    if (!Number.isNaN(n)) maxIdx = Math.max(maxIdx, n);
  }
  const next = maxIdx + 1;
  return parentId === flow.rootId ? String(next) : `${parentId}.${next}`;
}
function deleteSubtree(flow: Flow, id: string){
  const node = flow.nodes[id]; if (!node) return;
  for (const cid of node.children) deleteSubtree(flow, cid);
  delete flow.nodes[id];
}
>>>>>>> 5c3bef72
type PersistedState = {
  flow: Flow;
  positions: Record<string, { x: number; y: number }>;
};

type Toast = { id: number; message: string; type: "success" | "error" };

export default function App(): JSX.Element {
  const [flow, setFlowState] = useState<Flow>(demoFlow);
  const [positionsState, setPositionsState] = useState<Record<string, { x: number; y: number }>>({});
  const [selectedId, setSelectedId] = useState(flow.rootId);
  const [channel, setChannel] = useState<'whatsapp'|'facebook'|'instagram'|'tiktok'>("whatsapp");
  const channelTheme = useMemo(()=>{
    switch(channel){
      case 'facebook': return { name:'Facebook', from:'#dbeafe', to:'#bfdbfe', chipBg:'#e0efff', chipText:'#1e3a8a' };
      case 'instagram': return { name:'Instagram', from:'#ffe4e6', to:'#fce7f3', chipBg:'#fde2f3', chipText:'#9d174d' };
      case 'tiktok': return { name:'TikTok', from:'#cffafe', to:'#bae6fd', chipBg:'#def7ff', chipText:'#0e7490' };
      default: return { name:'WhatsApp', from:'#dcfce7', to:'#bbf7d0', chipBg:'#e8fee7', chipText:'#065f46' };
    }
  },[channel]);
  const [soloRoot, setSoloRoot] = useState(false);
  const [dirty, setDirty] = useState(false);
  const [workspaceId, setWorkspaceId] = useState(flow.id);
  const [toast, setToast] = useState<Toast | null>(null);

  const showToast = useCallback((message: string, type: "success" | "error" = "success") => {
    setToast({ id: Date.now(), message, type });
  }, []);

  const suppressDirtyRef = useRef(false);
  const flowRef = useRef(flow);
  const positionsRef = useRef(positionsState);
  const dirtyRef = useRef(dirty);
  const workspaceIdRef = useRef(workspaceId);

  useEffect(() => { flowRef.current = flow; }, [flow]);
  useEffect(() => { positionsRef.current = positionsState; }, [positionsState]);
  useEffect(() => { dirtyRef.current = dirty; }, [dirty]);
  useEffect(() => { workspaceIdRef.current = workspaceId; }, [workspaceId]);

  const setFlow = useCallback((updater: Flow | ((prev: Flow) => Flow)) => {
    setFlowState((prev) => {
      const candidate = typeof updater === "function" ? (updater as (prev: Flow) => Flow)(prev) : updater;
      const next = normalizeFlow(candidate);
      if (!suppressDirtyRef.current && next !== prev) {
        setDirty(true);
      }
      return next;
    });
  }, []);

  const setPositions = useCallback(
    (
      updater:
        | Record<string, { x: number; y: number }>
        | ((prev: Record<string, { x: number; y: number }>) => Record<string, { x: number; y: number }>)
    ) => {
      setPositionsState((prev) => {
        const next =
          typeof updater === "function"
            ? (updater as (prev: Record<string, { x: number; y: number }>) => Record<string, { x: number; y: number }>)(prev)
            : updater;
        if (next === prev) return prev;
        if (!suppressDirtyRef.current) {
          setDirty(true);
        }
        return next;
      });
    },
    []
  );

  const replaceFlow = useCallback((nextFlow: Flow, nextPositions: Record<string, { x: number; y: number }> = {}) => {
    suppressDirtyRef.current = true;
    setFlowState(normalizeFlow(nextFlow));
    setPositionsState(nextPositions);
    suppressDirtyRef.current = false;
    setSelectedId(nextFlow.rootId);
    setWorkspaceId(nextFlow.id);
    setDirty(false);
  }, []);

  const selected = flow.nodes[selectedId] ?? flow.nodes[flow.rootId];
  const emptyMessageNodes = useMemo(() => {
    const ids = new Set<string>();
    for (const node of Object.values(flow.nodes)) {
      if (node.action?.kind === "message") {
        const text = typeof node.action.data?.text === "string" ? node.action.data.text.trim() : "";
        if (!text) {
          ids.add(node.id);
        }
      }
    }
    return ids;
  }, [flow.nodes]);
  const hasBlockingErrors = emptyMessageNodes.size > 0;
  const selectedHasMessageError = emptyMessageNodes.has(selected.id);
  const menuOptionsForSelected = selected.type === "menu" ? getMenuOptions(selected) : [];
  const buttonsDataForSelected = getButtonsData(selected);
  const askDataForSelected = getAskData(selected);
  const askValidationOptions =
    askDataForSelected?.validation?.type === "options" ? askDataForSelected.validation.options : [];
  const schedulerDataForSelected = getSchedulerData(selected);

  const handleMenuOptionUpdate = useCallback(
    (optionId: string, patch: Partial<MenuOption>) => {
      setFlow((prev) => {
        const next: Flow = JSON.parse(JSON.stringify(prev));
        const node = next.nodes[selectedId];
        if (!node || node.type !== "menu") return next;
        const options = getMenuOptions(node);
        const index = options.findIndex((opt) => opt.id === optionId);
        if (index >= 0) {
          options[index] = { ...options[index], ...patch };
          node.menuOptions = options;
        }
        return next;
      });
    },
    [selectedId, setFlow]
  );

  const handleAddMenuOption = useCallback(() => {
    setFlow((prev) => {
      const next: Flow = JSON.parse(JSON.stringify(prev));
      const node = next.nodes[selectedId];
      if (!node || node.type !== "menu") return next;
      const options = getMenuOptions(node);
      options.push(createMenuOption(options.length));
      node.menuOptions = options;
      return next;
    });
  }, [selectedId, setFlow]);

  const handleRemoveMenuOption = useCallback(
    (optionId: string) => {
      setFlow((prev) => {
        const next: Flow = JSON.parse(JSON.stringify(prev));
        const node = next.nodes[selectedId];
        if (!node || node.type !== "menu") return next;
        const options = getMenuOptions(node);
        const option = options.find((opt) => opt.id === optionId);
        if (!option || option.targetId) return next;
        const remaining = options.filter((opt) => opt.id !== optionId);
        node.menuOptions = remaining.map((opt, idx) => createMenuOption(idx, opt));
        return next;
      });
    },
    [selectedId, setFlow]
  );

  const handleButtonUpdate = useCallback(
    (buttonId: string, patch: Partial<ButtonOption>) => {
      setFlow((prev) => {
        const next: Flow = JSON.parse(JSON.stringify(prev));
        const node = next.nodes[selectedId];
        if (!node || node.action?.kind !== "buttons") return next;
        const data = normalizeButtonsData(node.action.data as Partial<ButtonsActionData> | undefined);
        const index = data.items.findIndex((item) => item.id === buttonId);
        if (index >= 0) {
          data.items[index] = { ...data.items[index], ...patch };
          node.action = { ...node.action, data };
        }
        return next;
      });
    },
    [selectedId, setFlow]
  );

  const handleAddButton = useCallback(() => {
    setFlow((prev) => {
      const next: Flow = JSON.parse(JSON.stringify(prev));
      const node = next.nodes[selectedId];
      if (!node || node.action?.kind !== "buttons") return next;
      const data = normalizeButtonsData(node.action.data as Partial<ButtonsActionData> | undefined);
      data.items.push(createButtonOption(data.items.length));
      node.action = { ...node.action, data };
      return next;
    });
  }, [selectedId, setFlow]);

  const handleRemoveButton = useCallback(
    (buttonId: string) => {
      setFlow((prev) => {
        const next: Flow = JSON.parse(JSON.stringify(prev));
        const node = next.nodes[selectedId];
        if (!node || node.action?.kind !== "buttons") return next;
        const data = normalizeButtonsData(node.action.data as Partial<ButtonsActionData> | undefined);
        const button = data.items.find((item) => item.id === buttonId);
        if (!button || button.targetId) return next;
        data.items = data.items.filter((item) => item.id !== buttonId).map((item, idx) => createButtonOption(idx, item));
        node.action = { ...node.action, data };
        return next;
      });
    },
    [selectedId, setFlow]
  );

  const handleConvertButtonsToList = useCallback(() => {
    let createdId: string | null = null;
    setFlow((prev) => {
      const { nextFlow, listNodeId } = convertButtonsOverflowToList(prev, selectedId);
      createdId = listNodeId;
      return nextFlow;
    });
    if (createdId) {
      setSelectedId(createdId);
      showToast("Se movieron las opciones extra a un bloque Lista", "success");
    } else {
      showToast("No hay botones adicionales para convertir", "error");
    }
  }, [selectedId, setFlow, setSelectedId, showToast]);

  const handleAttachmentUpload = useCallback(
    (file: File | null) => {
      if (!file) return;
      const reader = new FileReader();
      reader.onload = () => {
        const payload = typeof reader.result === "string" ? reader.result : "";
        setFlow((prev) => {
          const next: Flow = JSON.parse(JSON.stringify(prev));
          const node = next.nodes[selectedId];
          if (!node || node.action?.kind !== "attachment") return prev;
          node.action = {
            ...node.action,
            data: {
              ...(node.action.data || {}),
              fileName: file.name,
              mimeType: file.type,
              fileSize: file.size,
              fileData: payload,
              url: "",
            },
          };
          return next;
        });
      };
      reader.readAsDataURL(file);
    },
    [selectedId, setFlow]
  );

  const handleAttachmentClear = useCallback(() => {
    setFlow((prev) => {
      const next: Flow = JSON.parse(JSON.stringify(prev));
      const node = next.nodes[selectedId];
      if (!node || node.action?.kind !== "attachment") return next;
      node.action = {
        ...node.action,
        data: {
          ...(node.action.data || {}),
          fileName: "",
          mimeType: "",
          fileSize: 0,
          fileData: "",
        },
      };
      return next;
    });
  }, [selectedId, setFlow]);

  const handleAskUpdate = useCallback(
    (patch: Partial<Record<string, any>>) => {
      setFlow((prev) => {
        const next: Flow = JSON.parse(JSON.stringify(prev));
        const node = next.nodes[selectedId];
        if (!node || node.action?.kind !== "ask") return next;
        node.action = { ...node.action, data: { ...node.action.data, ...patch } };
        return next;
      });
    },
    [selectedId, setFlow]
  );

  const handleSchedulerUpdate = useCallback(
    (updater: (current: SchedulerNodeData) => SchedulerNodeData) => {
      setFlow((prev) => {
        const next: Flow = JSON.parse(JSON.stringify(prev));
        const node = next.nodes[selectedId];
        if (!node || node.action?.kind !== "scheduler") return next;
        const current = getSchedulerData(node);
        if (!current) return next;
        const updated = normalizeSchedulerData(updater(current));
        node.action = { ...node.action, data: updated };
        return next;
      });
    },
    [selectedId, setFlow]
  );

  const handleSchedulerModeChange = useCallback(
    (mode: SchedulerMode) => {
      handleSchedulerUpdate((current) => ({ ...current, mode }));
    },
    [handleSchedulerUpdate]
  );

  const handleSchedulerTimezoneChange = useCallback(
    (timezone: string) => {
      handleSchedulerUpdate((current) => ({
        ...current,
        custom: current.custom ? { ...current.custom, timezone } : undefined,
      }));
    },
    [handleSchedulerUpdate]
  );

  const handleSchedulerWindowChange = useCallback(
    (index: number, patch: Partial<TimeWindow>) => {
      handleSchedulerUpdate((current) => {
        const windows = [...(current.custom?.windows ?? [])];
        if (!windows[index]) return current;
        windows[index] = sanitizeTimeWindow({ ...windows[index], ...patch });
        return {
          ...current,
          custom: current.custom ? { ...current.custom, windows } : undefined,
        };
      });
    },
    [handleSchedulerUpdate]
  );

  const handleSchedulerToggleWeekday = useCallback(
    (index: number, day: Weekday) => {
      handleSchedulerUpdate((current) => {
        const windows = [...(current.custom?.windows ?? [])];
        const target = windows[index];
        if (!target) return current;
        const set = new Set(target.weekdays);
        if (set.has(day)) {
          set.delete(day);
        } else {
          set.add(day);
        }
        const nextWeekdays = Array.from(set).sort((a, b) => a - b) as Weekday[];
        windows[index] = { ...target, weekdays: nextWeekdays };
        return {
          ...current,
          custom: current.custom ? { ...current.custom, windows } : undefined,
        };
      });
    },
    [handleSchedulerUpdate]
  );

  const handleSchedulerToggleOvernight = useCallback(
    (index: number) => {
      handleSchedulerUpdate((current) => {
        const windows = [...(current.custom?.windows ?? [])];
        const target = windows[index];
        if (!target) return current;
        windows[index] = { ...target, overnight: !target.overnight };
        return {
          ...current,
          custom: current.custom ? { ...current.custom, windows } : undefined,
        };
      });
    },
    [handleSchedulerUpdate]
  );

  const handleSchedulerAddWindow = useCallback(() => {
    handleSchedulerUpdate((current) => ({
      ...current,
      custom: current.custom
        ? { ...current.custom, windows: [...current.custom.windows, sanitizeTimeWindow(undefined)] }
        : undefined,
    }));
  }, [handleSchedulerUpdate]);

  const handleSchedulerRemoveWindow = useCallback(
    (index: number) => {
      handleSchedulerUpdate((current) => {
        const windows = [...(current.custom?.windows ?? [])];
        windows.splice(index, 1);
        return {
          ...current,
          custom: current.custom
            ? { ...current.custom, windows: windows.length > 0 ? windows : [sanitizeTimeWindow(undefined)] }
            : undefined,
        };
      });
    },
    [handleSchedulerUpdate]
  );

  const handleSchedulerExceptionChange = useCallback(
    (index: number, patch: Partial<DateException>) => {
      handleSchedulerUpdate((current) => {
        const exceptions = [...(current.custom?.exceptions ?? [])];
        if (!exceptions[index]) return current;
        exceptions[index] = { ...exceptions[index], ...patch };
        return {
          ...current,
          custom: current.custom ? { ...current.custom, exceptions } : undefined,
        };
      });
    },
    [handleSchedulerUpdate]
  );

  const handleSchedulerAddException = useCallback(() => {
    handleSchedulerUpdate((current) => ({
      ...current,
      custom: current.custom
        ? {
            ...current.custom,
            exceptions: [
              ...(current.custom.exceptions ?? []),
              { date: "", closed: true } as DateException,
            ],
          }
        : undefined,
    }));
  }, [handleSchedulerUpdate]);

  const handleSchedulerRemoveException = useCallback(
    (index: number) => {
      handleSchedulerUpdate((current) => {
        const exceptions = [...(current.custom?.exceptions ?? [])];
        exceptions.splice(index, 1);
        return {
          ...current,
          custom: current.custom ? { ...current.custom, exceptions } : undefined,
        };
      });
    },
    [handleSchedulerUpdate]
  );

  useEffect(() => {
    if (!toast || typeof window === "undefined") return;
    const timeout = window.setTimeout(() => setToast(null), 2500);
    return () => window.clearTimeout(timeout);
  }, [toast]);

  const performSave = useCallback(async (message?: string) => {
    const payload: PersistedState = { flow: flowRef.current, positions: positionsRef.current };
    try {
      await saveFlow(workspaceIdRef.current, payload);
      setDirty(false);
      if (message) showToast(message, "success");
    } catch (error) {
      showToast("Error al guardar", "error");
      throw error;
    }
  }, [showToast]);

  const debouncedManualSave = useMemo(() => debounce(() => {
    performSave("Flujo guardado").catch(() => {});
  }, 300), [performSave]);

  useEffect(() => {
    return () => {
      debouncedManualSave.cancel?.();
    };
  }, [debouncedManualSave]);

  const handleSaveClick = useCallback(() => {
    debouncedManualSave();
  }, [debouncedManualSave]);

  const handleLoad = useCallback(async () => {
    try {
      const stored = await loadFlow<PersistedState>(workspaceIdRef.current);
      if (!stored || !stored.flow) {
        showToast("No se encontró un flujo guardado", "error");
        return;
      }
      replaceFlow(stored.flow, stored.positions ?? {});
      showToast("Flujo cargado", "success");
    } catch (error) {
      showToast("Error al cargar", "error");
    }
  }, [replaceFlow, showToast]);

  const handleExport = useCallback(() => {
    if (typeof window === "undefined") {
      showToast("Exportación no disponible", "error");
      return;
    }
    try {
      const state: PersistedState = { flow: flowRef.current, positions: positionsRef.current };
      const blob = new Blob([JSON.stringify(state, null, 2)], { type: "application/json" });
      const url = URL.createObjectURL(blob);
      const link = document.createElement("a");
      link.href = url;
      link.download = `${workspaceIdRef.current || "flow"}.json`;
      document.body.appendChild(link);
      link.click();
      document.body.removeChild(link);
      URL.revokeObjectURL(url);
      showToast("Flujo exportado", "success");
    } catch (error) {
      showToast("Error al exportar", "error");
    }
  }, [showToast]);

  const fileInputRef = useRef<HTMLInputElement | null>(null);

  const handleImportClick = useCallback(() => {
    fileInputRef.current?.click();
  }, []);

  const handleImportFile = useCallback(async (event: React.ChangeEvent<HTMLInputElement>) => {
    const file = event.target.files?.[0];
    if (!file) return;
    try {
      const text = await file.text();
      const parsed = JSON.parse(text) as Partial<PersistedState>;
      if (!parsed || !parsed.flow) throw new Error("Invalid file");
      replaceFlow(parsed.flow, parsed.positions ?? {});
      showToast("Flujo importado", "success");
    } catch (error) {
      showToast("Error al importar", "error");
    } finally {
      event.target.value = "";
    }
  }, [replaceFlow, showToast]);

  useEffect(() => {
    if (typeof window === "undefined") return;
    const interval = window.setInterval(() => {
      if (!dirtyRef.current) return;
      performSave("Auto-guardado").catch(() => {});
    }, AUTO_SAVE_INTERVAL_MS);
    return () => window.clearInterval(interval);
  }, [performSave]);

  useEffect(() => {
    let cancelled = false;
    (async () => {
      try {
        const stored = await loadFlow<PersistedState>(workspaceIdRef.current);
        if (!stored || !stored.flow || cancelled) return;
        replaceFlow(stored.flow, stored.positions ?? {});
        showToast("Flujo cargado", "success");
      } catch (error) {
        if (!cancelled) {
          console.error(error);
        }
      }
    })();
    return () => { cancelled = true; };
  }, [replaceFlow, showToast]);

  function addChildTo(parentId: string, type: NodeType) {
    const parent = flow.nodes[parentId];
    if (!parent) return;
    const nid = nextChildId(flow, parentId);
    const newNode: FlowNode = {
      id: nid,
      label: type === "menu" ? "Nuevo submenú" : "Nueva acción",
      type,
      children: [],
      action: type === "action" ? { kind: "message", data: { text: "Respuesta…" } } : undefined,
      menuOptions: type === "menu" ? [] : undefined,
    };
    let linked = false;
    setFlow((prev) => {
      const next: Flow = JSON.parse(JSON.stringify(prev));
      next.nodes[nid] = newNode;
      const parentNode = next.nodes[parentId];
      if (!parentNode) return next;

      if (parentNode.type === "menu") {
        const options = getMenuOptions(parentNode);
        let optionIndex = options.findIndex((opt) => !opt.targetId);
        if (optionIndex === -1) {
          optionIndex = options.length;
          options.push(createMenuOption(optionIndex));
        }
        options[optionIndex] = { ...options[optionIndex], targetId: nid };
        parentNode.menuOptions = options;
        linked = true;
      } else if (parentNode.action?.kind === "buttons") {
        const data = normalizeButtonsData(parentNode.action.data as Partial<ButtonsActionData> | undefined);
        let assigned = false;
        for (const item of data.items) {
          if (!item.targetId) {
            item.targetId = nid;
            assigned = true;
            break;
          }
        }
        if (!assigned) {
          if (data.items.length < data.maxButtons) {
            const newIndex = data.items.length;
            data.items.push(createButtonOption(newIndex, { targetId: nid }));
            assigned = true;
          } else if (!data.moreTargetId) {
            data.moreTargetId = nid;
            assigned = true;
          }
        }
        if (assigned) {
          parentNode.action = { ...parentNode.action, data };
          linked = true;
        }
      } else if (parentNode.action?.kind === "ask") {
        const ask = getAskData(parentNode);
        if (ask) {
          const updated: AskActionData = { ...ask };
          if (!updated.answerTargetId) {
            updated.answerTargetId = nid;
            linked = true;
          } else if (!updated.invalidTargetId) {
            updated.invalidTargetId = nid;
            linked = true;
          }
          if (linked) {
            parentNode.action = { ...parentNode.action, data: updated };
          }
        }
      } else if (parentNode.action?.kind === "scheduler") {
        const scheduler = getSchedulerData(parentNode);
        if (scheduler) {
          const updated: SchedulerNodeData = { ...scheduler };
          if (!updated.inWindowTargetId) {
            updated.inWindowTargetId = nid;
            linked = true;
          } else if (!updated.outOfWindowTargetId) {
            updated.outOfWindowTargetId = nid;
            linked = true;
          }
          if (linked) {
            parentNode.action = { ...parentNode.action, data: updated };
          }
        }
      } else {
        linked = true;
      }

      if (linked) {
        parentNode.children = Array.from(new Set([...(parentNode.children ?? []), nid]));
      } else {
        delete next.nodes[nid];
      }
      return next;
    });
    if (linked) {
      setSelectedId(nid);
    }
  }

  function addActionOfKind(
    parentId: string,
    kind:
      | "message"
      | "buttons"
      | "attachment"
      | "webhook_out"
      | "webhook_in"
      | "transfer"
      | "handoff"
      | "ia_rag"
      | "tool"
      | "ask"
      | "scheduler"
      | "end"
  ) {
    const nid = nextChildId(flow, parentId);
    const defaults: Record<string, any> = {
      message: { text: "Mensaje" },
      buttons: normalizeButtonsData({
        items: [
          createButtonOption(0, { label: "Sí", value: "YES" }),
          createButtonOption(1, { label: "No", value: "NO" }),
        ],
        maxButtons: DEFAULT_BUTTON_LIMIT,
      }),
      attachment: { attType:"image", url:"", name:"archivo", fileName:"", mimeType:"", fileSize:0, fileData:"" },
      webhook_out: {
        method:"POST",
        url:"https://api.ejemplo.com/webhook",
        headers:[{k:"Content-Type", v:"application/json"}],
        body:'{\\n  "user_id": "{{user.id}}",\\n  "input": "{{last_message}}"\\n}',
      },
      webhook_in: { path:"/hooks/inbound", secret:"", sample:"{ id: 123, text: 'hola' }" },
      transfer: { target:"open_channel", destination:"ventas" },
      handoff: { queue:"agentes", note:"pasar a humano" },
      ia_rag: { prompt:"Buscar en base de conocimiento..." },
      tool: { name:"mi-tool", args:{} },
      ask: {
        questionText: "¿Cuál es tu respuesta?",
        varName: "respuesta",
        varType: "text",
        validation: { type: "none" },
        retryMessage: "Lo siento, ¿puedes intentarlo de nuevo?",
        answerTargetId: null,
        invalidTargetId: null,
      },
      scheduler: normalizeSchedulerData(undefined),
      end: { note: "Fin del flujo" },
    };
    const baseLabel = kind === "end" ? "Fin del flujo" : `Acción · ${kind}`;
    const newNode: FlowNode = {
      id: nid,
      label: baseLabel,
      type: "action",
      children: [],
      action: { kind: kind as ActionKind, data: defaults[kind] },
    };
    setFlow(prev=>({
      ...prev,
      nodes:{
        ...prev.nodes,
        [nid]: newNode,
        [parentId]: { ...prev.nodes[parentId], children:[...prev.nodes[parentId].children, nid] }
      }
    }));
    setSelectedId(nid);
  }

  function deleteNode(id:string){
    if (id===flow.rootId) return;
    const parentEntry = Object.values(flow.nodes).find(n=>n.children.includes(id));
    const parentId = parentEntry?.id;
    const next: Flow = JSON.parse(JSON.stringify(flow));
    const removed = next.nodes[id];
    if (!removed) return;
    const preservedChildren = removed.children.filter((childId) => Boolean(next.nodes[childId]));
    delete next.nodes[id];

    if (parentId) {
      const parentNode = next.nodes[parentId];
      if (parentNode) {
        const fallbackTarget = preservedChildren[0] ?? null;
        const originalChildren = parentNode.children.filter((childId) => childId !== id);
        const insertionIndex = parentNode.children.indexOf(id);
        const sanitized = preservedChildren.filter((childId) => Boolean(next.nodes[childId]));
        if (sanitized.length > 0) {
          if (insertionIndex >= 0 && insertionIndex <= originalChildren.length) {
            originalChildren.splice(insertionIndex, 0, ...sanitized);
          } else {
            originalChildren.push(...sanitized);
          }
        }
        parentNode.children = Array.from(new Set(originalChildren));

        if (parentNode.type === "menu" && parentNode.menuOptions) {
          parentNode.menuOptions = parentNode.menuOptions.map((option, idx) =>
            createMenuOption(idx, {
              ...option,
              targetId: option.targetId === id ? fallbackTarget : option.targetId,
            })
          );
        } else if (parentNode.action?.kind === "buttons") {
          const data = normalizeButtonsData(parentNode.action.data as Partial<ButtonsActionData> | undefined);
          data.items = data.items.map((item, idx) =>
            createButtonOption(idx, {
              ...item,
              targetId: item.targetId === id ? fallbackTarget : item.targetId,
            })
          );
          if (data.moreTargetId === id) {
            data.moreTargetId = fallbackTarget;
          }
          parentNode.action = { ...parentNode.action, data };
        } else if (parentNode.action?.kind === "ask") {
          const ask = getAskData(parentNode);
          if (ask) {
            const updated: AskActionData = { ...ask };
            if (updated.answerTargetId === id) {
              updated.answerTargetId = fallbackTarget;
            }
            if (updated.invalidTargetId === id) {
              updated.invalidTargetId = fallbackTarget;
            }
            parentNode.action = { ...parentNode.action, data: updated };
          }
        } else if (parentNode.action?.kind === "scheduler") {
          const scheduler = getSchedulerData(parentNode);
          if (scheduler) {
            const updated: SchedulerNodeData = { ...scheduler };
            if (updated.inWindowTargetId === id) {
              updated.inWindowTargetId = fallbackTarget;
            }
            if (updated.outOfWindowTargetId === id) {
              updated.outOfWindowTargetId = fallbackTarget;
            }
            parentNode.action = { ...parentNode.action, data: updated };
          }
        }
      }
    }

    for (const node of Object.values(next.nodes)){
      node.children = node.children
        .filter((childId)=>childId !== id)
        .filter((childId)=>Boolean(next.nodes[childId]));
      if (node.type === "menu" && node.menuOptions) {
        node.menuOptions = node.menuOptions.map((option, idx) =>
          createMenuOption(idx, {
            ...option,
            targetId: option.targetId && next.nodes[option.targetId] ? option.targetId : null,
          })
        );
      }
      if (node.action?.kind === "buttons") {
        const data = normalizeButtonsData(node.action.data as Partial<ButtonsActionData> | undefined);
        data.items = data.items.map((item, idx) =>
          createButtonOption(idx, {
            ...item,
            targetId: item.targetId && next.nodes[item.targetId] ? item.targetId : null,
          })
        );
        if (data.moreTargetId && !next.nodes[data.moreTargetId]) {
          data.moreTargetId = null;
        }
        node.action = { ...node.action, data };
      }
      if (node.action?.kind === "ask") {
        const ask = getAskData(node);
        if (ask) {
          const updated: AskActionData = { ...ask };
          if (updated.answerTargetId && !next.nodes[updated.answerTargetId]) {
            updated.answerTargetId = null;
          }
          if (updated.invalidTargetId && !next.nodes[updated.invalidTargetId]) {
            updated.invalidTargetId = null;
          }
          node.action = { ...node.action, data: updated };
        }
      }
      if (node.action?.kind === "scheduler") {
        const scheduler = getSchedulerData(node);
        if (scheduler) {
          const updated: SchedulerNodeData = { ...scheduler };
          if (updated.inWindowTargetId && !next.nodes[updated.inWindowTargetId]) {
            updated.inWindowTargetId = null;
          }
          if (updated.outOfWindowTargetId && !next.nodes[updated.outOfWindowTargetId]) {
            updated.outOfWindowTargetId = null;
          }
          node.action = { ...node.action, data: updated };
        }
      }
    }
    setFlow(next);
    setSelectedId(parentId && next.nodes[parentId] ? parentId : next.rootId);
    setPositions((prev) => {
      const updated = { ...prev };
      let changed = false;
      for (const key of Object.keys(prev)) {
        if (!next.nodes[key]) {
          delete updated[key];
          changed = true;
        }
      }
      return changed ? updated : prev;
    });
  }

  function duplicateNode(id:string){
    const parentId = Object.values(flow.nodes).find(n=>n.children.includes(id))?.id;
    if (!parentId) return;
    const basis = flow.nodes[id];
    const nid = nextChildId(flow, parentId);
    const clone: FlowNode = JSON.parse(JSON.stringify({ ...basis, id:nid }));
    clone.children = [];
    if (clone.menuOptions) {
      clone.menuOptions = clone.menuOptions.map((option, idx) => createMenuOption(idx, { ...option, targetId: null }));
    }
    if (clone.action?.kind === "buttons") {
      const data = normalizeButtonsData(clone.action.data as Partial<ButtonsActionData> | undefined);
      data.items = data.items.map((item, idx) => createButtonOption(idx, { ...item, targetId: null }));
      data.moreTargetId = null;
      clone.action = { ...clone.action, data };
    }
    if (clone.action?.kind === "ask") {
      const ask = getAskData(clone);
      const normalized: AskActionData = ask
        ? { ...ask, answerTargetId: null, invalidTargetId: null }
        : {
            questionText: "¿Cuál es tu respuesta?",
            varName: "respuesta",
            varType: "text",
            validation: { type: "none" },
            retryMessage: "Lo siento, ¿puedes intentarlo de nuevo?",
            answerTargetId: null,
            invalidTargetId: null,
          };
      clone.action = {
        ...clone.action,
        data: normalized,
      };
    }
    if (clone.action?.kind === "scheduler") {
      const scheduler = getSchedulerData(clone);
      const normalized: SchedulerNodeData = scheduler
        ? { ...scheduler, inWindowTargetId: null, outOfWindowTargetId: null }
        : normalizeSchedulerData(undefined);
      clone.action = {
        ...clone.action,
        data: normalized,
      };
    }
    setFlow((prev) => {
      const next: Flow = JSON.parse(JSON.stringify(prev));
      next.nodes[nid] = clone;
      const parentNode = next.nodes[parentId];
      if (!parentNode) return next;
      parentNode.children = Array.from(new Set([...(parentNode.children ?? []), nid]));
      if (parentNode.type === "menu") {
        const options = getMenuOptions(parentNode);
        let optionIndex = options.findIndex((opt) => !opt.targetId);
        if (optionIndex === -1) {
          optionIndex = options.length;
          options.push(createMenuOption(optionIndex));
        }
        options[optionIndex] = { ...options[optionIndex], targetId: nid };
        parentNode.menuOptions = options;
      } else if (parentNode.action?.kind === "buttons") {
        const data = normalizeButtonsData(parentNode.action.data as Partial<ButtonsActionData> | undefined);
        let assigned = false;
        for (const item of data.items) {
          if (!item.targetId) {
            item.targetId = nid;
            assigned = true;
            break;
          }
        }
        if (!assigned) {
          if (data.items.length < data.maxButtons) {
            const newIndex = data.items.length;
            data.items.push(createButtonOption(newIndex, { targetId: nid }));
            assigned = true;
          } else if (!data.moreTargetId) {
            data.moreTargetId = nid;
            assigned = true;
          }
        }
        parentNode.action = { ...parentNode.action, data };
      } else if (parentNode.action?.kind === "ask") {
        const ask = getAskData(parentNode);
        if (ask) {
          const updated: AskActionData = { ...ask };
          if (!updated.answerTargetId) {
            updated.answerTargetId = nid;
          } else if (!updated.invalidTargetId) {
            updated.invalidTargetId = nid;
          }
          parentNode.action = { ...parentNode.action, data: updated };
        }
      }
      return next;
    });
    setSelectedId(nid);
  }

  const handleConnectHandle = useCallback(
    (sourceId: string, handleId: string, targetId: string | null) => {
      let updated = false;
      setFlow((prev) => {
        const next: Flow = JSON.parse(JSON.stringify(prev));
        if (targetId && !next.nodes[targetId]) {
          return prev;
        }
        if (!applyHandleAssignment(next, sourceId, handleId, targetId ?? null)) {
          return prev;
        }
        updated = true;
        return next;
      });
      return updated;
    },
    [setFlow]
  );

  const handleCreateForHandle = useCallback(
    (sourceId: string, handleId: string, kind: ConnectionCreationKind) => {
      let createdId: string | null = null;
      setFlow((prev) => {
        const next: Flow = JSON.parse(JSON.stringify(prev));
        const source = next.nodes[sourceId];
        if (!source) return prev;
        const nid = nextChildId(next, sourceId);
        const baseLabel =
          kind === "menu"
            ? "Nuevo submenú"
            : kind === "ask"
            ? "Pregunta al cliente"
            : kind === "buttons"
            ? "Acción · botones"
            : "Acción · mensaje";
        let newNode: FlowNode;
        if (kind === "menu") {
          newNode = { id: nid, label: baseLabel, type: "menu", children: [], menuOptions: [] } as FlowNode;
        } else if (kind === "ask") {
          newNode = {
            id: nid,
            label: baseLabel,
            type: "action",
            children: [],
            action: {
              kind: "ask",
              data: {
                questionText: "¿Cuál es tu respuesta?",
                varName: "respuesta",
                varType: "text",
                validation: { type: "none" },
                retryMessage: "Lo siento, ¿puedes intentarlo de nuevo?",
                answerTargetId: null,
                invalidTargetId: null,
              },
            },
          } as FlowNode;
        } else if (kind === "buttons") {
          newNode = {
            id: nid,
            label: baseLabel,
            type: "action",
            children: [],
            action: {
              kind: "buttons",
              data: normalizeButtonsData({
                items: [
                  createButtonOption(0, { label: "Opción 1", value: "OP_1" }),
                  createButtonOption(1, { label: "Opción 2", value: "OP_2" }),
                ],
                maxButtons: DEFAULT_BUTTON_LIMIT,
              }),
            },
          } as FlowNode;
        } else if (kind === "end") {
          newNode = {
            id: nid,
            label: "Fin del flujo",
            type: "action",
            children: [],
            action: { kind: "end", data: { note: "Fin del flujo" } },
          } as FlowNode;
        } else {
          newNode = {
            id: nid,
            label: baseLabel,
            type: "action",
            children: [],
            action: { kind: "message", data: { text: "Mensaje" } },
          } as FlowNode;
        }
        next.nodes[nid] = newNode;
        if (!applyHandleAssignment(next, sourceId, handleId, nid)) {
          delete next.nodes[nid];
          return prev;
        }
        createdId = nid;
        return next;
      });
      if (createdId) {
        const parentPos = positionsRef.current[sourceId] ?? computeLayout(flowRef.current)[sourceId] ?? { x: 0, y: 0 };
        setPositions((prev) => ({
          ...prev,
          [createdId as string]: { x: parentPos.x + NODE_W + 40, y: parentPos.y + NODE_H + 40 },
        }));
        setSelectedId(createdId);
      }
      return createdId;
    },
    [setFlow, setPositions, setSelectedId]
  );

  function insertBetween(parentId:string, childId:string){
    const nid = nextChildId(flow, parentId);
    setFlow(prev=>{
      const next: Flow = JSON.parse(JSON.stringify(prev));
      next.nodes[nid] = { id:nid, label:"Nueva acción", type:"action", children:[], action:{ kind:"message", data:{text:"Mensaje"} } };
      const arr = next.nodes[parentId].children;
      const idx = arr.indexOf(childId);
      if (idx>=0){
        arr.splice(idx,1,nid);
        next.nodes[nid].children.push(childId);
        const parentNode = next.nodes[parentId];
        if (parentNode.type === "menu" && parentNode.menuOptions) {
          parentNode.menuOptions = parentNode.menuOptions.map((option, optionIdx) =>
            createMenuOption(optionIdx, {
              ...option,
              targetId: option.targetId === childId ? nid : option.targetId,
            })
          );
        } else if (parentNode.action?.kind === "buttons") {
          const data = normalizeButtonsData(parentNode.action.data as Partial<ButtonsActionData> | undefined);
          data.items = data.items.map((item, itemIdx) =>
            createButtonOption(itemIdx, {
              ...item,
              targetId: item.targetId === childId ? nid : item.targetId,
            })
          );
          if (data.moreTargetId === childId) {
            data.moreTargetId = nid;
          }
          parentNode.action = { ...parentNode.action, data };
      } else if (parentNode.action?.kind === "ask") {
        const ask = getAskData(parentNode);
        if (ask) {
          const updated: AskActionData = { ...ask };
          if (updated.answerTargetId === childId) {
            updated.answerTargetId = nid;
          } else if (updated.invalidTargetId === childId) {
            updated.invalidTargetId = nid;
          }
          parentNode.action = { ...parentNode.action, data: updated };
        }
      }
      }
      return next;
    });
  }

  function deleteEdge(parentId:string, childId:string){
    setFlow((prev) => {
      const next: Flow = JSON.parse(JSON.stringify(prev));
      const parentNode = next.nodes[parentId];
      if (!parentNode) return next;
      parentNode.children = parentNode.children.filter((c) => c !== childId);
      if (parentNode.type === "menu" && parentNode.menuOptions) {
        parentNode.menuOptions = parentNode.menuOptions.map((option, idx) =>
          createMenuOption(idx, {
            ...option,
            targetId: option.targetId === childId ? null : option.targetId,
          })
        );
      } else if (parentNode.action?.kind === "buttons") {
        const data = normalizeButtonsData(parentNode.action.data as Partial<ButtonsActionData> | undefined);
        data.items = data.items.map((item, idx) =>
          createButtonOption(idx, {
            ...item,
            targetId: item.targetId === childId ? null : item.targetId,
          })
        );
        if (data.moreTargetId === childId) {
          data.moreTargetId = null;
        }
        parentNode.action = { ...parentNode.action, data };
      } else if (parentNode.action?.kind === "ask") {
        const ask = getAskData(parentNode);
        if (ask) {
          const updated: AskActionData = { ...ask };
          if (updated.answerTargetId === childId) {
            updated.answerTargetId = null;
          }
          if (updated.invalidTargetId === childId) {
            updated.invalidTargetId = null;
          }
          parentNode.action = { ...parentNode.action, data: updated };
        }
      } else if (parentNode.action?.kind === "scheduler") {
        const scheduler = getSchedulerData(parentNode);
        if (scheduler) {
          const updated: SchedulerNodeData = { ...scheduler };
          if (updated.inWindowTargetId === childId) {
            updated.inWindowTargetId = null;
          }
          if (updated.outOfWindowTargetId === childId) {
            updated.outOfWindowTargetId = null;
          }
          parentNode.action = { ...parentNode.action, data: updated };
        }
      }
      return next;
    });
  }

  function updateSelected(patch: Partial<FlowNode>){
    setFlow(prev=>({
      ...prev,
      nodes:{ ...prev.nodes, [selectedId]: { ...prev.nodes[selectedId], ...patch } }
    }));
  }

  function seedDemo(){
    setFlow(prev=>{
      const root = prev.nodes[prev.rootId];
      if (!root || root.children.length>0) return prev;
      const next: Flow = JSON.parse(JSON.stringify(prev));
      const a = nextChildId(next, next.rootId);
      next.nodes[a] = { id:a, label:"Submenú demo", type:"menu", children:[] } as FlowNode;
      next.nodes[next.rootId].children.push(a);
      const b = nextChildId(next, next.rootId);
      next.nodes[b] = { id:b, label:"Acción demo", type:"action", children:[], action:{ kind:"message", data:{ text:"Hola 👋" } } } as FlowNode;
      next.nodes[next.rootId].children.push(b);
      setTimeout(()=>setSelectedId(a),0);
      return next;
    });
  }

  return (
    <div className="mx-auto max-w-[1500px] px-3 md:px-6 py-4 md:py-6 space-y-4 bg-slate-50">
      {toast && (
        <div className="fixed top-4 left-1/2 -translate-x-1/2 z-50">
          <div className={`px-4 py-2 rounded-full shadow-lg text-sm font-medium ${toast.type === "success" ? "bg-emerald-500 text-white" : "bg-rose-500 text-white"}`}>
            {toast.message}
          </div>
        </div>
      )}
      <div className="flex flex-col md:flex-row md:items-center md:justify-between gap-3">
        <div className="flex items-center gap-3">
          <span className="text-xs px-3 py-1 rounded-full border bg-slate-50">Builder · Beta</span>
          <h1 className="text-lg md:text-2xl font-semibold truncate">{flow.name}</h1>
        </div>
        <div className="flex items-center gap-2 flex-wrap">
          <button
            className={`px-3 py-1.5 text-sm border rounded ${
              hasBlockingErrors
                ? "bg-slate-100 text-slate-400 border-slate-200 cursor-not-allowed"
                : "bg-white hover:bg-emerald-50 border-emerald-200"
            }`}
            onClick={handleSaveClick}
            disabled={hasBlockingErrors}
          >
            Guardar
          </button>
          <button className="px-3 py-1.5 text-sm border rounded bg-white hover:bg-slate-100" onClick={handleLoad}>Cargar</button>
          <button className="px-3 py-1.5 text-sm border rounded bg-white hover:bg-slate-100" onClick={handleExport}>Exportar JSON</button>
          <button className="px-3 py-1.5 text-sm border rounded bg-white hover:bg-slate-100" onClick={handleImportClick}>Importar JSON</button>
          <button
            className={`px-3 py-1.5 text-sm rounded ${
              hasBlockingErrors
                ? "bg-slate-300 text-slate-500 cursor-not-allowed"
                : "bg-emerald-600 hover:bg-emerald-700 text-white shadow-sm"
            }`}
            disabled={hasBlockingErrors}
          >
            Publicar
          </button>
        </div>
        {hasBlockingErrors && (
          <div className="text-xs text-rose-600 flex items-center gap-1">
            <span aria-hidden="true">⚠️</span>
            <span>Completa los mensajes vacíos antes de guardar o publicar.</span>
          </div>
        )}
      </div>

      <input ref={fileInputRef} type="file" accept="application/json" className="hidden" onChange={handleImportFile} />

      <div className="grid grid-cols-1 lg:grid-cols-12 gap-4 lg:items-start">
        <div className="order-2 lg:order-1 lg:col-span-9 lg:col-start-1">
          <div className="border rounded-xl bg-white shadow-sm">
            <div className="px-3 py-2 border-b bg-slate-50 text-sm font-semibold flex items-center justify-between">
              <span>Canvas de flujo</span>
              <div className="flex gap-2">
                <button className="px-3 py-1.5 text-sm rounded border border-emerald-200 bg-white hover:bg-emerald-50 transition" onClick={()=>setSoloRoot(s=>!s)}>{soloRoot?"Mostrar todo":"Solo raíz"}</button>
              </div>
            </div>
<<<<<<< HEAD
            <div className="p-2" style={{ minHeight: "76vh" }}>
              <ReactFlowCanvas
                flow={flow}
                selectedId={selectedId}
                onSelect={setSelectedId}
                onAddChild={addChildTo}
=======
              <div className="p-2" style={{ minHeight: "76vh" }}>
                <ReactFlowCanvas
                  flow={flow}
                  selectedId={selectedId}
                  onSelect={setSelectedId}
                  onAddChild={addChildTo}
>>>>>>> 5c3bef72
                onDeleteNode={deleteNode}
                onDuplicateNode={duplicateNode}
                onInsertBetween={insertBetween}
                onDeleteEdge={deleteEdge}
                onConnectHandle={handleConnectHandle}
                onCreateForHandle={handleCreateForHandle}
                onInvalidConnection={(message) => showToast(message, "error")}
                invalidMessageIds={emptyMessageNodes}
                soloRoot={soloRoot}
                toggleScope={() => setSoloRoot((s) => !s)}
                nodePositions={positionsState}
                  onPositionsChange={setPositions}
                />
              </div>
            </div>
          </div>

        <div className="order-1 lg:order-2 lg:col-span-3 lg:col-start-10 lg:self-start">
          <div className="flex flex-col gap-4 min-w-0">
            <div className="border rounded-xl bg-white shadow-sm">
              <div className="px-3 py-2 border-b text-sm font-semibold">Inspector</div>
              <div className="p-3 space-y-3 text-sm">
                <div className="text-xs text-slate-500">ID: {selected.id}</div>
                <label className="block text-xs mb-1">Etiqueta</label>
                <input className="w-full border rounded px-3 py-2 focus:outline-none focus:ring-2 focus:ring-emerald-300" value={selected.label} onChange={(e)=>updateSelected({ label:e.target.value })} />

                <label className="block text-xs mb-1">Tipo</label>
                <select className="w-full border rounded px-3 py-2 focus:outline-none focus:ring-2 focus:ring-emerald-300" value={selected.type} onChange={(e)=>updateSelected({ type: e.target.value as any })}>
                  <option value="menu">Menú</option>
                  <option value="action">Acción</option>
                </select>

                {selected.type === "menu" && (
                  <div className="mt-2 space-y-2">
                    <div className="flex items-center justify-between text-xs font-medium">
                      <span>Opciones del menú</span>
                      <button
                        className="px-2 py-1 border rounded bg-white hover:bg-emerald-50 border-emerald-200"
                        onClick={handleAddMenuOption}
                      >
                        + opción
                      </button>
                    </div>
                    <div className="space-y-2">
                      {menuOptionsForSelected.length === 0 && (
                        <div className="text-xs text-slate-500 border rounded p-2">Sin opciones configuradas.</div>
                      )}
                      {menuOptionsForSelected.map((option, index) => (
                        <div key={option.id} className="border rounded p-2 space-y-2">
                          <div className="flex items-center justify-between text-xs font-semibold text-slate-700">
                            <span>
                              {index + 1}. {option.label || `Opción ${index + 1}`}
                            </span>
                            <div className="flex items-center gap-2">
                              {option.targetId ? (
                                <button
                                  className="px-2 py-0.5 border rounded bg-emerald-50 text-emerald-700"
                                  onClick={() => option.targetId && setSelectedId(option.targetId)}
                                >
                                  Ver destino
                                </button>
                              ) : (
                                <span className="text-slate-400">sin destino</span>
                              )}
                              <button
                                className="px-2 py-0.5 border rounded"
                                disabled={Boolean(option.targetId) || menuOptionsForSelected.length <= 1}
                                onClick={() => handleRemoveMenuOption(option.id)}
                              >
                                Eliminar
                              </button>
                            </div>
                          </div>
                          <div className="space-y-1">
                            <label className="block text-[11px] text-slate-500">Etiqueta</label>
                            <input
                              className="w-full border rounded px-2 py-1 text-xs"
                              value={option.label}
                              onChange={(e) => handleMenuOptionUpdate(option.id, { label: e.target.value })}
                            />
                          </div>
                          <div className="space-y-1">
                            <label className="block text-[11px] text-slate-500">Valor</label>
                            <input
                              className="w-full border rounded px-2 py-1 text-xs"
                              value={option.value ?? ""}
                              onChange={(e) => handleMenuOptionUpdate(option.id, { value: e.target.value })}
                            />
                          </div>
                        </div>
                      ))}
                    </div>
                  </div>
                )}

                {selected.type==="action" && (
                  <div className="mt-2 space-y-3">
                    <label className="block text-xs mb-1">Tipo de acción</label>
                    <select className="w-full border rounded px-3 py-2 focus:outline-none focus:ring-2 focus:ring-emerald-300" value={selected.action?.kind ?? "message"} onChange={(e)=>updateSelected({ action:{ kind:e.target.value as any, data:selected.action?.data ?? {} } })}>
                      <option value="message">Mensaje</option>
                      <option value="buttons">Botones</option>
                      <option value="attachment">Adjunto</option>
                      <option value="webhook_out">Webhook OUT</option>
                      <option value="webhook_in">Webhook IN</option>
                      <option value="transfer">Transferencia</option>
                      <option value="handoff">Handoff (Humano)</option>
                      <option value="ia_rag">IA · RAG</option>
                      <option value="tool">Tool/Acción externa</option>
                      <option value="ask">Pregunta al cliente</option>
                      <option value="end">Finalizar flujo</option>
                    </select>

                    {(selected.action?.kind ?? "message")==="message" && (
                      <div className="space-y-1">
                        <label className="block text-xs mb-1">Mensaje</label>
                        <textarea
                          className={`w-full border rounded px-3 py-2 text-sm leading-relaxed resize-y min-h-[140px] focus:outline-none focus:ring-2 ${
                            selectedHasMessageError
                              ? "border-rose-300 focus:ring-rose-300"
                              : "focus:ring-emerald-300"
                          }`}
                          aria-invalid={selectedHasMessageError}
                          value={selected.action?.data?.text ?? ""}
                          onChange={(e)=>updateSelected({ action:{ kind:"message", data:{ text:e.target.value } } })}
                          placeholder="Escribe el mensaje que recibirá el cliente..."
                        />
                        {selectedHasMessageError && (
                          <p className="text-[11px] text-rose-600">Este mensaje no puede estar vacío.</p>
                        )}
                      </div>
                    )}

                    {selected.action?.kind === "end" && (
                      <div className="space-y-2 text-xs border border-emerald-200 rounded-lg p-3 bg-emerald-50/60">
                        <div className="text-sm font-semibold text-emerald-700 flex items-center gap-2">
                          <span>🏁 Este bloque termina el flujo</span>
                        </div>
                        <p className="text-[11px] text-emerald-700/80">
                          Cuando un cliente llegue a este punto, la conversación se marcará como finalizada y no se buscará un siguiente paso.
                        </p>
                        <div className="space-y-1">
                          <label className="block text-[11px] text-slate-500">Nota interna (opcional)</label>
                          <textarea
                            className="w-full border rounded px-2 py-1 text-xs resize-y min-h-[80px] focus:outline-none focus:ring-2 focus:ring-emerald-300"
                            value={selected.action?.data?.note ?? ""}
                            onChange={(e)=>updateSelected({ action:{ kind:"end", data:{ ...(selected.action?.data||{}), note:e.target.value } } })}
                            placeholder="Anota detalles para tu equipo sobre el cierre del flujo..."
                          />
                        </div>
                      </div>
                    )}

                    {selected.action?.kind === "buttons" && buttonsDataForSelected && (
                      <div className="space-y-3">
                        <div className="flex items-center justify-between text-xs font-medium">
                          <span>Lista de botones</span>
                          <button
                            className="px-2 py-1 border rounded bg-white hover:bg-emerald-50 border-emerald-200"
                            onClick={handleAddButton}
                          >
                            + botón
                          </button>
                        </div>
                        <div className="text-[11px] text-slate-500">
                          Máximo visible: {buttonsDataForSelected.maxButtons} · Se usa la política más restrictiva (WhatsApp/Facebook).
                        </div>
                        {buttonsDataForSelected.items.length > buttonsDataForSelected.maxButtons && (
                          <div className="border rounded p-2 text-[11px] bg-amber-50 text-amber-700 space-y-2">
                            <div className="font-semibold">
                              Superaste el límite de {buttonsDataForSelected.maxButtons} botones visibles.
                            </div>
                            <div>Convierte las opciones adicionales en una lista para cumplir con la política multi-canal.</div>
                            <button
                              className="inline-flex items-center gap-1 px-2 py-1 text-xs rounded bg-amber-600 text-white hover:bg-amber-700"
                              onClick={handleConvertButtonsToList}
                            >
                              Convertir a lista automáticamente
                            </button>
                          </div>
                        )}
                        {buttonsDataForSelected.items.map((item, idx) => {
                          const isOverflow = idx >= buttonsDataForSelected.maxButtons;
                          return (
                            <div
                              key={item.id}
                              className={`border rounded p-2 space-y-2 ${isOverflow ? "bg-slate-50" : "bg-white"}`}
                            >
                              <div className="flex items-center justify-between text-xs font-semibold text-slate-700">
                                <span>
                                  Botón {idx + 1}
                                  {isOverflow ? " · Lista" : ""}
                                </span>
                                <div className="flex items-center gap-2">
                                  {item.targetId ? (
                                    <button
                                      className="px-2 py-0.5 border rounded bg-emerald-50 text-emerald-700"
                                      onClick={() => item.targetId && setSelectedId(item.targetId)}
                                    >
                                      Ver destino
                                    </button>
                                  ) : (
                                    <span className="text-slate-400">sin destino</span>
                                  )}
                                  <button
                                    className="px-2 py-0.5 border rounded"
                                    disabled={Boolean(item.targetId)}
                                    onClick={() => handleRemoveButton(item.id)}
                                  >
                                    Eliminar
                                  </button>
                                </div>
                              </div>
                              <div className="grid grid-cols-2 gap-2 text-xs">
                                <div className="space-y-1">
                                  <label className="block text-[11px] text-slate-500">Etiqueta</label>
                                  <input
                                    className="w-full border rounded px-2 py-1"
                                    value={item.label}
                                    onChange={(e) => handleButtonUpdate(item.id, { label: e.target.value })}
                                  />
                                </div>
                                <div className="space-y-1">
                                  <label className="block text-[11px] text-slate-500">Valor</label>
                                  <input
                                    className="w-full border rounded px-2 py-1"
                                    value={item.value}
                                    onChange={(e) => handleButtonUpdate(item.id, { value: e.target.value })}
                                  />
                                </div>
                              </div>
                            </div>
                          );
                        })}
                        {buttonsDataForSelected.items.length > buttonsDataForSelected.maxButtons && (
                          <div className="border rounded p-2 text-[11px] bg-violet-50 text-violet-700 space-y-1">
                            <div className="flex items-center justify-between font-semibold">
                              <span>Opción "Lista"</span>
                              {buttonsDataForSelected.moreTargetId ? (
                                <button
                                  className="px-2 py-0.5 border rounded bg-white"
                                  onClick={() => buttonsDataForSelected.moreTargetId && setSelectedId(buttonsDataForSelected.moreTargetId)}
                                >
                                  Ver destino
                                </button>
                              ) : (
                                <span className="text-violet-500">sin destino</span>
                              )}
                            </div>
                            <div>
                              Contiene: {buttonsDataForSelected.items.slice(buttonsDataForSelected.maxButtons).map((item) => item.label).join(", ") || "(vacío)"}
                            </div>
                          </div>
                        )}
                      </div>
                    )}

                    {selected.action?.kind === "ask" && askDataForSelected && (
                      <div className="space-y-2 text-xs">
                        <div className="space-y-1">
                          <label className="block text-[11px] text-slate-500">Pregunta</label>
                          <textarea
                            className="w-full border rounded px-2 py-1 h-16"
                            value={askDataForSelected.questionText}
                            onChange={(e) => handleAskUpdate({ questionText: e.target.value })}
                          />
                        </div>
                        <div className="grid grid-cols-2 gap-2">
                          <div className="space-y-1">
                            <label className="block text-[11px] text-slate-500">Variable</label>
                            <input
                              className="w-full border rounded px-2 py-1"
                              value={askDataForSelected.varName}
                              onChange={(e) => handleAskUpdate({ varName: e.target.value })}
                            />
                          </div>
                          <div className="space-y-1">
                            <label className="block text-[11px] text-slate-500">Tipo</label>
                            <select
                              className="w-full border rounded px-2 py-1"
                              value={askDataForSelected.varType}
                              onChange={(e) => handleAskUpdate({ varType: e.target.value })}
                            >
                              <option value="text">Texto</option>
                              <option value="number">Número</option>
                              <option value="option">Opción</option>
                            </select>
                          </div>
                        </div>
                        <div className="space-y-1">
                          <label className="block text-[11px] text-slate-500">Validación</label>
                          <select
                            className="w-full border rounded px-2 py-1"
                            value={askDataForSelected.validation?.type ?? "none"}
                            onChange={(e) => {
                              const type = e.target.value as "none" | "regex" | "options";
                              if (type === "regex") {
                                handleAskUpdate({ validation: { type: "regex", pattern: "" } });
                              } else if (type === "options") {
                                handleAskUpdate({ validation: { type: "options", options: ["Sí", "No"] } });
                              } else {
                                handleAskUpdate({ validation: { type: "none" } });
                              }
                            }}
                          >
                            <option value="none">Sin validación</option>
                            <option value="regex">Expresión regular</option>
                            <option value="options">Lista de opciones</option>
                          </select>
                        </div>
                        {askDataForSelected.validation?.type === "regex" && (
                          <div className="space-y-1">
                            <label className="block text-[11px] text-slate-500">Patrón (RegExp)</label>
                            <input
                              className="w-full border rounded px-2 py-1"
                              value={askDataForSelected.validation.pattern}
                              onChange={(e) => handleAskUpdate({ validation: { type: "regex", pattern: e.target.value } })}
                            />
                          </div>
                        )}
                        {askDataForSelected.validation?.type === "options" && (
                          <div className="space-y-2">
                            <div className="flex items-center justify-between text-[11px] text-slate-500">
                              <span>Opciones esperadas</span>
                              <button
                                className="px-2 py-0.5 border rounded"
                                onClick={() => {
                                  handleAskUpdate({
                                    validation: { type: "options", options: [...askValidationOptions, "Nueva opción"] },
                                  });
                                }}
                              >
                                + opción
                              </button>
                            </div>
                            <div className="space-y-2">
                              {askValidationOptions.map((value: string, idx: number) => (
                                <div key={idx} className="flex items-center gap-2">
                                  <input
                                    className="flex-1 border rounded px-2 py-1"
                                    value={value}
                                    onChange={(e) => {
                                      const nextOptions = [...askValidationOptions];
                                      nextOptions[idx] = e.target.value;
                                      handleAskUpdate({ validation: { type: "options", options: nextOptions } });
                                    }}
                                  />
                                  <button
                                    className="px-2 py-0.5 border rounded"
                                    disabled={askValidationOptions.length <= 1}
                                    onClick={() => {
                                      const nextOptions = askValidationOptions.filter(
                                        (_: string, optionIdx: number) => optionIdx !== idx
                                      );
                                      handleAskUpdate({ validation: { type: "options", options: nextOptions } });
                                    }}
                                  >
                                    ✕
                                  </button>
                                </div>
                              ))}
                            </div>
                          </div>
                        )}
                        <div className="space-y-1">
                          <label className="block text-[11px] text-slate-500">Mensaje de reintento</label>
                          <textarea
                            className="w-full border rounded px-2 py-1 h-14"
                            value={askDataForSelected.retryMessage}
                            onChange={(e) => handleAskUpdate({ retryMessage: e.target.value })}
                          />
                        </div>
                      </div>
                    )}

                    {selected.action?.kind==="attachment" && (
                      <div className="space-y-3 text-xs">
                        <div className="flex gap-2">
                          <select
                            className="border rounded px-2 py-1"
                            value={selected.action?.data?.attType ?? "image"}
                            onChange={(e)=>updateSelected({ action:{ kind:"attachment", data:{ ...(selected.action?.data||{}), attType:e.target.value } } })}
                          >
                            <option value="image">Imagen</option>
                            <option value="file">Archivo</option>
                            <option value="audio">Audio</option>
                            <option value="video">Video</option>
                          </select>
                          <input
                            className="flex-1 border rounded px-2 py-1"
                            placeholder="URL pública (opcional)"
                            value={selected.action?.data?.url ?? ""}
                            onChange={(e)=>updateSelected({ action:{ kind:"attachment", data:{ ...(selected.action?.data||{}), url:e.target.value } } })}
                          />
                        </div>
                        <div className="space-y-1">
                          <label className="block text-[11px] text-slate-500">Nombre visible</label>
                          <input
                            className="w-full border rounded px-2 py-1"
                            placeholder="Documento promocional"
                            value={selected.action?.data?.name ?? ""}
                            onChange={(e)=>updateSelected({ action:{ kind:"attachment", data:{ ...(selected.action?.data||{}), name:e.target.value } } })}
                          />
                        </div>
                        <div className="space-y-1">
                          <label className="block text-[11px] text-slate-500">Subir archivo desde tu PC</label>
                          <input
                            type="file"
                            className="block w-full text-[11px] text-slate-600 file:mr-3 file:rounded-md file:border-0 file:bg-emerald-100 file:px-3 file:py-1 file:text-emerald-700 hover:file:bg-emerald-200"
                            onChange={(event) => {
                              const file = event.target.files?.[0] ?? null;
                              handleAttachmentUpload(file);
                              event.target.value = "";
                            }}
                          />
                          <p className="text-[10px] text-slate-400">El archivo se guardará en el flujo como base64 para pruebas locales.</p>
                        </div>
                        {selected.action?.data?.fileData && (
                          <div className="border rounded-lg p-2 bg-emerald-50 text-emerald-700 space-y-1">
                            <div className="font-semibold flex items-center gap-2">
                              <span>📎 {selected.action?.data?.fileName || "Archivo sin nombre"}</span>
                            </div>
                            <div className="text-[10px] text-emerald-700/80">
                              {selected.action?.data?.mimeType || "tipo desconocido"} ·
                              {` ${Math.max(1, Math.round(((selected.action?.data?.fileSize ?? 0) / 1024) || 0))} KB`}
                            </div>
                            <div className="flex gap-2">
                              <button
                                className="px-2 py-0.5 border border-emerald-300 rounded bg-white text-emerald-700 hover:bg-emerald-100"
                                onClick={handleAttachmentClear}
                              >
                                Quitar archivo
                              </button>
                              {typeof selected.action?.data?.fileData === "string" && selected.action?.data?.fileData && (
                                <a
                                  className="px-2 py-0.5 border border-emerald-300 rounded bg-white text-emerald-700 hover:bg-emerald-100"
                                  href={selected.action.data.fileData}
                                  download={selected.action?.data?.fileName || "archivo"}
                                >
                                  Descargar
                                </a>
                              )}
                            </div>
                          </div>
                        )}
                      </div>
                    )}

                    {selected.action?.kind === "scheduler" && schedulerDataForSelected && (
                      <div className="space-y-3 text-xs">
                        <div className="space-y-1">
                          <label className="block text-[11px] text-slate-500">Modo</label>
                          <select
                            className="w-full border rounded px-2 py-1"
                            value={schedulerDataForSelected.mode}
                            onChange={(event) => handleSchedulerModeChange(event.target.value as SchedulerMode)}
                          >
                            <option value="custom">Horario personalizado</option>
                            <option value="bitrix">Bitrix (compatibilidad)</option>
                          </select>
                        </div>
                        {schedulerDataForSelected.mode === "custom" && schedulerDataForSelected.custom && (
                          <div className="space-y-3">
                            <div className="space-y-1">
                              <label className="block text-[11px] text-slate-500">Zona horaria (IANA)</label>
                              <input
                                className="w-full border rounded px-2 py-1"
                                value={schedulerDataForSelected.custom.timezone}
                                onChange={(event) => handleSchedulerTimezoneChange(event.target.value)}
                                placeholder="America/Lima"
                              />
                            </div>
                            <div className="space-y-2">
                              <div className="flex items-center justify-between">
                                <span className="text-[11px] font-semibold text-slate-600">Ventanas horarias</span>
                                <button
                                  type="button"
                                  className="px-2 py-0.5 border rounded"
                                  onClick={handleSchedulerAddWindow}
                                >
                                  + ventana
                                </button>
                              </div>
                              {schedulerDataForSelected.custom.windows.map((window, idx) => (
                                <div key={idx} className="border rounded p-2 space-y-2">
                                  <div className="flex items-center justify-between text-[11px] font-medium">
                                    <span>Ventana {idx + 1}</span>
                                    <button
                                      type="button"
                                      className="px-2 py-0.5 border rounded"
                                      onClick={() => handleSchedulerRemoveWindow(idx)}
                                    >
                                      Eliminar
                                    </button>
                                  </div>
                                  <div className="flex flex-wrap gap-1">
                                    {WEEKDAY_CHOICES.map((choice) => {
                                      const active = window.weekdays.includes(choice.value);
                                      return (
                                        <button
                                          key={choice.value}
                                          type="button"
                                          title={choice.title}
                                          className={`px-2 py-0.5 rounded border ${
                                            active
                                              ? "border-emerald-400 bg-emerald-50 text-emerald-700"
                                              : "border-slate-200 text-slate-500"
                                          }`}
                                          onClick={() => handleSchedulerToggleWeekday(idx, choice.value)}
                                        >
                                          {choice.label}
                                        </button>
                                      );
                                    })}
                                  </div>
                                  <div className="grid grid-cols-2 gap-2">
                                    <div className="space-y-1">
                                      <label className="block text-[11px] text-slate-500">Inicio</label>
                                      <input
                                        className="w-full border rounded px-2 py-1"
                                        value={window.start}
                                        onChange={(event) => handleSchedulerWindowChange(idx, { start: event.target.value })}
                                        placeholder="09:00"
                                      />
                                    </div>
                                    <div className="space-y-1">
                                      <label className="block text-[11px] text-slate-500">Fin</label>
                                      <input
                                        className="w-full border rounded px-2 py-1"
                                        value={window.end}
                                        onChange={(event) => handleSchedulerWindowChange(idx, { end: event.target.value })}
                                        placeholder="18:00"
                                      />
                                    </div>
                                  </div>
                                  <label className="flex items-center gap-2 text-[11px] text-slate-500">
                                    <input
                                      type="checkbox"
                                      checked={Boolean(window.overnight)}
                                      onChange={() => handleSchedulerToggleOvernight(idx)}
                                    />
                                    Cruza medianoche
                                  </label>
                                </div>
                              ))}
                            </div>
                            <div className="space-y-2">
                              <div className="flex items-center justify-between">
                                <span className="text-[11px] font-semibold text-slate-600">Excepciones</span>
                                <button
                                  type="button"
                                  className="px-2 py-0.5 border rounded"
                                  onClick={handleSchedulerAddException}
                                >
                                  + excepción
                                </button>
                              </div>
                              {(schedulerDataForSelected.custom.exceptions ?? []).map((exception, idx) => (
                                <div key={idx} className="border rounded p-2 space-y-2">
                                  <div className="flex items-center justify-between">
                                    <input
                                      type="date"
                                      className="flex-1 border rounded px-2 py-1"
                                      value={exception.date}
                                      onChange={(event) =>
                                        handleSchedulerExceptionChange(idx, { date: event.target.value })
                                      }
                                    />
                                    <button
                                      type="button"
                                      className="ml-2 px-2 py-0.5 border rounded"
                                      onClick={() => handleSchedulerRemoveException(idx)}
                                    >
                                      ✕
                                    </button>
                                  </div>
                                  <label className="flex items-center gap-2 text-[11px] text-slate-500">
                                    <input
                                      type="checkbox"
                                      checked={Boolean(exception.closed)}
                                      onChange={(event) =>
                                        handleSchedulerExceptionChange(idx, { closed: event.target.checked })
                                      }
                                    />
                                    Cerrado todo el día
                                  </label>
                                  {!exception.closed && (
                                    <div className="grid grid-cols-2 gap-2">
                                      <input
                                        className="border rounded px-2 py-1"
                                        value={exception.start ?? ""}
                                        onChange={(event) =>
                                          handleSchedulerExceptionChange(idx, { start: event.target.value })
                                        }
                                        placeholder="Inicio"
                                      />
                                      <input
                                        className="border rounded px-2 py-1"
                                        value={exception.end ?? ""}
                                        onChange={(event) =>
                                          handleSchedulerExceptionChange(idx, { end: event.target.value })
                                        }
                                        placeholder="Fin"
                                      />
                                    </div>
                                  )}
                                </div>
                              ))}
                            </div>
                            {schedulerDataForSelected.mode === "custom" && (
                              <div className="text-[11px] text-rose-500 space-y-1">
                                {validateCustomSchedule(schedulerDataForSelected.custom).map((error) => (
                                  <div key={error}>{error}</div>
                                ))}
                              </div>
                            )}
                          </div>
                        )}
                      </div>
                    )}

                    {selected.action?.kind==="webhook_out" && (
                      <div className="space-y-2">
                        <div className="flex gap-2 text-xs">
                          <select className="border rounded px-2 py-1" value={selected.action?.data?.method ?? "POST"} onChange={(e)=>updateSelected({ action:{ kind:"webhook_out", data:{ ...(selected.action?.data||{}), method:e.target.value } } })}>
                            <option value="POST">POST</option>
                            <option value="GET">GET</option>
                            <option value="PUT">PUT</option>
                            <option value="PATCH">PATCH</option>
                            <option value="DELETE">DELETE</option>
                          </select>
                          <input className="flex-1 border rounded px-2 py-1" placeholder="https://..." value={selected.action?.data?.url ?? ""} onChange={(e)=>updateSelected({ action:{ kind:"webhook_out", data:{ ...(selected.action?.data||{}), url:e.target.value } } })} />
                        </div>
                        <div className="text-xs">Headers</div>
                        {(selected.action?.data?.headers ?? []).map((h:any, idx:number)=>(
                          <div key={idx} className="flex gap-2 text-xs">
                            <input className="flex-1 border rounded px-2 py-1" placeholder="Clave" value={h.k} onChange={(e)=>{ const headers=[...(selected.action?.data?.headers||[])]; headers[idx] = {...headers[idx], k:e.target.value}; updateSelected({ action:{ kind:"webhook_out", data:{ ...(selected.action?.data||{}), headers } } }); }} />
                            <input className="flex-1 border rounded px-2 py-1" placeholder="Valor" value={h.v} onChange={(e)=>{ const headers=[...(selected.action?.data?.headers||[])]; headers[idx] = {...headers[idx], v:e.target.value}; updateSelected({ action:{ kind:"webhook_out", data:{ ...(selected.action?.data||{}), headers } } }); }} />
                            <button className="px-2 py-1 border rounded" onClick={()=>{ const headers=[...(selected.action?.data?.headers||[])]; headers.splice(idx,1); updateSelected({ action:{ kind:"webhook_out", data:{ ...(selected.action?.data||{}), headers } } }); }}>✕</button>
                          </div>
                        ))}
                        <button className="px-2 py-1 border rounded text-xs" onClick={()=>{ const headers=[...(selected.action?.data?.headers||[])]; headers.push({k:"X-Key", v:"value"}); updateSelected({ action:{ kind:"webhook_out", data:{ ...(selected.action?.data||{}), headers } } }); }}>+ header</button>
                        <label className="block text-xs mt-2">Body (JSON)</label>
                        <textarea className="w-full border rounded px-2 py-1 text-xs h-24 font-mono" value={selected.action?.data?.body ?? ""} onChange={(e)=>updateSelected({ action:{ kind:"webhook_out", data:{ ...(selected.action?.data||{}), body:e.target.value } } })} />
                      </div>
                    )}

                    {selected.action?.kind==="webhook_in" && (
                      <div className="space-y-2">
                        <input className="w-full border rounded px-2 py-1 text-xs" placeholder="/hooks/inbound" value={selected.action?.data?.path ?? ""} onChange={(e)=>updateSelected({ action:{ kind:"webhook_in", data:{ ...(selected.action?.data||{}), path:e.target.value } } })} />
                        <input className="w-full border rounded px-2 py-1 text-xs" placeholder="Secret opcional" value={selected.action?.data?.secret ?? ""} onChange={(e)=>updateSelected({ action:{ kind:"webhook_in", data:{ ...(selected.action?.data||{}), secret:e.target.value } } })} />
                      </div>
                    )}

                    {selected.action?.kind==="transfer" && (
                      <div className="space-y-2">
                        <input className="w-full border rounded px-2 py-1 text-xs" placeholder="Destino" value={selected.action?.data?.destination ?? ""} onChange={(e)=>updateSelected({ action:{ kind:"transfer", data:{ ...(selected.action?.data||{}), destination:e.target.value } } })} />
                      </div>
                    )}

                    {selected.action?.kind==="handoff" && (
                      <div className="space-y-2">
                        <input className="w-full border rounded px-2 py-1 text-xs" placeholder="Cola" value={selected.action?.data?.queue ?? ""} onChange={(e)=>updateSelected({ action:{ kind:"handoff", data:{ ...(selected.action?.data||{}), queue:e.target.value } } })} />
                        <input className="w-full border rounded px-2 py-1 text-xs" placeholder="Nota" value={selected.action?.data?.note ?? ""} onChange={(e)=>updateSelected({ action:{ kind:"handoff", data:{ ...(selected.action?.data||{}), note:e.target.value } } })} />
                      </div>
                    )}

                    {selected.action?.kind==="ia_rag" && (
                      <div className="space-y-2">
                        <textarea className="w-full border rounded px-2 py-1 text-xs h-24" placeholder="Prompt" value={selected.action?.data?.prompt ?? ""} onChange={(e)=>updateSelected({ action:{ kind:"ia_rag", data:{ ...(selected.action?.data||{}), prompt:e.target.value } } })} />
                      </div>
                    )}

                    {selected.action?.kind==="tool" && (
                      <div className="space-y-2">
                        <input className="w-full border rounded px-2 py-1 text-xs" placeholder="Nombre del tool" value={selected.action?.data?.name ?? ""} onChange={(e)=>updateSelected({ action:{ kind:"tool", data:{ ...(selected.action?.data||{}), name:e.target.value } } })} />
                        <textarea className="w-full border rounded px-2 py-1 text-xs h-24 font-mono" placeholder='Args JSON' value={JSON.stringify(selected.action?.data?.args ?? {}, null, 2)} onChange={(e)=>{ let val={}; try{ val=JSON.parse(e.target.value||"{}"); }catch{} updateSelected({ action:{ kind:"tool", data:{ ...(selected.action?.data||{}), args:val } } }); }} />
                      </div>
                    )}
                  </div>
                )}
              </div>
            </div>

            <div className="border rounded-xl overflow-hidden bg-white shadow-sm">
              <div className="px-3 py-2 border-b text-sm font-semibold text-slate-800" style={{ background: `linear-gradient(90deg, ${channelTheme.from}, ${channelTheme.to})` }}>Canal & vista previa</div>
              <div className="px-3 pt-3 text-sm text-slate-800">
                <div className="flex gap-2 flex-wrap text-xs">
                  <button className={`${channel==='whatsapp'?'bg-emerald-500 text-white shadow':'bg-slate-100 hover:bg-slate-200 text-slate-700'} px-3 py-1.5 rounded-full transition`} onClick={()=>setChannel('whatsapp')}>WhatsApp</button>
                  <button className={`${channel==='facebook'?'bg-blue-500 text-white shadow':'bg-slate-100 hover:bg-slate-200 text-slate-700'} px-3 py-1.5 rounded-full transition`} onClick={()=>setChannel('facebook')}>Facebook</button>
                  <button className={`${channel==='instagram'?'bg-pink-400 text-white shadow':'bg-slate-100 hover:bg-slate-200 text-slate-700'} px-3 py-1.5 rounded-full transition`} onClick={()=>setChannel('instagram')}>Instagram</button>
                  <button className={`${channel==='tiktok'?'bg-cyan-400 text-white shadow':'bg-slate-100 hover:bg-slate-200 text-slate-700'} px-3 py-1.5 rounded-full transition`} onClick={()=>setChannel('tiktok')}>TikTok</button>
                </div>
                <div className="mt-3 text-xs">
                  <span className="px-2 py-0.5 rounded" style={{ background: channelTheme.chipBg, color: channelTheme.chipText }}>{channelTheme.name} · Vista previa</span>
                </div>
                <div className="mt-3 border rounded p-2 h-40 overflow-auto">
                  <NodePreview node={selected} flow={flow} channel={channel} />
                  <div className="mt-2 text-[10px] text-slate-400">
                    Límite estricto multi-canal: {STRICTEST_LIMIT.max} botones.
                  </div>
                </div>
              </div>
            </div>

            <div className="border rounded-xl overflow-hidden bg-white shadow-sm">
              <div className="px-3 py-2 border-b text-sm font-semibold">Agregar</div>
              <div className="p-3 flex gap-3 flex-wrap">
                <button className="px-4 py-2 text-sm font-medium rounded-full bg-gradient-to-r from-emerald-400 to-emerald-500 text-white shadow-sm transition hover:from-emerald-500 hover:to-emerald-600 focus:outline-none focus:ring-2 focus:ring-emerald-300" onClick={()=>addChildTo(selectedId,"menu")}>Submenú</button>
                <button className="px-4 py-2 text-sm font-medium rounded-full bg-gradient-to-r from-emerald-400 to-emerald-500 text-white shadow-sm transition hover:from-emerald-500 hover:to-emerald-600 focus:outline-none focus:ring-2 focus:ring-emerald-300" onClick={()=>addChildTo(selectedId,"action")}>Acción (mensaje)</button>
                <button className="px-4 py-2 text-sm font-medium rounded-full bg-gradient-to-r from-emerald-400 to-emerald-500 text-white shadow-sm transition hover:from-emerald-500 hover:to-emerald-600 focus:outline-none focus:ring-2 focus:ring-emerald-300" onClick={()=>addActionOfKind(selectedId,"buttons")}>Acción · Botones</button>
                <button className="px-4 py-2 text-sm font-medium rounded-full bg-gradient-to-r from-emerald-400 to-emerald-500 text-white shadow-sm transition hover:from-emerald-500 hover:to-emerald-600 focus:outline-none focus:ring-2 focus:ring-emerald-300" onClick={()=>addActionOfKind(selectedId,"ask")}>Acción · Pregunta</button>
                <button className="px-4 py-2 text-sm font-medium rounded-full bg-gradient-to-r from-emerald-400 to-emerald-500 text-white shadow-sm transition hover:from-emerald-500 hover:to-emerald-600 focus:outline-none focus:ring-2 focus:ring-emerald-300" onClick={()=>addActionOfKind(selectedId,"attachment")}>Acción · Adjunto</button>
                <button className="px-4 py-2 text-sm font-medium rounded-full bg-gradient-to-r from-emerald-400 to-emerald-500 text-white shadow-sm transition hover:from-emerald-500 hover:to-emerald-600 focus:outline-none focus:ring-2 focus:ring-emerald-300" onClick={()=>addActionOfKind(selectedId,"webhook_out")}>Acción · Webhook OUT</button>
                <button className="px-4 py-2 text-sm font-medium rounded-full bg-gradient-to-r from-emerald-400 to-emerald-500 text-white shadow-sm transition hover:from-emerald-500 hover:to-emerald-600 focus:outline-none focus:ring-2 focus:ring-emerald-300" onClick={()=>addActionOfKind(selectedId,"webhook_in")}>Acción · Webhook IN</button>
                <button className="px-4 py-2 text-sm font-medium rounded-full bg-gradient-to-r from-emerald-400 to-emerald-500 text-white shadow-sm transition hover:from-emerald-500 hover:to-emerald-600 focus:outline-none focus:ring-2 focus:ring-emerald-300" onClick={()=>addActionOfKind(selectedId,"transfer")}>Acción · Transferir</button>
                <button className="px-4 py-2 text-sm font-medium rounded-full bg-gradient-to-r from-emerald-400 to-emerald-500 text-white shadow-sm transition hover:from-emerald-500 hover:to-emerald-600 focus:outline-none focus:ring-2 focus:ring-emerald-300" onClick={()=>addActionOfKind(selectedId,"scheduler")}>Acción · Scheduler</button>
                <button className="px-4 py-2 text-sm font-medium rounded-full bg-gradient-to-r from-slate-400 to-slate-500 text-white shadow-sm transition hover:from-slate-500 hover:to-slate-600 focus:outline-none focus:ring-2 focus:ring-slate-300" onClick={()=>addActionOfKind(selectedId,"end")}>Bloque · Finalizar flujo</button>
                <button className="px-4 py-2 text-sm font-medium rounded-full bg-gradient-to-r from-emerald-400 to-emerald-500 text-white shadow-sm transition hover:from-emerald-500 hover:to-emerald-600 focus:outline-none focus:ring-2 focus:ring-emerald-300" onClick={seedDemo}>Demo rápido</button>
              </div>
            </div>
          </div>
        </div>
      </div>
    </div>
  );
}<|MERGE_RESOLUTION|>--- conflicted
+++ resolved
@@ -44,26 +44,11 @@
   Weekday,
 } from "./flow/types";
 import { formatNextOpening, isInWindow, nextOpening, validateCustomSchedule } from "./flow/scheduler";
-<<<<<<< HEAD
-=======
-import { ReactFlowCanvas, type ConnectionCreationKind } from "./ReactFlowCanvas";
->>>>>>> 5c3bef72
 
 const NODE_W = 300;
 const NODE_H = 128;
 const AUTO_SAVE_INTERVAL_MS = 5 * 60 * 1000;
 
-<<<<<<< HEAD
-=======
-const DEFAULT_TIMEZONE = "America/Lima";
-const DEFAULT_SCHEDULE_WINDOW: TimeWindow = {
-  weekdays: [1, 2, 3, 4, 5],
-  start: "09:00",
-  end: "18:00",
-  overnight: false,
-};
-
->>>>>>> 5c3bef72
 const WEEKDAY_CHOICES: { value: Weekday; label: string; title: string }[] = [
   { value: 1, label: "L", title: "Lunes" },
   { value: 2, label: "Ma", title: "Martes" },
@@ -74,7 +59,6 @@
   { value: 7, label: "D", title: "Domingo" },
 ];
 
-<<<<<<< HEAD
 const demoFlow: Flow = normalizeFlow({
   version: 1,
   id: "flow-demo",
@@ -103,573 +87,6 @@
   return pos;
 }
 
-=======
-function sanitizeWeekdays(weekdays: Weekday[] | undefined): Weekday[] {
-  if (!Array.isArray(weekdays)) {
-    return [...DEFAULT_SCHEDULE_WINDOW.weekdays];
-  }
-  const filtered = weekdays.filter((day): day is Weekday => typeof day === "number" && day >= 1 && day <= 7);
-  return Array.from(new Set(filtered));
-}
-
-function sanitizeTimeWindow(window: Partial<TimeWindow> | undefined): TimeWindow {
-  if (!window) {
-    return { ...DEFAULT_SCHEDULE_WINDOW };
-  }
-  const weekdayList = window.weekdays === undefined ? DEFAULT_SCHEDULE_WINDOW.weekdays : sanitizeWeekdays(window.weekdays);
-  return {
-    weekdays: weekdayList,
-    start: typeof window.start === "string" && window.start.trim() ? window.start : DEFAULT_SCHEDULE_WINDOW.start,
-    end: typeof window.end === "string" && window.end.trim() ? window.end : DEFAULT_SCHEDULE_WINDOW.end,
-    overnight: Boolean(window.overnight),
-  };
-}
-
-function sanitizeExceptions(exceptions: DateException[] | undefined): DateException[] {
-  if (!exceptions) return [];
-  return exceptions
-    .filter((item) => typeof item?.date === "string" && item.date.trim().length > 0)
-    .map((item) => ({
-      date: item.date,
-      closed: Boolean(item.closed),
-      start: item.start,
-      end: item.end,
-    }));
-}
-
-export function normalizeSchedulerData(data?: Partial<SchedulerNodeData> | null): SchedulerNodeData {
-  const mode: SchedulerMode = data?.mode === "bitrix" ? "bitrix" : "custom";
-  const baseCustom: CustomSchedule = {
-    timezone: typeof data?.custom?.timezone === "string" ? data.custom.timezone : DEFAULT_TIMEZONE,
-    windows:
-      data?.custom?.windows && data.custom.windows.length > 0
-        ? data.custom.windows.map((window) => sanitizeTimeWindow(window))
-        : [sanitizeTimeWindow(undefined)],
-    exceptions: sanitizeExceptions(data?.custom?.exceptions),
-  };
-  return {
-    mode,
-    custom: mode === "custom" ? baseCustom : data?.custom ?? baseCustom,
-    inWindowTargetId: typeof data?.inWindowTargetId === "string" ? data.inWindowTargetId : null,
-    outOfWindowTargetId: typeof data?.outOfWindowTargetId === "string" ? data.outOfWindowTargetId : null,
-  };
-}
-
-function createId(prefix: string): string {
-  return `${prefix}-${Math.random().toString(36).slice(2, 8)}`;
-}
-
-export function createMenuOption(index: number, overrides: Partial<MenuOption> = {}): MenuOption {
-  return {
-    id: overrides.id ?? createId(`menu-${index + 1}`),
-    label: overrides.label ?? `Opción ${index + 1}`,
-    value: overrides.value,
-    targetId: overrides.targetId ?? null,
-  };
-}
-
-export function createButtonOption(index: number, overrides: Partial<ButtonOption> = {}): ButtonOption {
-  const baseValue = `BTN_${index + 1}`;
-  return {
-    id: overrides.id ?? createId(`btn-${index + 1}`),
-    label: overrides.label ?? `Botón ${index + 1}`,
-    value: overrides.value ?? baseValue,
-    targetId: overrides.targetId ?? null,
-  };
-}
-
-export function normalizeButtonsData(data?: Partial<ButtonsActionData> | null): ButtonsActionData {
-  const items = (data?.items ?? []).map((item, idx) => ({
-    ...createButtonOption(idx, item),
-  }));
-  const ensuredItems = items.length > 0 ? items : [createButtonOption(0)];
-  const maxButtons = data?.maxButtons ?? DEFAULT_BUTTON_LIMIT;
-  const moreTargetId = data?.moreTargetId ?? null;
-  return { items: ensuredItems, maxButtons, moreTargetId };
-}
-
-export function convertButtonsOverflowToList(flow: Flow, nodeId: string): { nextFlow: Flow; listNodeId: string | null } {
-  const source = flow.nodes[nodeId];
-  if (!source || source.action?.kind !== "buttons") {
-    return { nextFlow: flow, listNodeId: null };
-  }
-  const normalized = normalizeButtonsData(source.action.data as Partial<ButtonsActionData> | undefined);
-  if (normalized.items.length <= normalized.maxButtons) {
-    return { nextFlow: flow, listNodeId: null };
-  }
-  const overflowItems = normalized.items.slice(normalized.maxButtons);
-  if (overflowItems.length === 0) {
-    return { nextFlow: flow, listNodeId: null };
-  }
-  const next: Flow = JSON.parse(JSON.stringify(flow));
-  const target = next.nodes[nodeId];
-  if (!target || target.action?.kind !== "buttons") {
-    return { nextFlow: flow, listNodeId: null };
-  }
-  const listNodeId = nextChildId(next, nodeId);
-  const listOptions = overflowItems.map((item, idx) =>
-    createMenuOption(idx, { label: item.label, value: item.value, targetId: item.targetId ?? null })
-  );
-  const listNode: FlowNode = {
-    id: listNodeId,
-    label: `${target.label} · Lista`,
-    type: "menu",
-    children: listOptions.map((option) => option.targetId).filter((id): id is string => Boolean(id)),
-    menuOptions: listOptions,
-  } as FlowNode;
-  next.nodes[listNodeId] = listNode;
-  const trimmedItems = normalized.items.slice(0, normalized.maxButtons);
-  target.action = {
-    ...target.action,
-    data: { ...normalized, items: trimmedItems, moreTargetId: listNodeId },
-  };
-  target.children = Array.from(
-    new Set([...(target.children ?? []), listNodeId, ...listNode.children])
-  );
-  return { nextFlow: normalizeFlow(next), listNodeId };
-}
-
-export function normalizeNode(node: FlowNode): FlowNode {
-  let changed = false;
-  let next: FlowNode = node;
-
-  if (node.type === "menu") {
-    const rawOptions = node.menuOptions ?? [];
-    const options = rawOptions.length > 0 ? rawOptions : [createMenuOption(0)];
-    const normalizedOptions = options.map((option, idx) => ({
-      ...createMenuOption(idx, option),
-    }));
-    const optionsChanged =
-      normalizedOptions.length !== rawOptions.length ||
-      normalizedOptions.some((opt, idx) => {
-        const prev = rawOptions[idx];
-        if (!prev) return true;
-        return (
-          opt.id !== prev.id ||
-          opt.label !== prev.label ||
-          opt.value !== prev.value ||
-          (opt.targetId ?? null) !== (prev.targetId ?? null)
-        );
-      });
-    const targets = normalizedOptions
-      .map((opt) => opt.targetId)
-      .filter((id): id is string => Boolean(id));
-    const uniqueChildren = Array.from(new Set([...(node.children ?? []), ...targets]));
-    const childrenChanged =
-      uniqueChildren.length !== node.children.length ||
-      uniqueChildren.some((id, idx) => node.children[idx] !== id);
-    if (optionsChanged || childrenChanged) {
-      next = { ...next, menuOptions: normalizedOptions, children: uniqueChildren };
-      changed = true;
-    }
-  }
-
-  if (node.action?.kind === "buttons") {
-    const prevData = (node.action.data as Partial<ButtonsActionData> | undefined) ?? { items: [] };
-    const normalized = normalizeButtonsData(prevData);
-    const dataChanged =
-      normalized.maxButtons !== (prevData.maxButtons ?? DEFAULT_BUTTON_LIMIT) ||
-      normalized.items.length !== (prevData.items?.length ?? 0) ||
-      normalized.items.some((item, idx) => {
-        const prev = prevData.items?.[idx];
-        if (!prev) return true;
-        return (
-          item.id !== prev.id ||
-          item.label !== prev.label ||
-          item.value !== prev.value ||
-          (item.targetId ?? null) !== (prev.targetId ?? null)
-        );
-      }) ||
-      (normalized.moreTargetId ?? null) !== (prevData.moreTargetId ?? null);
-    const targets = normalized.items
-      .map((item) => item.targetId)
-      .filter((id): id is string => Boolean(id));
-    const childSet = new Set([...(node.children ?? []), ...targets]);
-    if (normalized.moreTargetId) childSet.add(normalized.moreTargetId);
-    const childList = Array.from(childSet);
-    const childrenChanged =
-      childList.length !== node.children.length ||
-      childList.some((id, idx) => node.children[idx] !== id);
-    if (dataChanged || childrenChanged) {
-      next = {
-        ...next,
-        action: { ...node.action, data: normalized },
-        children: childList,
-      };
-      changed = true;
-    }
-  }
-
-  if (node.action?.kind === "ask") {
-    const data = node.action.data as Partial<AskActionData> | undefined;
-    const questionText = typeof data?.questionText === "string" ? data.questionText : "¿Cuál es tu respuesta?";
-    const varName = typeof data?.varName === "string" && data.varName.trim() ? data.varName : "respuesta";
-    const varType = data?.varType === "number" || data?.varType === "option" ? data.varType : "text";
-    const validation: AskActionData["validation"] = data?.validation ?? { type: "none" };
-    const retryMessage =
-      typeof data?.retryMessage === "string" && data.retryMessage.trim()
-        ? data.retryMessage
-        : "Lo siento, ¿puedes intentarlo de nuevo?";
-    const answerTargetId = typeof data?.answerTargetId === "string" ? data.answerTargetId : null;
-    const invalidTargetId = typeof data?.invalidTargetId === "string" ? data.invalidTargetId : null;
-    const childSet = new Set([...(node.children ?? [])]);
-    if (answerTargetId) childSet.add(answerTargetId);
-    if (invalidTargetId) childSet.add(invalidTargetId);
-    const childList = Array.from(childSet);
-    const normalizedAsk: AskActionData = {
-      questionText,
-      varName,
-      varType,
-      validation,
-      retryMessage,
-      answerTargetId,
-      invalidTargetId,
-    };
-    const prevData = data ?? {};
-    const dataChanged =
-      prevData.questionText !== normalizedAsk.questionText ||
-      prevData.varName !== normalizedAsk.varName ||
-      prevData.varType !== normalizedAsk.varType ||
-      JSON.stringify(prevData.validation ?? { type: "none" }) !== JSON.stringify(normalizedAsk.validation) ||
-      prevData.retryMessage !== normalizedAsk.retryMessage ||
-      (prevData.answerTargetId ?? null) !== (normalizedAsk.answerTargetId ?? null) ||
-      (prevData.invalidTargetId ?? null) !== (normalizedAsk.invalidTargetId ?? null);
-    const childrenChanged =
-      childList.length !== node.children.length ||
-      childList.some((id, idx) => node.children[idx] !== id);
-    if (dataChanged || childrenChanged) {
-      next = {
-        ...next,
-        action: { ...node.action, data: normalizedAsk },
-        children: childList,
-      };
-      changed = true;
-    }
-  }
-
-  if (node.action?.kind === "scheduler") {
-    const data = node.action.data as Partial<SchedulerNodeData> | undefined;
-    const normalized = normalizeSchedulerData(data ?? undefined);
-    const childSet = new Set(node.children ?? []);
-    if (normalized.inWindowTargetId) childSet.add(normalized.inWindowTargetId);
-    if (normalized.outOfWindowTargetId) childSet.add(normalized.outOfWindowTargetId);
-    const childList = Array.from(childSet);
-    const dataChanged =
-      (data?.mode === "bitrix" ? "bitrix" : "custom") !== normalized.mode ||
-      (normalized.custom?.timezone ?? DEFAULT_TIMEZONE) !==
-        (typeof data?.custom?.timezone === "string" ? data.custom.timezone : DEFAULT_TIMEZONE) ||
-      JSON.stringify((data?.custom?.windows ?? []).map((window) => sanitizeTimeWindow(window))) !==
-        JSON.stringify(normalized.custom?.windows ?? []) ||
-      JSON.stringify(sanitizeExceptions(data?.custom?.exceptions)) !==
-        JSON.stringify(normalized.custom?.exceptions ?? []) ||
-      (typeof data?.inWindowTargetId === "string" ? data.inWindowTargetId : null) !== normalized.inWindowTargetId ||
-      (typeof data?.outOfWindowTargetId === "string" ? data.outOfWindowTargetId : null) !== normalized.outOfWindowTargetId;
-    const childrenChanged =
-      childList.length !== node.children.length ||
-      childList.some((id, idx) => node.children[idx] !== id);
-    if (dataChanged || childrenChanged) {
-      next = {
-        ...next,
-        action: { ...node.action, data: normalized },
-        children: childList,
-      };
-      changed = true;
-    }
-  }
-
-  return changed ? next : node;
-}
-
-export function normalizeFlow(flow: Flow): Flow {
-  let mutated = false;
-  const nodes: Record<string, FlowNode> = {};
-  for (const [id, node] of Object.entries(flow.nodes)) {
-    const normalized = normalizeNode(node);
-    nodes[id] = normalized;
-    if (normalized !== node) mutated = true;
-  }
-  const version = typeof flow.version === "number" ? flow.version : 1;
-  if (!mutated && version === flow.version) return flow;
-  return { ...flow, version, nodes };
-}
-
-export function getMenuOptions(node: FlowNode): MenuOption[] {
-  if (node.type !== "menu") return [];
-  const options = node.menuOptions && node.menuOptions.length > 0 ? node.menuOptions : [createMenuOption(0)];
-  return options.map((option, idx) => ({
-    ...createMenuOption(idx, option),
-  }));
-}
-
-export function getButtonsData(node: FlowNode): ButtonsActionData | null {
-  if (node.action?.kind !== "buttons") return null;
-  return normalizeButtonsData(node.action.data as Partial<ButtonsActionData> | undefined);
-}
-
-export function getAskData(node: FlowNode): AskActionData | null {
-  if (node.action?.kind !== "ask") return null;
-  const data = node.action.data ?? {};
-  const questionText = typeof data.questionText === "string" ? data.questionText : "¿Cuál es tu respuesta?";
-  const varName = typeof data.varName === "string" && data.varName.trim() ? data.varName : "respuesta";
-  const varType = data.varType === "number" || data.varType === "option" ? data.varType : "text";
-  const validation: AskActionData["validation"] = data.validation ?? { type: "none" };
-  const retryMessage =
-    typeof data.retryMessage === "string" && data.retryMessage.trim()
-      ? data.retryMessage
-      : "Lo siento, ¿puedes intentarlo de nuevo?";
-  const answerTargetId = typeof data.answerTargetId === "string" ? data.answerTargetId : null;
-  const invalidTargetId = typeof data.invalidTargetId === "string" ? data.invalidTargetId : null;
-  return {
-    questionText,
-    varName,
-    varType,
-    validation,
-    retryMessage,
-    answerTargetId,
-    invalidTargetId,
-  };
-}
-
-export function getSchedulerData(node: FlowNode): SchedulerNodeData | null {
-  if (node.action?.kind !== "scheduler") return null;
-  const data = node.action.data as Partial<SchedulerNodeData> | undefined;
-  return normalizeSchedulerData(data ?? undefined);
-}
-
-function applyHandleAssignment(flow: Flow, sourceId: string, handleId: string, targetId: string | null): boolean {
-  const node = flow.nodes[sourceId];
-  if (!node) return false;
-
-  if (node.type === "menu" && handleId.startsWith("out:menu:")) {
-    const options = getMenuOptions(node);
-    const index = options.findIndex((option) => `out:menu:${option.id}` === handleId);
-    if (index === -1) return false;
-    const current = options[index].targetId ?? null;
-    if (current === targetId) return false;
-    options[index] = { ...options[index], targetId };
-    node.menuOptions = options;
-    const children = new Set<string>();
-    for (const option of options) {
-      if (option.targetId) {
-        children.add(option.targetId);
-      }
-    }
-    node.children = Array.from(children);
-    return true;
-  }
-
-  if (node.action?.kind === "buttons" && handleId.startsWith("out:button:")) {
-    const data = normalizeButtonsData(node.action.data as Partial<ButtonsActionData> | undefined);
-    const token = handleId.split(":")[2];
-    if (!token) return false;
-    if (token === "more") {
-      const current = data.moreTargetId ?? null;
-      if (current === targetId) return false;
-      data.moreTargetId = targetId;
-    } else {
-      const index = data.items.findIndex((item) => item.id === token);
-      if (index === -1) return false;
-      const current = data.items[index].targetId ?? null;
-      if (current === targetId) return false;
-      data.items[index] = { ...data.items[index], targetId };
-    }
-    node.action = { ...node.action, data };
-    const children = new Set<string>();
-    for (const item of data.items) {
-      if (item.targetId) {
-        children.add(item.targetId);
-      }
-    }
-    if (data.moreTargetId) {
-      children.add(data.moreTargetId);
-    }
-    node.children = Array.from(children);
-    return true;
-  }
-
-  if (node.action?.kind === "ask") {
-    const ask = getAskData(node);
-    if (!ask) return false;
-    const updated: AskActionData = { ...ask };
-    if (handleId === "out:answer") {
-      if (updated.answerTargetId === targetId) return false;
-      updated.answerTargetId = targetId;
-    } else if (handleId === "out:invalid") {
-      if (updated.invalidTargetId === targetId) return false;
-      updated.invalidTargetId = targetId;
-    } else {
-      return false;
-    }
-    node.action = { ...node.action, data: updated };
-    const children = new Set<string>();
-    if (updated.answerTargetId) children.add(updated.answerTargetId);
-    if (updated.invalidTargetId) children.add(updated.invalidTargetId);
-    node.children = Array.from(children);
-    return true;
-  }
-
-  if (node.action?.kind === "scheduler") {
-    const scheduler = getSchedulerData(node);
-    if (!scheduler) return false;
-    const updated = { ...scheduler };
-    const previousIn = scheduler.inWindowTargetId;
-    const previousOut = scheduler.outOfWindowTargetId;
-    if (handleId === "out:schedule:in") {
-      if (updated.inWindowTargetId === targetId) return false;
-      updated.inWindowTargetId = targetId;
-    } else if (handleId === "out:schedule:out") {
-      if (updated.outOfWindowTargetId === targetId) return false;
-      updated.outOfWindowTargetId = targetId;
-    } else {
-      return false;
-    }
-    node.action = { ...node.action, data: updated };
-    const childSet = new Set(node.children ?? []);
-    if (previousIn && previousIn !== updated.inWindowTargetId) childSet.delete(previousIn);
-    if (previousOut && previousOut !== updated.outOfWindowTargetId) childSet.delete(previousOut);
-    if (updated.inWindowTargetId) childSet.add(updated.inWindowTargetId);
-    if (updated.outOfWindowTargetId) childSet.add(updated.outOfWindowTargetId);
-    node.children = Array.from(childSet);
-    return true;
-  }
-
-  if (handleId === "out:default") {
-    const current = node.children?.[0] ?? null;
-    if (current === targetId) return false;
-    node.children = targetId ? [targetId] : [];
-    return true;
-  }
-
-  if (!targetId) {
-    return false;
-  }
-
-  const existing = new Set(node.children ?? []);
-  if (existing.has(targetId)) return false;
-  existing.add(targetId);
-  node.children = Array.from(existing);
-  return true;
-}
-
-export type HandleSpec = {
-  id: string;
-  label: string;
-  side: "left" | "right";
-  type: "input" | "output";
-  order: number;
-  variant?: "default" | "more" | "invalid" | "answer";
-};
-
-export const INPUT_HANDLE_SPEC: HandleSpec = {
-  id: "in",
-  label: "Entrada",
-  side: "left",
-  type: "input",
-  order: 0,
-  variant: "default",
-};
-
-export function getOutputHandleSpecs(node: FlowNode): HandleSpec[] {
-  if (node.type === "menu") {
-    return getMenuOptions(node).map((option, idx) => ({
-      id: `out:menu:${option.id}`,
-      label: option.label,
-      side: "right",
-      type: "output",
-      order: idx,
-      variant: "default",
-    }));
-  }
-
-  const buttons = getButtonsData(node);
-  if (buttons) {
-    const visible = buttons.items.slice(0, buttons.maxButtons);
-    const handles: HandleSpec[] = visible.map((item, idx) => ({
-      id: `out:button:${item.id}`,
-      label: item.label,
-      side: "right",
-      type: "output",
-      order: idx,
-      variant: "default",
-    }));
-    if (buttons.items.length > visible.length) {
-      handles.push({
-        id: "out:button:more",
-        label: "Lista",
-        side: "right",
-        type: "output",
-        order: handles.length,
-        variant: "more",
-      });
-    }
-    return handles;
-  }
-
-  const ask = getAskData(node);
-  if (ask) {
-    return [
-      { id: "out:answer", label: "Respuesta", side: "right", type: "output", order: 0, variant: "answer" },
-      { id: "out:invalid", label: "On invalid", side: "right", type: "output", order: 1, variant: "invalid" },
-    ];
-  }
-
-  const scheduler = getSchedulerData(node);
-  if (scheduler) {
-    return [
-      { id: "out:schedule:in", label: "Dentro de horario", side: "right", type: "output", order: 0, variant: "default" },
-      { id: "out:schedule:out", label: "Fuera de horario", side: "right", type: "output", order: 1, variant: "default" },
-    ];
-  }
-
-  return [
-    { id: "out:default", label: "Siguiente", side: "right", type: "output", order: 0, variant: "default" },
-  ];
-}
-
-export function getHandleAssignments(node: FlowNode): Record<string, string | null> {
-  if (node.type === "menu") {
-    const assignments: Record<string, string | null> = {};
-    getMenuOptions(node).forEach((option) => {
-      assignments[`out:menu:${option.id}`] = option.targetId ?? null;
-    });
-    return assignments;
-  }
-
-  const buttons = getButtonsData(node);
-  if (buttons) {
-    const assignments: Record<string, string | null> = {};
-    const visible = buttons.items.slice(0, buttons.maxButtons);
-    visible.forEach((item) => {
-      assignments[`out:button:${item.id}`] = item.targetId ?? null;
-    });
-    if (buttons.items.length > visible.length) {
-      assignments["out:button:more"] = buttons.moreTargetId ?? null;
-    }
-    return assignments;
-  }
-
-  const ask = getAskData(node);
-  if (ask) {
-    return {
-      "out:answer": ask.answerTargetId ?? null,
-      "out:invalid": ask.invalidTargetId ?? null,
-    };
-  }
-
-  const scheduler = getSchedulerData(node);
-  if (scheduler) {
-    return {
-      "out:schedule:in": scheduler.inWindowTargetId ?? null,
-      "out:schedule:out": scheduler.outOfWindowTargetId ?? null,
-    };
-  }
-
-  return { "out:default": node.children[0] ?? null };
-}
-
-const STRICTEST_LIMIT = CHANNEL_BUTTON_LIMITS.reduce((best, entry) => (entry.max < best.max ? entry : best), CHANNEL_BUTTON_LIMITS[0]);
-
->>>>>>> 5c3bef72
 type NodePreviewProps = {
   node: FlowNode;
   flow: Flow;
@@ -727,54 +144,18 @@
       <div className="space-y-1 text-[11px]">
         <div className="text-xs font-semibold text-slate-700">Pregunta al cliente</div>
         <div className="text-slate-600">{ask.questionText}</div>
-<<<<<<< HEAD
         <div className="text-[10px] text-slate-400">
           Variable: {ask.varName} · Tipo: {ask.varType}
-=======
-        <div className="flex gap-2 text-slate-500">
-          <span>Variable: <strong>{ask.varName}</strong></span>
-          <span>Tipo: {ask.varType}</span>
-        </div>
-        <div className="text-slate-400">
-          Validación: {ask.validation?.type === "regex" ? `regex (${ask.validation.pattern})` : ask.validation?.type === "options" ? `opciones (${ask.validation.options.join(", ")})` : "ninguna"}
->>>>>>> 5c3bef72
         </div>
       </div>
     ) : null;
   }
 
   if (node.action?.kind === "scheduler") {
-<<<<<<< HEAD
     return (
       <div className="space-y-1 text-[11px]">
         <div className="text-xs font-semibold text-slate-700">Horario inteligente</div>
         <div className="text-slate-600">Configura destinos dentro/fuera de horario.</div>
-=======
-    const scheduler = getSchedulerData(node);
-    if (!scheduler) return null;
-    const schedule = scheduler.mode === "custom" ? scheduler.custom : undefined;
-    const errors = scheduler.mode === "custom" ? validateCustomSchedule(schedule) : [];
-    const now = new Date();
-    const openNow = schedule ? isInWindow(now, schedule) : false;
-    const nextSlot = schedule ? formatNextOpening(nextOpening(now, schedule)) : null;
-    return (
-      <div className="space-y-1 text-[11px]">
-        <div className="text-xs font-semibold text-slate-700">Scheduler</div>
-        <div className="text-slate-600">Zona horaria: {schedule?.timezone ?? ""}</div>
-        <div className={`font-medium ${openNow ? "text-emerald-600" : "text-amber-600"}`}>
-          {openNow ? "Abierto ahora" : "Fuera de horario"}
-        </div>
-        {nextSlot && (
-          <div className="text-slate-500">Próxima ventana: {nextSlot}</div>
-        )}
-        {errors.length > 0 && (
-          <ul className="text-rose-500 list-disc list-inside space-y-0.5">
-            {errors.slice(0, 2).map((error) => (
-              <li key={error}>{error}</li>
-            ))}
-          </ul>
-        )}
->>>>>>> 5c3bef72
       </div>
     );
   }
@@ -793,7 +174,6 @@
     );
   }
 
-<<<<<<< HEAD
   if (node.action?.kind === "end") {
     const note = typeof node.action?.data?.note === "string" ? node.action.data.note : "";
     return (
@@ -804,8 +184,6 @@
     );
   }
 
-=======
->>>>>>> 5c3bef72
   return (
     <div className="text-[11px] text-slate-500">
       Vista previa no disponible para {node.action?.kind ?? node.type}.
@@ -813,53 +191,6 @@
   );
 }
 
-<<<<<<< HEAD
-=======
-const demoFlow: Flow = normalizeFlow({
-  version: 1,
-  id: "flow-demo",
-  name: "Azaleia · Menú principal",
-  rootId: "root",
-  nodes: { root: { id: "root", label: "Menú principal", type: "menu", children: [], menuOptions: [] } },
-});
-
-function computeLayout(flow: Flow) {
-  const pos: Record<string, { x: number; y: number }> = {};
-  const levels: Record<number, string[]> = {};
-  const seen = new Set<string>();
-  function dfs(id: string, d: number) {
-    if (seen.has(id)) return;
-    seen.add(id);
-    (levels[d] ||= []).push(id);
-    const n = flow.nodes[id];
-    if (!n) return;
-    for (const cid of n.children) dfs(cid, d + 1);
-  }
-  dfs(flow.rootId, 0);
-  const colW = 340, rowH = 170;
-  Object.entries(levels).forEach(([depth, ids]) => {
-    (ids as string[]).forEach((id, i) => { pos[id] = { x: Number(depth) * colW, y: i * rowH }; });
-  });
-  return pos;
-}
-
-function nextChildId(flow: Flow, parentId: string): string {
-  const siblings = flow.nodes[parentId].children;
-  let maxIdx = 0;
-  for (const sid of siblings) {
-    const tail = sid.split(".").pop();
-    const n = Number(tail);
-    if (!Number.isNaN(n)) maxIdx = Math.max(maxIdx, n);
-  }
-  const next = maxIdx + 1;
-  return parentId === flow.rootId ? String(next) : `${parentId}.${next}`;
-}
-function deleteSubtree(flow: Flow, id: string){
-  const node = flow.nodes[id]; if (!node) return;
-  for (const cid of node.children) deleteSubtree(flow, cid);
-  delete flow.nodes[id];
-}
->>>>>>> 5c3bef72
 type PersistedState = {
   flow: Flow;
   positions: Record<string, { x: number; y: number }>;
@@ -2106,21 +1437,12 @@
                 <button className="px-3 py-1.5 text-sm rounded border border-emerald-200 bg-white hover:bg-emerald-50 transition" onClick={()=>setSoloRoot(s=>!s)}>{soloRoot?"Mostrar todo":"Solo raíz"}</button>
               </div>
             </div>
-<<<<<<< HEAD
             <div className="p-2" style={{ minHeight: "76vh" }}>
               <ReactFlowCanvas
                 flow={flow}
                 selectedId={selectedId}
                 onSelect={setSelectedId}
                 onAddChild={addChildTo}
-=======
-              <div className="p-2" style={{ minHeight: "76vh" }}>
-                <ReactFlowCanvas
-                  flow={flow}
-                  selectedId={selectedId}
-                  onSelect={setSelectedId}
-                  onAddChild={addChildTo}
->>>>>>> 5c3bef72
                 onDeleteNode={deleteNode}
                 onDuplicateNode={duplicateNode}
                 onInsertBetween={insertBetween}
