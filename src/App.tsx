--- conflicted
+++ resolved
@@ -43,14 +43,6 @@
   DateException,
   Weekday,
 } from "./flow/types";
-<<<<<<< HEAD
-import { screenToCanvas, canvasToScreen } from "./utils/coords";
-import { type NodeGeometry } from "./utils/handles";
-import { createHandleScheduler } from "./utils/scheduler";
-import { buildOrthogonalPath } from "./utils/edgePath";
-import { findNearestHandle, type HandlePointCandidate } from "./utils/hitTest";
-=======
->>>>>>> 8ebb3615
 import { formatNextOpening, isInWindow, nextOpening, validateCustomSchedule } from "./flow/scheduler";
 
 const NODE_W = 300;
@@ -67,473 +59,53 @@
   { value: 7, label: "D", title: "Domingo" },
 ];
 
-<<<<<<< HEAD
-function sanitizeWeekdays(weekdays: Weekday[] | undefined): Weekday[] {
-  if (!Array.isArray(weekdays)) {
-    return [...DEFAULT_SCHEDULE_WINDOW.weekdays];
+const demoFlow: Flow = normalizeFlow({
+  version: 1,
+  id: "flow-demo",
+  name: "Azaleia · Menú principal",
+  rootId: "root",
+  nodes: { root: { id: "root", label: "Menú principal", type: "menu", children: [], menuOptions: [] } },
+});
+
+function isFiniteNumber(value: unknown): value is number {
+  return typeof value === "number" && Number.isFinite(value);
+}
+
+function sanitizePositionMap(
+  positions: Record<string, { x: unknown; y: unknown }> | null | undefined,
+): Record<string, { x: number; y: number }> {
+  if (!positions) {
+    return {};
   }
-  const filtered = weekdays.filter((day): day is Weekday => typeof day === "number" && day >= 1 && day <= 7);
-  return Array.from(new Set(filtered));
-}
-
-function sanitizeTimeWindow(window: Partial<TimeWindow> | undefined): TimeWindow {
-  if (!window) {
-    return { ...DEFAULT_SCHEDULE_WINDOW };
-  }
-  const weekdayList = window.weekdays === undefined ? DEFAULT_SCHEDULE_WINDOW.weekdays : sanitizeWeekdays(window.weekdays);
-  return {
-    weekdays: weekdayList,
-    start: typeof window.start === "string" && window.start.trim() ? window.start : DEFAULT_SCHEDULE_WINDOW.start,
-    end: typeof window.end === "string" && window.end.trim() ? window.end : DEFAULT_SCHEDULE_WINDOW.end,
-    overnight: Boolean(window.overnight),
-  };
-}
-
-function sanitizeExceptions(exceptions: DateException[] | undefined): DateException[] {
-  if (!exceptions) return [];
-  return exceptions
-    .filter((item) => typeof item?.date === "string" && item.date.trim().length > 0)
-    .map((item) => ({
-      date: item.date,
-      closed: Boolean(item.closed),
-      start: item.start,
-      end: item.end,
-    }));
-}
-
-export function normalizeSchedulerData(data?: Partial<SchedulerNodeData> | null): SchedulerNodeData {
-  const mode: SchedulerMode = data?.mode === "bitrix" ? "bitrix" : "custom";
-  const baseCustom: CustomSchedule = {
-    timezone: typeof data?.custom?.timezone === "string" ? data.custom.timezone : DEFAULT_TIMEZONE,
-    windows:
-      data?.custom?.windows && data.custom.windows.length > 0
-        ? data.custom.windows.map((window) => sanitizeTimeWindow(window))
-        : [sanitizeTimeWindow(undefined)],
-    exceptions: sanitizeExceptions(data?.custom?.exceptions),
-  };
-  return {
-    mode,
-    custom: mode === "custom" ? baseCustom : data?.custom ?? baseCustom,
-    inWindowTargetId: typeof data?.inWindowTargetId === "string" ? data.inWindowTargetId : null,
-    outOfWindowTargetId: typeof data?.outOfWindowTargetId === "string" ? data.outOfWindowTargetId : null,
-  };
-}
-
-function createId(prefix: string): string {
-  return `${prefix}-${Math.random().toString(36).slice(2, 8)}`;
-}
-
-export function createMenuOption(index: number, overrides: Partial<MenuOption> = {}): MenuOption {
-  return {
-    id: overrides.id ?? createId(`menu-${index + 1}`),
-    label: overrides.label ?? `Opción ${index + 1}`,
-    value: overrides.value,
-    targetId: overrides.targetId ?? null,
-  };
-}
-
-export function createButtonOption(index: number, overrides: Partial<ButtonOption> = {}): ButtonOption {
-  const baseValue = `BTN_${index + 1}`;
-  return {
-    id: overrides.id ?? createId(`btn-${index + 1}`),
-    label: overrides.label ?? `Botón ${index + 1}`,
-    value: overrides.value ?? baseValue,
-    targetId: overrides.targetId ?? null,
-  };
-}
-
-export function normalizeButtonsData(data?: Partial<ButtonsActionData> | null): ButtonsActionData {
-  const items = (data?.items ?? []).map((item, idx) => ({
-    ...createButtonOption(idx, item),
-  }));
-  const ensuredItems = items.length > 0 ? items : [createButtonOption(0)];
-  const maxButtons = data?.maxButtons ?? DEFAULT_BUTTON_LIMIT;
-  const moreTargetId = data?.moreTargetId ?? null;
-  return { items: ensuredItems, maxButtons, moreTargetId };
-}
-
-export function convertButtonsOverflowToList(flow: Flow, nodeId: string): { nextFlow: Flow; listNodeId: string | null } {
-  const source = flow.nodes[nodeId];
-  if (!source || source.action?.kind !== "buttons") {
-    return { nextFlow: flow, listNodeId: null };
-  }
-  const normalized = normalizeButtonsData(source.action.data as Partial<ButtonsActionData> | undefined);
-  if (normalized.items.length <= normalized.maxButtons) {
-    return { nextFlow: flow, listNodeId: null };
-  }
-  const overflowItems = normalized.items.slice(normalized.maxButtons);
-  if (overflowItems.length === 0) {
-    return { nextFlow: flow, listNodeId: null };
-  }
-  const next: Flow = JSON.parse(JSON.stringify(flow));
-  const target = next.nodes[nodeId];
-  if (!target || target.action?.kind !== "buttons") {
-    return { nextFlow: flow, listNodeId: null };
-  }
-  const listNodeId = nextChildId(next, nodeId);
-  const listOptions = overflowItems.map((item, idx) =>
-    createMenuOption(idx, { label: item.label, value: item.value, targetId: item.targetId ?? null })
-  );
-  const listNode: FlowNode = {
-    id: listNodeId,
-    label: `${target.label} · Lista`,
-    type: "menu",
-    children: listOptions.map((option) => option.targetId).filter((id): id is string => Boolean(id)),
-    menuOptions: listOptions,
-  } as FlowNode;
-  next.nodes[listNodeId] = listNode;
-  const trimmedItems = normalized.items.slice(0, normalized.maxButtons);
-  target.action = {
-    ...target.action,
-    data: { ...normalized, items: trimmedItems, moreTargetId: listNodeId },
-  };
-  target.children = Array.from(
-    new Set([...(target.children ?? []), listNodeId, ...listNode.children])
-  );
-  return { nextFlow: normalizeFlow(next), listNodeId };
-}
-
-export function normalizeNode(node: FlowNode): FlowNode {
-  let changed = false;
-  let next: FlowNode = node;
-
-  if (node.type === "menu") {
-    const rawOptions = node.menuOptions ?? [];
-    const options = rawOptions.length > 0 ? rawOptions : [createMenuOption(0)];
-    const normalizedOptions = options.map((option, idx) => ({
-      ...createMenuOption(idx, option),
-    }));
-    const optionsChanged =
-      normalizedOptions.length !== rawOptions.length ||
-      normalizedOptions.some((opt, idx) => {
-        const prev = rawOptions[idx];
-        if (!prev) return true;
-        return (
-          opt.id !== prev.id ||
-          opt.label !== prev.label ||
-          opt.value !== prev.value ||
-          (opt.targetId ?? null) !== (prev.targetId ?? null)
-        );
-      });
-    const targets = normalizedOptions
-      .map((opt) => opt.targetId)
-      .filter((id): id is string => Boolean(id));
-    const uniqueChildren = Array.from(new Set([...(node.children ?? []), ...targets]));
-    const childrenChanged =
-      uniqueChildren.length !== node.children.length ||
-      uniqueChildren.some((id, idx) => node.children[idx] !== id);
-    if (optionsChanged || childrenChanged) {
-      next = { ...next, menuOptions: normalizedOptions, children: uniqueChildren };
-      changed = true;
+
+  const sanitized: Record<string, { x: number; y: number }> = {};
+  for (const [id, pos] of Object.entries(positions)) {
+    if (pos && isFiniteNumber(pos.x) && isFiniteNumber(pos.y)) {
+      sanitized[id] = { x: pos.x, y: pos.y };
     }
   }
-
-  if (node.action?.kind === "buttons") {
-    const prevData = (node.action.data as Partial<ButtonsActionData> | undefined) ?? { items: [] };
-    const normalized = normalizeButtonsData(prevData);
-    const dataChanged =
-      normalized.maxButtons !== (prevData.maxButtons ?? DEFAULT_BUTTON_LIMIT) ||
-      normalized.items.length !== (prevData.items?.length ?? 0) ||
-      normalized.items.some((item, idx) => {
-        const prev = prevData.items?.[idx];
-        if (!prev) return true;
-        return (
-          item.id !== prev.id ||
-          item.label !== prev.label ||
-          item.value !== prev.value ||
-          (item.targetId ?? null) !== (prev.targetId ?? null)
-        );
-      }) ||
-      (normalized.moreTargetId ?? null) !== (prevData.moreTargetId ?? null);
-    const targets = normalized.items
-      .map((item) => item.targetId)
-      .filter((id): id is string => Boolean(id));
-    const childSet = new Set([...(node.children ?? []), ...targets]);
-    if (normalized.moreTargetId) childSet.add(normalized.moreTargetId);
-    const childList = Array.from(childSet);
-    const childrenChanged =
-      childList.length !== node.children.length ||
-      childList.some((id, idx) => node.children[idx] !== id);
-    if (dataChanged || childrenChanged) {
-      next = {
-        ...next,
-        action: { ...node.action, data: normalized },
-        children: childList,
-      };
-      changed = true;
-    }
+  return sanitized;
+}
+
+function computeLayout(flow: Flow) {
+  const pos: Record<string, { x: number; y: number }> = {};
+  const levels: Record<number, string[]> = {};
+  const seen = new Set<string>();
+  function dfs(id: string, d: number) {
+    if (seen.has(id)) return;
+    seen.add(id);
+    (levels[d] ||= []).push(id);
+    const n = flow.nodes[id];
+    if (!n) return;
+    for (const cid of n.children) dfs(cid, d + 1);
   }
-
-  if (node.action?.kind === "ask") {
-    const data = node.action.data as Partial<AskActionData> | undefined;
-    const questionText = typeof data?.questionText === "string" ? data.questionText : "¿Cuál es tu respuesta?";
-    const varName = typeof data?.varName === "string" && data.varName.trim() ? data.varName : "respuesta";
-    const varType = data?.varType === "number" || data?.varType === "option" ? data.varType : "text";
-    const validation: AskActionData["validation"] = data?.validation ?? { type: "none" };
-    const retryMessage =
-      typeof data?.retryMessage === "string" && data.retryMessage.trim()
-        ? data.retryMessage
-        : "Lo siento, ¿puedes intentarlo de nuevo?";
-    const answerTargetId = typeof data?.answerTargetId === "string" ? data.answerTargetId : null;
-    const invalidTargetId = typeof data?.invalidTargetId === "string" ? data.invalidTargetId : null;
-    const childSet = new Set([...(node.children ?? [])]);
-    if (answerTargetId) childSet.add(answerTargetId);
-    if (invalidTargetId) childSet.add(invalidTargetId);
-    const childList = Array.from(childSet);
-    const normalizedAsk: AskActionData = {
-      questionText,
-      varName,
-      varType,
-      validation,
-      retryMessage,
-      answerTargetId,
-      invalidTargetId,
-    };
-    const prevData = data ?? {};
-    const dataChanged =
-      prevData.questionText !== normalizedAsk.questionText ||
-      prevData.varName !== normalizedAsk.varName ||
-      prevData.varType !== normalizedAsk.varType ||
-      JSON.stringify(prevData.validation ?? { type: "none" }) !== JSON.stringify(normalizedAsk.validation) ||
-      prevData.retryMessage !== normalizedAsk.retryMessage ||
-      (prevData.answerTargetId ?? null) !== (normalizedAsk.answerTargetId ?? null) ||
-      (prevData.invalidTargetId ?? null) !== (normalizedAsk.invalidTargetId ?? null);
-    const childrenChanged =
-      childList.length !== node.children.length ||
-      childList.some((id, idx) => node.children[idx] !== id);
-    if (dataChanged || childrenChanged) {
-      next = {
-        ...next,
-        action: { ...node.action, data: normalizedAsk },
-        children: childList,
-      };
-      changed = true;
-    }
-  }
-
-  if (node.action?.kind === "scheduler") {
-    const data = node.action.data as Partial<SchedulerNodeData> | undefined;
-    const normalized = normalizeSchedulerData(data ?? undefined);
-    const childSet = new Set(node.children ?? []);
-    if (normalized.inWindowTargetId) childSet.add(normalized.inWindowTargetId);
-    if (normalized.outOfWindowTargetId) childSet.add(normalized.outOfWindowTargetId);
-    const childList = Array.from(childSet);
-    const dataChanged =
-      (data?.mode === "bitrix" ? "bitrix" : "custom") !== normalized.mode ||
-      (normalized.custom?.timezone ?? DEFAULT_TIMEZONE) !==
-        (typeof data?.custom?.timezone === "string" ? data.custom.timezone : DEFAULT_TIMEZONE) ||
-      JSON.stringify((data?.custom?.windows ?? []).map((window) => sanitizeTimeWindow(window))) !==
-        JSON.stringify(normalized.custom?.windows ?? []) ||
-      JSON.stringify(sanitizeExceptions(data?.custom?.exceptions)) !==
-        JSON.stringify(normalized.custom?.exceptions ?? []) ||
-      (typeof data?.inWindowTargetId === "string" ? data.inWindowTargetId : null) !== normalized.inWindowTargetId ||
-      (typeof data?.outOfWindowTargetId === "string" ? data.outOfWindowTargetId : null) !== normalized.outOfWindowTargetId;
-    const childrenChanged =
-      childList.length !== node.children.length ||
-      childList.some((id, idx) => node.children[idx] !== id);
-    if (dataChanged || childrenChanged) {
-      next = {
-        ...next,
-        action: { ...node.action, data: normalized },
-        children: childList,
-      };
-      changed = true;
-    }
-  }
-
-  return changed ? next : node;
+  dfs(flow.rootId, 0);
+  const colW = 340, rowH = 170;
+  Object.entries(levels).forEach(([depth, ids]) => {
+    (ids as string[]).forEach((id, i) => { pos[id] = { x: Number(depth) * colW, y: i * rowH }; });
+  });
+  return pos;
 }
-
-export function normalizeFlow(flow: Flow): Flow {
-  let mutated = false;
-  const nodes: Record<string, FlowNode> = {};
-  for (const [id, node] of Object.entries(flow.nodes)) {
-    const normalized = normalizeNode(node);
-    nodes[id] = normalized;
-    if (normalized !== node) mutated = true;
-  }
-  const version = typeof flow.version === "number" ? flow.version : 1;
-  if (!mutated && version === flow.version) return flow;
-  return { ...flow, version, nodes };
-}
-
-export function getMenuOptions(node: FlowNode): MenuOption[] {
-  if (node.type !== "menu") return [];
-  const options = node.menuOptions && node.menuOptions.length > 0 ? node.menuOptions : [createMenuOption(0)];
-  return options.map((option, idx) => ({
-    ...createMenuOption(idx, option),
-  }));
-}
-
-export function getButtonsData(node: FlowNode): ButtonsActionData | null {
-  if (node.action?.kind !== "buttons") return null;
-  return normalizeButtonsData(node.action.data as Partial<ButtonsActionData> | undefined);
-}
-
-export function getAskData(node: FlowNode): AskActionData | null {
-  if (node.action?.kind !== "ask") return null;
-  const data = node.action.data ?? {};
-  const questionText = typeof data.questionText === "string" ? data.questionText : "¿Cuál es tu respuesta?";
-  const varName = typeof data.varName === "string" && data.varName.trim() ? data.varName : "respuesta";
-  const varType = data.varType === "number" || data.varType === "option" ? data.varType : "text";
-  const validation: AskActionData["validation"] = data.validation ?? { type: "none" };
-  const retryMessage =
-    typeof data.retryMessage === "string" && data.retryMessage.trim()
-      ? data.retryMessage
-      : "Lo siento, ¿puedes intentarlo de nuevo?";
-  const answerTargetId = typeof data.answerTargetId === "string" ? data.answerTargetId : null;
-  const invalidTargetId = typeof data.invalidTargetId === "string" ? data.invalidTargetId : null;
-  return {
-    questionText,
-    varName,
-    varType,
-    validation,
-    retryMessage,
-    answerTargetId,
-    invalidTargetId,
-  };
-}
-
-export function getSchedulerData(node: FlowNode): SchedulerNodeData | null {
-  if (node.action?.kind !== "scheduler") return null;
-  const data = node.action.data as Partial<SchedulerNodeData> | undefined;
-  return normalizeSchedulerData(data ?? undefined);
-}
-
-function applyHandleAssignment(flow: Flow, sourceId: string, handleId: string, targetId: string | null): boolean {
-  const node = flow.nodes[sourceId];
-  if (!node) return false;
-
-  if (node.type === "menu" && handleId.startsWith("out:menu:")) {
-    const options = getMenuOptions(node);
-    const index = options.findIndex((option) => `out:menu:${option.id}` === handleId);
-    if (index === -1) return false;
-    const current = options[index].targetId ?? null;
-    if (current === targetId) return false;
-    options[index] = { ...options[index], targetId };
-    node.menuOptions = options;
-    const children = new Set<string>();
-    for (const option of options) {
-      if (option.targetId) {
-        children.add(option.targetId);
-      }
-    }
-    node.children = Array.from(children);
-    return true;
-  }
-
-  if (node.action?.kind === "buttons" && handleId.startsWith("out:button:")) {
-    const data = normalizeButtonsData(node.action.data as Partial<ButtonsActionData> | undefined);
-    const token = handleId.split(":")[2];
-    if (!token) return false;
-    if (token === "more") {
-      const current = data.moreTargetId ?? null;
-      if (current === targetId) return false;
-      data.moreTargetId = targetId;
-    } else {
-      const index = data.items.findIndex((item) => item.id === token);
-      if (index === -1) return false;
-      const current = data.items[index].targetId ?? null;
-      if (current === targetId) return false;
-      data.items[index] = { ...data.items[index], targetId };
-    }
-    node.action = { ...node.action, data };
-    const children = new Set<string>();
-    for (const item of data.items) {
-      if (item.targetId) {
-        children.add(item.targetId);
-      }
-    }
-    if (data.moreTargetId) {
-      children.add(data.moreTargetId);
-    }
-    node.children = Array.from(children);
-    return true;
-  }
-
-  if (node.action?.kind === "ask") {
-    const ask = getAskData(node);
-    if (!ask) return false;
-    const updated: AskActionData = { ...ask };
-    if (handleId === "out:answer") {
-      if (updated.answerTargetId === targetId) return false;
-      updated.answerTargetId = targetId;
-    } else if (handleId === "out:invalid") {
-      if (updated.invalidTargetId === targetId) return false;
-      updated.invalidTargetId = targetId;
-    } else {
-      return false;
-    }
-    node.action = { ...node.action, data: updated };
-    const children = new Set<string>();
-    if (updated.answerTargetId) children.add(updated.answerTargetId);
-    if (updated.invalidTargetId) children.add(updated.invalidTargetId);
-    node.children = Array.from(children);
-    return true;
-  }
-
-  if (node.action?.kind === "scheduler") {
-    const scheduler = getSchedulerData(node);
-    if (!scheduler) return false;
-    const updated = { ...scheduler };
-    const previousIn = scheduler.inWindowTargetId;
-    const previousOut = scheduler.outOfWindowTargetId;
-    if (handleId === "out:schedule:in") {
-      if (updated.inWindowTargetId === targetId) return false;
-      updated.inWindowTargetId = targetId;
-    } else if (handleId === "out:schedule:out") {
-      if (updated.outOfWindowTargetId === targetId) return false;
-      updated.outOfWindowTargetId = targetId;
-    } else {
-      return false;
-    }
-    node.action = { ...node.action, data: updated };
-    const childSet = new Set(node.children ?? []);
-    if (previousIn && previousIn !== updated.inWindowTargetId) childSet.delete(previousIn);
-    if (previousOut && previousOut !== updated.outOfWindowTargetId) childSet.delete(previousOut);
-    if (updated.inWindowTargetId) childSet.add(updated.inWindowTargetId);
-    if (updated.outOfWindowTargetId) childSet.add(updated.outOfWindowTargetId);
-    node.children = Array.from(childSet);
-    return true;
-  }
-
-  if (handleId === "out:default") {
-    const current = node.children?.[0] ?? null;
-    if (current === targetId) return false;
-    node.children = targetId ? [targetId] : [];
-    return true;
-  }
-
-  if (!targetId) {
-    return false;
-  }
-
-  const existing = new Set(node.children ?? []);
-  if (existing.has(targetId)) return false;
-  existing.add(targetId);
-  node.children = Array.from(existing);
-  return true;
-}
-
-type HandleSpec = {
-  id: string;
-  label: string;
-  side: "left" | "right";
-  type: "input" | "output";
-  order: number;
-  variant?: "default" | "more" | "invalid" | "answer";
-};
-
-const INPUT_HANDLE_SPEC: HandleSpec = {
-  id: "in",
-  label: "Entrada",
-  side: "left",
-  type: "input",
-  order: 0,
-  variant: "default",
-};
-
-const STRICTEST_LIMIT = CHANNEL_BUTTON_LIMITS.reduce((best, entry) => (entry.max < best.max ? entry : best), CHANNEL_BUTTON_LIMITS[0]);
 
 type NodePreviewProps = {
   node: FlowNode;
@@ -592,42 +164,18 @@
       <div className="space-y-1 text-[11px]">
         <div className="text-xs font-semibold text-slate-700">Pregunta al cliente</div>
         <div className="text-slate-600">{ask.questionText}</div>
-        <div className="flex gap-2 text-slate-500">
-          <span>Variable: <strong>{ask.varName}</strong></span>
-          <span>Tipo: {ask.varType}</span>
-        </div>
-        <div className="text-slate-400">
-          Validación: {ask.validation?.type === "regex" ? `regex (${ask.validation.pattern})` : ask.validation?.type === "options" ? `opciones (${ask.validation.options.join(", ")})` : "ninguna"}
+        <div className="text-[10px] text-slate-400">
+          Variable: {ask.varName} · Tipo: {ask.varType}
         </div>
       </div>
     ) : null;
   }
 
   if (node.action?.kind === "scheduler") {
-    const scheduler = getSchedulerData(node);
-    if (!scheduler) return null;
-    const schedule = scheduler.mode === "custom" ? scheduler.custom : undefined;
-    const errors = scheduler.mode === "custom" ? validateCustomSchedule(schedule) : [];
-    const now = new Date();
-    const openNow = schedule ? isInWindow(now, schedule) : false;
-    const nextSlot = schedule ? formatNextOpening(nextOpening(now, schedule)) : null;
     return (
       <div className="space-y-1 text-[11px]">
-        <div className="text-xs font-semibold text-slate-700">Scheduler</div>
-        <div className="text-slate-600">Zona horaria: {schedule?.timezone ?? ""}</div>
-        <div className={`font-medium ${openNow ? "text-emerald-600" : "text-amber-600"}`}>
-          {openNow ? "Abierto ahora" : "Fuera de horario"}
-        </div>
-        {nextSlot && (
-          <div className="text-slate-500">Próxima ventana: {nextSlot}</div>
-        )}
-        {errors.length > 0 && (
-          <ul className="text-rose-500 list-disc list-inside space-y-0.5">
-            {errors.slice(0, 2).map((error) => (
-              <li key={error}>{error}</li>
-            ))}
-          </ul>
-        )}
+        <div className="text-xs font-semibold text-slate-700">Horario inteligente</div>
+        <div className="text-slate-600">Configura destinos dentro/fuera de horario.</div>
       </div>
     );
   }
@@ -640,1396 +188,6 @@
         <div className="text-xs font-semibold text-slate-700">Mensaje</div>
         <div className={trimmed ? "text-slate-600" : "text-rose-600 font-medium"}>
           {trimmed || "Mensaje sin contenido"}
-        </div>
-        {!trimmed && <div className="text-[10px] text-rose-500">Completa este mensaje para publicar.</div>}
-      </div>
-    );
-  }
-
-  return (
-    <div className="text-[11px] text-slate-500">
-      Vista previa no disponible para {node.action?.kind ?? node.type}.
-    </div>
-  );
-}
-
-export function getOutputHandleSpecs(node: FlowNode): HandleSpec[] {
-  if (node.type === "menu") {
-    return getMenuOptions(node).map((option, idx) => ({
-      id: `out:menu:${option.id}`,
-      label: option.label,
-      side: "right",
-      type: "output",
-      order: idx,
-      variant: "default",
-    }));
-  }
-  const buttons = getButtonsData(node);
-  if (buttons) {
-    const visible = buttons.items.slice(0, buttons.maxButtons);
-    const handles: HandleSpec[] = visible.map((item, idx) => ({
-      id: `out:button:${item.id}`,
-      label: item.label,
-      side: "right",
-      type: "output",
-      order: idx,
-      variant: "default",
-    }));
-    if (buttons.items.length > visible.length) {
-      handles.push({
-        id: "out:button:more",
-        label: "Lista",
-        side: "right",
-        type: "output",
-        order: handles.length,
-        variant: "more",
-      });
-    }
-    return handles;
-  }
-  const ask = getAskData(node);
-  if (ask) {
-    return [
-      { id: "out:answer", label: "Respuesta", side: "right", type: "output", order: 0, variant: "answer" },
-      { id: "out:invalid", label: "On invalid", side: "right", type: "output", order: 1, variant: "invalid" },
-    ];
-  }
-  const scheduler = getSchedulerData(node);
-  if (scheduler) {
-    return [
-      { id: "out:schedule:in", label: "Dentro de horario", side: "right", type: "output", order: 0, variant: "default" },
-      { id: "out:schedule:out", label: "Fuera de horario", side: "right", type: "output", order: 1, variant: "default" },
-    ];
-  }
-  return [
-    { id: "out:default", label: "Siguiente", side: "right", type: "output", order: 0, variant: "default" },
-  ];
-}
-
-export function getHandleAssignments(node: FlowNode): Record<string, string | null> {
-  if (node.type === "menu") {
-    const assignments: Record<string, string | null> = {};
-    getMenuOptions(node).forEach((option) => {
-      assignments[`out:menu:${option.id}`] = option.targetId ?? null;
-    });
-    return assignments;
-  }
-  const buttons = getButtonsData(node);
-  if (buttons) {
-    const assignments: Record<string, string | null> = {};
-    const visible = buttons.items.slice(0, buttons.maxButtons);
-    visible.forEach((item) => {
-      assignments[`out:button:${item.id}`] = item.targetId ?? null;
-    });
-    if (buttons.items.length > visible.length) {
-      assignments["out:button:more"] = buttons.moreTargetId ?? null;
-    }
-    return assignments;
-  }
-  const ask = getAskData(node);
-  if (ask) {
-    return {
-      "out:answer": ask.answerTargetId ?? null,
-      "out:invalid": ask.invalidTargetId ?? null,
-    };
-  }
-  const scheduler = getSchedulerData(node);
-  if (scheduler) {
-    return {
-      "out:schedule:in": scheduler.inWindowTargetId ?? null,
-      "out:schedule:out": scheduler.outOfWindowTargetId ?? null,
-    };
-  }
-  return { "out:default": node.children[0] ?? null };
-}
-
-=======
->>>>>>> 8ebb3615
-const demoFlow: Flow = normalizeFlow({
-  version: 1,
-  id: "flow-demo",
-  name: "Azaleia · Menú principal",
-  rootId: "root",
-  nodes: { root: { id: "root", label: "Menú principal", type: "menu", children: [], menuOptions: [] } },
-});
-<<<<<<< HEAD
-
-function computeLayout(flow: Flow) {
-  const pos: Record<string, { x: number; y: number }> = {};
-  const levels: Record<number, string[]> = {};
-  const seen = new Set<string>();
-  function dfs(id: string, d: number) {
-    if (seen.has(id)) return;
-    seen.add(id);
-    (levels[d] ||= []).push(id);
-    const n = flow.nodes[id];
-    if (!n) return;
-    for (const cid of n.children) dfs(cid, d + 1);
-  }
-  dfs(flow.rootId, 0);
-  const colW = 340, rowH = 170;
-  Object.entries(levels).forEach(([depth, ids]) => {
-    (ids as string[]).forEach((id, i) => { pos[id] = { x: Number(depth) * colW, y: i * rowH }; });
-  });
-  return pos;
-}
-
-function clearSelection(){ try{ (window as any).getSelection?.()?.removeAllRanges?.(); }catch{} }
-function isFromNode(target: EventTarget | null){ const el = target as Element | null; return !!(el && (el as any).closest?.('[data-node="true"]')); }
-
-function nextChildId(flow: Flow, parentId: string): string {
-  const siblings = flow.nodes[parentId].children;
-  let maxIdx = 0;
-  for (const sid of siblings) {
-    const tail = sid.split(".").pop();
-    const n = Number(tail);
-    if (!Number.isNaN(n)) maxIdx = Math.max(maxIdx, n);
-  }
-  const next = maxIdx + 1;
-  return parentId === flow.rootId ? String(next) : `${parentId}.${next}`;
-}
-function deleteSubtree(flow: Flow, id: string){
-  const node = flow.nodes[id]; if (!node) return;
-  for (const cid of node.children) deleteSubtree(flow, cid);
-  delete flow.nodes[id];
-}
-type EdgeSpec = {
-  key: string;
-  from: string;
-  to: string;
-  sourceHandleId: string;
-  targetHandleId: string;
-  sourceSpec: HandleSpec;
-  sourceCount: number;
-};
-
-type ConnectionCreationKind = "menu" | "message" | "buttons" | "ask";
-
-type ConnectionPromptState = {
-  sourceId: string;
-  handleId: string;
-  spec: HandleSpec;
-  anchor: { x: number; y: number };
-  currentTargetId: string | null;
-};
-
-type NodeHandlePointProps = {
-  nodeId: string;
-  handleKey: string;
-  spec: HandleSpec;
-  positionPercent: number;
-  isConnected: boolean;
-  onStartConnection?: (event: React.PointerEvent<HTMLElement>) => void;
-};
-
-const NodeHandlePoint: React.FC<NodeHandlePointProps> = ({
-  nodeId,
-  handleKey,
-  spec,
-  positionPercent,
-  isConnected,
-  onStartConnection,
-}) => {
-  const sideClass = spec.side === "left" ? "left-0 -translate-x-1/2" : "right-0 translate-x-1/2";
-  const variantClass =
-    spec.variant === "more"
-      ? "bg-violet-50 border-violet-300"
-      : spec.variant === "invalid"
-      ? "bg-amber-50 border-amber-300"
-      : spec.variant === "answer"
-      ? "bg-emerald-50 border-emerald-300"
-      : "bg-white border-slate-300";
-  const connectedClass = isConnected ? "shadow-[0_0_0_3px_rgba(16,185,129,0.25)] border-emerald-400" : "shadow-sm";
-
-  return (
-    <span
-      data-handle={spec.id}
-      className={`absolute ${sideClass} -translate-y-1/2 w-4 h-4 rounded-full border ${variantClass} ${connectedClass}`}
-      style={{ top: `${positionPercent * 100}%` }}
-      title={spec.label}
-      onPointerDown={(event) => {
-        event.stopPropagation();
-        if (spec.type === "output" && onStartConnection) {
-          onStartConnection(event);
-        }
-      }}
-    />
-  );
-};
-
-type FlowCanvasNodeProps = {
-  node: FlowNode;
-  position: { x: number; y: number };
-  selected: boolean;
-  onSelect: (id: string) => void;
-  onNodePointerDown: (id: string) => (event: React.PointerEvent<HTMLDivElement>) => void;
-  onAddChild: (parentId: string, type: NodeType) => void;
-  onDuplicateNode: (id: string) => void;
-  onDeleteNode: (id: string) => void;
-  stopNodeButtonPointerDown: (event: React.PointerEvent<HTMLElement>) => void;
-  outputSpecs: HandleSpec[];
-  handleAssignments: Record<string, string | null>;
-  rootId: string;
-  onStartConnection: (
-    nodeId: string,
-    spec: HandleSpec,
-    event: React.PointerEvent<HTMLElement>
-  ) => void;
-  onSizeChange: (nodeId: string, size: { width: number; height: number }) => void;
-  duplicatePending: boolean;
-  hasValidationError: boolean;
-};
-
-const FlowCanvasNode = React.memo((props: FlowCanvasNodeProps) => {
-  const {
-    node,
-    position,
-    selected,
-    onSelect,
-    onNodePointerDown,
-    onAddChild,
-    onDuplicateNode,
-    onDeleteNode,
-    stopNodeButtonPointerDown,
-    outputSpecs,
-    handleAssignments,
-    rootId,
-    onStartConnection,
-    onSizeChange,
-    duplicatePending,
-    hasValidationError,
-  } = props;
-  const nodeRef = useRef<HTMLDivElement | null>(null);
-  const badge = node.type === "menu" ? "bg-emerald-50 border-emerald-300 text-emerald-600" : "bg-violet-50 border-violet-300 text-violet-600";
-  const icon = node.type === "menu" ? "🟢" : "🔗";
-  const outputCount = outputSpecs.length || 1;
-  const inputSpec = INPUT_HANDLE_SPEC;
-  const buttonData = node.action?.kind === "buttons" ? getButtonsData(node) : null;
-  const overflowCount = buttonData && buttonData.items.length > buttonData.maxButtons
-    ? buttonData.items.length - buttonData.maxButtons
-    : 0;
-  const borderClass = hasValidationError ? "border-rose-300" : "border-slate-300";
-  const ringClass = hasValidationError
-    ? "ring-2 ring-rose-400 shadow-rose-100"
-    : selected
-    ? "ring-2 ring-emerald-500 shadow-emerald-200"
-    : "hover:ring-1 hover:ring-emerald-200";
-
-  useEffect(() => {
-    const element = nodeRef.current;
-    if (!element) return;
-
-    const report = () => {
-      const width = element.offsetWidth;
-      const height = element.offsetHeight;
-      const next = { width, height };
-      onSizeChange(node.id, next);
-    };
-
-    report();
-
-    if (typeof ResizeObserver !== "undefined") {
-      const observer = new ResizeObserver(() => {
-        report();
-      });
-      observer.observe(element);
-      return () => observer.disconnect();
-    }
-
-    return () => {
-      /* noop */
-    };
-  }, [node.id, onSizeChange]);
-
-  return (
-    <div
-      ref={nodeRef}
-      key={node.id}
-      data-node="true"
-      className={`absolute w-[300px] rounded-2xl border-2 bg-white shadow-lg transition ${borderClass} ${ringClass} relative`}
-      style={{ left: position.x, top: position.y, cursor: "move" }}
-      onPointerDown={onNodePointerDown(node.id)}
-      onClick={(event) => {
-        event.stopPropagation();
-        onSelect(node.id);
-      }}
-    >
-      <NodeHandlePoint
-        nodeId={node.id}
-        handleKey={`${node.id}:${inputSpec.id}`}
-        spec={inputSpec}
-        positionPercent={0.5}
-        isConnected={true}
-      />
-      {outputSpecs.map((spec) => {
-        const positionPercent = (spec.order + 1) / (outputCount + 1);
-        return (
-            <NodeHandlePoint
-              key={spec.id}
-              nodeId={node.id}
-              handleKey={`${node.id}:${spec.id}`}
-              spec={spec}
-              positionPercent={positionPercent}
-              isConnected={Boolean(handleAssignments[spec.id])}
-              onStartConnection={(event) => onStartConnection(node.id, spec, event)}
-            />
-        );
-      })}
-      <div className="px-3 pt-3 text-[15px] font-semibold flex items-center gap-2 text-slate-800">
-        <span className="inline-flex items-center justify-center w-6 h-6 rounded-md bg-emerald-100 text-emerald-700">{icon}</span>
-        <span className="whitespace-normal leading-tight" title={node.label}>{node.label}</span>
-        <span className={`ml-auto text-[10px] px-2 py-0.5 rounded-full border ${badge}`}>{node.type}</span>
-      </div>
-      <div className="px-3 py-2">
-        <div className="flex gap-2 flex-wrap">
-          <button
-            className="text-xs px-3 py-1.5 rounded-md border bg-white hover:bg-emerald-50 border-emerald-200 transition"
-            onPointerDown={stopNodeButtonPointerDown}
-            onClick={(event) => {
-              event.stopPropagation();
-              onAddChild(node.id, "menu");
-            }}
-          >
-            + menú
-          </button>
-          <button
-            className="text-xs px-3 py-1.5 rounded-md border bg-white hover:bg-emerald-50 border-emerald-200 transition"
-            onPointerDown={stopNodeButtonPointerDown}
-            onClick={(event) => {
-              event.stopPropagation();
-              onAddChild(node.id, "action");
-            }}
-          >
-            + acción
-          </button>
-          <button
-            className="text-xs px-3 py-1.5 rounded-md border bg-white hover:bg-emerald-50 border-emerald-200 transition"
-            onPointerDown={stopNodeButtonPointerDown}
-            onClick={(event) => {
-              event.stopPropagation();
-              onDuplicateNode(node.id);
-            }}
-          >
-            <span className="inline-flex items-center gap-1">
-              {duplicatePending && (
-                <span
-                  className="inline-block w-2 h-2 rounded-full bg-emerald-500 animate-pulse"
-                  aria-hidden="true"
-                />
-              )}
-              <span>duplicar</span>
-            </span>
-          </button>
-          {node.id !== rootId && (
-            <button
-              className="text-xs px-3 py-1.5 rounded-md border bg-white hover:bg-emerald-50 border-emerald-200 transition"
-              onPointerDown={stopNodeButtonPointerDown}
-              onClick={(event) => {
-                event.stopPropagation();
-                onDeleteNode(node.id);
-              }}
-            >
-              borrar
-            </button>
-          )}
-        </div>
-      </div>
-      <div className={`px-3 pb-3 text-xs ${hasValidationError ? "text-rose-600" : "text-slate-500"}`}>
-        {node.type === "menu"
-          ? `${(node.menuOptions ?? []).length} opción(es)`
-          : buttonData
-          ? `${buttonData.items.length} botón(es)${overflowCount ? ` · ${overflowCount} en lista` : ""}`
-          : node.action?.kind ?? "acción"}
-      </div>
-    </div>
-  );
-});
-
-function FlowCanvas(props: {
-  flow: Flow;
-  selectedId: string;
-  onSelect: (id: string) => void;
-  onAddChild: (parentId: string, type: NodeType) => void;
-  onDeleteNode: (id: string) => void;
-  onDuplicateNode: (id: string) => void | Promise<void>;
-  onInsertBetween: (parentId: string, childId: string) => void;
-  onDeleteEdge: (parentId: string, childId: string) => void;
-  onConnectHandle: (sourceId: string, handleId: string, targetId: string | null) => boolean;
-  onCreateForHandle: (sourceId: string, handleId: string, kind: ConnectionCreationKind) => string | null;
-  onInvalidConnection: (message: string) => void;
-  invalidMessageIds: Set<string>;
-  soloRoot: boolean;
-  toggleScope: () => void;
-  nodePositions: Record<string, { x: number; y: number }>;
-  onPositionsChange: (
-    updater:
-      | Record<string, { x: number; y: number }>
-      | ((prev: Record<string, { x: number; y: number }>) => Record<string, { x: number; y: number }>)
-  ) => void;
-}) {
-  const {
-    flow,
-    selectedId,
-    onSelect,
-    onAddChild,
-    onDeleteNode,
-    onDuplicateNode,
-    onInsertBetween,
-    onDeleteEdge,
-    onConnectHandle,
-    onCreateForHandle,
-    onInvalidConnection,
-    invalidMessageIds,
-    soloRoot,
-    toggleScope,
-    nodePositions,
-    onPositionsChange,
-  } = props;
-
-  const autoLayout = useMemo(() => computeLayout(flow), [flow]);
-  const visibleIds = useMemo(() => {
-    if (soloRoot) return [flow.rootId, ...(flow.nodes[flow.rootId]?.children ?? [])];
-    return Object.keys(flow.nodes);
-  }, [flow, soloRoot]);
-  const nodes = useMemo(
-    () => visibleIds.map((id) => flow.nodes[id]).filter(Boolean) as FlowNode[],
-    [visibleIds, flow.nodes]
-  );
-  const visibleSet = useMemo(() => new Set(visibleIds), [visibleIds]);
-  const outputSpecsByNode = useMemo(() => {
-    const map = new Map<string, HandleSpec[]>();
-    for (const node of nodes) {
-      map.set(node.id, getOutputHandleSpecs(node));
-    }
-    return map;
-  }, [nodes]);
-  const handleAssignmentsByNode = useMemo(() => {
-    const map = new Map<string, Record<string, string | null>>();
-    for (const node of nodes) {
-      map.set(node.id, getHandleAssignments(node));
-    }
-    return map;
-  }, [nodes]);
-  const edges = useMemo(() => {
-    const list: EdgeSpec[] = [];
-    for (const node of nodes) {
-      const specs = outputSpecsByNode.get(node.id) ?? [];
-      const assignments = handleAssignmentsByNode.get(node.id) ?? {};
-      for (const spec of specs) {
-        const targetId = assignments[spec.id];
-        if (!targetId || !visibleSet.has(targetId)) continue;
-        list.push({
-          key: `${node.id}:${spec.id}->${targetId}`,
-          from: node.id,
-          to: targetId,
-          sourceHandleId: `${node.id}:${spec.id}`,
-          targetHandleId: `${targetId}:in`,
-          sourceSpec: spec,
-          sourceCount: specs.length || 1,
-        });
-      }
-    }
-    return list;
-  }, [nodes, outputSpecsByNode, handleAssignmentsByNode, visibleSet]);
-
-  const [scale, setScaleState] = useState(1);
-  const [pan, setPanState] = useState({ x: 0, y: 0 });
-  const [nodeSizes, setNodeSizes] = useState<Record<string, { width: number; height: number }>>({});
-  const containerRef = useRef<HTMLDivElement | null>(null);
-  const scaleRef = useRef(scale);
-  const panRef = useRef(pan);
-  const [connectionPrompt, setConnectionPrompt] = useState<ConnectionPromptState | null>(null);
-  const connectionPromptRef = useRef<HTMLDivElement | null>(null);
-
-  type PointerState =
-    | { type: "pan"; pointerId: number; startClient: { x: number; y: number }; startPan: { x: number; y: number } }
-    | { type: "drag-node"; pointerId: number; nodeId: string; offset: { x: number; y: number } }
-    | {
-        type: "drag-connection";
-        pointerId: number;
-        nodeId: string;
-        handleId: string;
-        handleKey: string;
-        spec: HandleSpec;
-        anchorClient: { x: number; y: number };
-      };
-
-  type HandleRecomputeReason = "move" | "zoom" | "scroll" | "resize";
-  type ConnectionDraft = {
-    sourceId: string;
-    handleId: string;
-    handleKey: string;
-    from: { x: number; y: number };
-    to: { x: number; y: number };
-    targetHandleKey: string | null;
-  };
-
-  const pointerState = useRef<PointerState | null>(null);
-  const latestEventRef = useRef<{ clientX: number; clientY: number } | null>(null);
-  const pointerSchedulerRef = useRef(createHandleScheduler(() => {}));
-  const [connectionDraft, setConnectionDraft] = useState<ConnectionDraft | null>(null);
-  const connectionDraftRef = useRef(connectionDraft);
-  const [pendingDuplicateId, setPendingDuplicateId] = useState<string | null>(null);
-
-  function scheduleHandleRecompute(_reason: HandleRecomputeReason = "move"): void {
-    /* handle anchors derive directly from node geometry */
-  }
-
-  useEffect(() => {
-    scaleRef.current = scale;
-  }, [scale]);
-  useEffect(() => {
-    panRef.current = pan;
-  }, [pan]);
-  useEffect(() => {
-    connectionDraftRef.current = connectionDraft;
-  }, [connectionDraft]);
-
-  const setScaleSafe = useCallback(
-    (next: number) => {
-      scaleRef.current = next;
-      setScaleState(next);
-      scheduleHandleRecompute("zoom");
-    },
-    [scheduleHandleRecompute]
-  );
-
-  const setPanSafe = useCallback(
-    (next: { x: number; y: number }) => {
-      panRef.current = next;
-      setPanState(next);
-      scheduleHandleRecompute("scroll");
-    },
-    [scheduleHandleRecompute]
-  );
-
-  const maybeAutoPan = useCallback(
-    (clientX: number, clientY: number) => {
-      const viewportEl = containerRef.current;
-      if (!viewportEl) return false;
-
-      const rect = viewportEl.getBoundingClientRect();
-      const { dx, dy } = computeAutoPanDelta({
-        clientX,
-        clientY,
-        rect,
-        margin: AUTOPAN_MARGIN,
-        maxSpeed: AUTOPAN_MAX_SPEED,
-      });
-
-      if (dx === 0 && dy === 0) {
-        return false;
-      }
-
-      const currentScale = scaleRef.current || 1;
-      const next = {
-        x: panRef.current.x - dx / currentScale,
-        y: panRef.current.y - dy / currentScale,
-      };
-
-      if (
-        Math.abs(next.x - panRef.current.x) < 0.001 &&
-        Math.abs(next.y - panRef.current.y) < 0.001
-      ) {
-        return false;
-      }
-
-      setPanSafe(next);
-      return true;
-    },
-    [setPanSafe]
-  );
-
-  useEffect(() => {
-    if (!connectionPrompt) return;
-    const handlePointerDown = (event: PointerEvent) => {
-      if (!connectionPromptRef.current) return;
-      const target = event.target as Node | null;
-      if (target && connectionPromptRef.current.contains(target)) return;
-      setConnectionPrompt(null);
-    };
-    const handleKey = (event: KeyboardEvent) => {
-      if (event.key === "Escape") {
-        setConnectionPrompt(null);
-      }
-    };
-    window.addEventListener("pointerdown", handlePointerDown);
-    window.addEventListener("keydown", handleKey);
-    return () => {
-      window.removeEventListener("pointerdown", handlePointerDown);
-      window.removeEventListener("keydown", handleKey);
-    };
-  }, [connectionPrompt]);
-
-  const onWheel = useCallback(
-    (event: React.WheelEvent<HTMLDivElement>) => {
-      if (event.ctrlKey) {
-        event.preventDefault();
-        const next = Math.min(2.4, Math.max(0.4, scaleRef.current - event.deltaY * 0.001));
-        setScaleSafe(next);
-        return;
-      }
-      const currentScale = scaleRef.current || 1;
-      event.preventDefault();
-      setPanSafe({
-        x: panRef.current.x + event.deltaX / currentScale,
-        y: panRef.current.y + event.deltaY / currentScale,
-      });
-    },
-    [setPanSafe, setScaleSafe]
-  );
-
-  const updateNodePos = useCallback(
-    (
-      updater:
-        | Record<string, { x: number; y: number }>
-        | ((prev: Record<string, { x: number; y: number }>) => Record<string, { x: number; y: number }>)
-    ) => {
-      onPositionsChange(updater);
-    },
-    [onPositionsChange]
-  );
-
-  useEffect(() => {
-    let needsUpdate = false;
-    const missing: Record<string, { x: number; y: number }> = {};
-    for (const id of Object.keys(autoLayout)) {
-      if (!nodePositions[id]) {
-        missing[id] = autoLayout[id];
-        needsUpdate = true;
-      }
-    }
-    if (!needsUpdate) return;
-    onPositionsChange((prev) => {
-      const next = { ...prev };
-      let changed = false;
-      for (const [id, pos] of Object.entries(missing)) {
-        if (!next[id]) {
-          next[id] = pos;
-          changed = true;
-        }
-      }
-      return changed ? next : prev;
-    });
-  }, [autoLayout, nodePositions, onPositionsChange]);
-
-  const getPos = useCallback(
-    (id: string) => nodePositions[id] ?? autoLayout[id] ?? { x: 0, y: 0 },
-    [nodePositions, autoLayout]
-  );
-
-  const getHandlePercent = useCallback(
-    (nodeId: string, spec: HandleSpec): number => {
-      if (spec.type === "input") {
-        return 0.5;
-      }
-      const specs = outputSpecsByNode.get(nodeId) ?? [];
-      if (specs.length === 0) {
-        return 0.5;
-      }
-      const match = specs.find((candidate) => candidate.id === spec.id);
-      const order = match ? match.order : spec.order;
-      const divisor = specs.length + 1;
-      return divisor > 0 ? (order + 1) / divisor : 0.5;
-    },
-    [outputSpecsByNode]
-  );
-
-  const getNodeGeometry = useCallback(
-    (id: string): NodeGeometry => {
-      const position = getPos(id);
-      const size = nodeSizes[id] ?? { width: NODE_W, height: NODE_H };
-      return { position, size };
-    },
-    [getPos, nodeSizes]
-  );
-
-  const getHandlePoint = useCallback(
-    (nodeId: string, spec: HandleSpec): { x: number; y: number } => {
-      const geometry = getNodeGeometry(nodeId);
-      const percent = getHandlePercent(nodeId, spec);
-      const baseX = geometry.position.x;
-      const baseY = geometry.position.y;
-      const width = geometry.size.width;
-      const height = geometry.size.height;
-      const x = spec.side === "left" ? baseX : baseX + width;
-      const y = baseY + height * percent;
-      return { x, y };
-    },
-    [getHandlePercent, getNodeGeometry]
-  );
-
-  const buildInputCandidates = useCallback((): HandlePointCandidate[] => {
-    return nodes.map((node) => {
-      const point = getHandlePoint(node.id, INPUT_HANDLE_SPEC);
-      return {
-        id: `${node.id}:${INPUT_HANDLE_SPEC.id}`,
-        nodeId: node.id,
-        type: "input",
-        x: point.x,
-        y: point.y,
-      };
-    });
-  }, [nodes, getHandlePoint]);
-
-  const handleStartConnection = useCallback(
-    (nodeId: string, spec: HandleSpec, event: React.PointerEvent<HTMLElement>) => {
-      if (spec.type !== "output") return;
-      const viewportEl = containerRef.current;
-      if (!viewportEl) return;
-      setConnectionPrompt(null);
-      const viewportState = { x: panRef.current.x, y: panRef.current.y, zoom: scaleRef.current };
-      const origin = getHandlePoint(nodeId, spec);
-      const anchorClient = canvasToScreen(origin.x, origin.y, viewportEl, viewportState);
-      pointerState.current = {
-        type: "drag-connection",
-        pointerId: event.pointerId,
-        nodeId,
-        handleId: spec.id,
-        handleKey: `${nodeId}:${spec.id}`,
-        spec,
-        anchorClient: { x: anchorClient.clientX, y: anchorClient.clientY },
-      };
-      latestEventRef.current = { clientX: event.clientX, clientY: event.clientY };
-      viewportEl.setPointerCapture?.(event.pointerId);
-      setConnectionDraft({
-        sourceId: nodeId,
-        handleId: spec.id,
-        handleKey: `${nodeId}:${spec.id}`,
-        from: origin,
-        to: origin,
-        targetHandleKey: null,
-      });
-      pointerSchedulerRef.current.schedule();
-      scheduleHandleRecompute("move");
-    },
-    [getHandlePoint, scheduleHandleRecompute]
-  );
-
-  const handleDuplicate = useCallback(
-    (id: string) => {
-      const result = onDuplicateNode(id);
-      if (result && typeof (result as PromiseLike<unknown>).then === "function") {
-        setPendingDuplicateId(id);
-        Promise.resolve(result).finally(() => {
-          setPendingDuplicateId((current) => (current === id ? null : current));
-        });
-      }
-    },
-    [onDuplicateNode]
-  );
-
-  const handleConnectSelection = useCallback(
-    (targetId: string | null) => {
-      setConnectionPrompt((prev) => {
-        if (!prev) return prev;
-        const success = onConnectHandle(prev.sourceId, prev.handleId, targetId);
-        if (success) {
-          scheduleHandleRecompute("move");
-          return null;
-        }
-        return prev;
-      });
-    },
-    [onConnectHandle, scheduleHandleRecompute]
-  );
-
-  const handleCreateSelection = useCallback(
-    (kind: ConnectionCreationKind) => {
-      setConnectionPrompt((prev) => {
-        if (!prev) return prev;
-        const createdId = onCreateForHandle(prev.sourceId, prev.handleId, kind);
-        return createdId ? null : prev;
-      });
-    },
-    [onCreateForHandle]
-  );
-
-  const targetOptions = useMemo(() => {
-    if (!connectionPrompt) return [];
-    return Object.values(flow.nodes)
-      .filter((node) => node.id !== connectionPrompt.sourceId)
-      .map((node) => ({
-        id: node.id,
-        label: node.label,
-        descriptor:
-          node.type === "menu"
-            ? "Menú"
-            : node.action?.kind
-            ? `Acción · ${node.action.kind}`
-            : "Acción",
-      }));
-  }, [connectionPrompt, flow.nodes]);
-
-  const handleNodeSizeChange = useCallback((id: string, size: { width: number; height: number }) => {
-    setNodeSizes((prev) => {
-      const current = prev[id];
-      if (current && Math.abs(current.width - size.width) < 0.5 && Math.abs(current.height - size.height) < 0.5) {
-        return prev;
-      }
-      return { ...prev, [id]: size };
-    });
-    scheduleHandleRecompute("resize");
-  }, []);
-
-  useEffect(() => {
-    scheduleHandleRecompute();
-  }, [scheduleHandleRecompute, scale, pan, nodes, edges]);
-
-  useEffect(() => {
-    const onResize = () => scheduleHandleRecompute();
-    window.addEventListener("resize", onResize);
-    return () => window.removeEventListener("resize", onResize);
-  }, [scheduleHandleRecompute]);
-
-  const applyPointerUpdate = useCallback(() => {
-    const evt = latestEventRef.current;
-    const state = pointerState.current;
-    if (!evt || !state) return;
-    if (state.type === "drag-connection") {
-      const viewportEl = containerRef.current;
-      if (!viewportEl) return;
-      const autoPanned = maybeAutoPan(evt.clientX, evt.clientY);
-      if (autoPanned) {
-        pointerSchedulerRef.current.schedule();
-      }
-      const viewportState = { x: panRef.current.x, y: panRef.current.y, zoom: scaleRef.current };
-      const pointerWorld = screenToCanvas(evt.clientX, evt.clientY, viewportEl, viewportState);
-      const origin = getHandlePoint(state.nodeId, state.spec);
-      const candidates = buildInputCandidates();
-      const hit = findNearestHandle(
-        pointerWorld,
-        candidates,
-        HANDLE_SNAP_TOLERANCE,
-        (candidate) => candidate.type === "input" && candidate.id !== state.handleKey
-      );
-      setConnectionDraft({
-        sourceId: state.nodeId,
-        handleId: state.handleId,
-        handleKey: state.handleKey,
-        from: origin,
-        to: hit ? { x: hit.handle.x, y: hit.handle.y } : pointerWorld,
-        targetHandleKey: hit ? hit.handle.id : null,
-      });
-      return;
-    }
-
-    if (state.type === "drag-node") {
-      const viewportEl = containerRef.current;
-      if (!viewportEl) return;
-      const autoPanned = maybeAutoPan(evt.clientX, evt.clientY);
-      if (autoPanned) {
-        pointerSchedulerRef.current.schedule();
-      }
-      const viewportState = { x: panRef.current.x, y: panRef.current.y, zoom: scaleRef.current };
-      const pointerWorld = screenToCanvas(evt.clientX, evt.clientY, viewportEl, viewportState);
-      const nx = pointerWorld.x - state.offset.x;
-      const ny = pointerWorld.y - state.offset.y;
-      updateNodePos((prev) => {
-        const current = prev[state.nodeId];
-        if (current && Math.abs(current.x - nx) < 0.1 && Math.abs(current.y - ny) < 0.1) {
-          return prev;
-        }
-        const next = { ...prev, [state.nodeId]: { x: nx, y: ny } };
-        return next;
-      });
-      // Don't recompute handles during active drag - it causes visual glitches
-      // Handles will be recomputed when drag ends
-    } else if (state.type === "pan") {
-      const { startClient, startPan } = state;
-      const currentScale = scaleRef.current || 1;
-      const dx = (evt.clientX - startClient.x) / currentScale;
-      const dy = (evt.clientY - startClient.y) / currentScale;
-      setPanSafe({ x: startPan.x - dx, y: startPan.y - dy });
-    }
-  }, [maybeAutoPan, setPanSafe, updateNodePos, setConnectionDraft]);
-
-  useEffect(() => {
-    pointerSchedulerRef.current.setCallback(applyPointerUpdate);
-    return () => {
-      pointerSchedulerRef.current.cancel();
-    };
-  }, [applyPointerUpdate]);
-
-  useEffect(() => {
-    handleMeasureSchedulerRef.current.setCallback(() => {
-      if (typeof queueMicrotask === "function") {
-        queueMicrotask(recomputeHandles);
-      } else {
-        Promise.resolve().then(recomputeHandles);
-      }
-    });
-    return () => {
-      handleMeasureSchedulerRef.current.cancel();
-    };
-  }, [recomputeHandles]);
-
-  const stopPointer = useCallback((pointerId: number) => {
-    const current = pointerState.current;
-    if (current?.pointerId !== pointerId) return;
-    pointerState.current = null;
-    if (current.type === "drag-connection") {
-      setConnectionDraft(null);
-    }
-    latestEventRef.current = null;
-    pointerSchedulerRef.current.cancel();
-    const container = containerRef.current;
-    container?.releasePointerCapture?.(pointerId);
-  }, []);
-
-  const handlePointerMove = useCallback(
-    (event: React.PointerEvent<HTMLDivElement>) => {
-      if (!pointerState.current || pointerState.current.pointerId !== event.pointerId) return;
-      latestEventRef.current = { clientX: event.clientX, clientY: event.clientY };
-      clearSelection();
-      pointerSchedulerRef.current.schedule();
-      scheduleHandleRecompute("move");
-    },
-    [clearSelection, scheduleHandleRecompute]
-  );
-
-  const handlePointerUp = useCallback(
-    (event: React.PointerEvent<HTMLDivElement>) => {
-      const state = pointerState.current;
-      if (state?.pointerId === event.pointerId && state.type === "drag-connection") {
-        const draft = connectionDraftRef.current;
-        setConnectionDraft(null);
-        if (draft?.targetHandleKey) {
-          const targetId = draft.targetHandleKey.split(":")[0];
-          if (!onConnectHandle(state.nodeId, state.handleId, targetId)) {
-            onInvalidConnection("No se pudo conectar el bloque seleccionado");
-          } else {
-            scheduleHandleRecompute("move");
-          }
-        } else {
-          onInvalidConnection("Conecta el enlace a un puerto válido");
-          const viewportEl = containerRef.current;
-          const viewportState = { x: panRef.current.x, y: panRef.current.y, zoom: scaleRef.current };
-          const handlePoint = getHandlePoint(state.nodeId, state.spec);
-          const anchorScreen = viewportEl
-            ? canvasToScreen(handlePoint.x, handlePoint.y, viewportEl, viewportState)
-            : { clientX: state.anchorClient.x, clientY: state.anchorClient.y };
-          const containerRect = viewportEl?.getBoundingClientRect();
-          const anchor = {
-            x: anchorScreen.clientX - (containerRect?.left ?? 0),
-            y: anchorScreen.clientY - (containerRect?.top ?? 0),
-          };
-          const assignments = handleAssignmentsByNode.get(state.nodeId) ?? {};
-          setConnectionPrompt({
-            sourceId: state.nodeId,
-            handleId: state.handleId,
-            spec: state.spec,
-            anchor,
-            currentTargetId: assignments[state.handleId] ?? null,
-          });
-          scheduleHandleRecompute("move");
-        }
-      }
-      stopPointer(event.pointerId);
-    },
-    [
-      stopPointer,
-      onConnectHandle,
-      onInvalidConnection,
-      handleAssignmentsByNode,
-      getHandlePoint,
-      scheduleHandleRecompute,
-    ]
-  );
-=======
->>>>>>> 8ebb3615
-
-function isFiniteNumber(value: unknown): value is number {
-  return typeof value === "number" && Number.isFinite(value);
-}
-
-function sanitizePositionMap(
-  positions: Record<string, { x: unknown; y: unknown }> | null | undefined,
-): Record<string, { x: number; y: number }> {
-  if (!positions) {
-    return {};
-  }
-
-<<<<<<< HEAD
-  const onNodePointerDown = useCallback(
-    (id: string) => (event: React.PointerEvent<HTMLDivElement>) => {
-      if (event.button !== 0) return;
-      event.preventDefault();
-      event.stopPropagation();
-      const viewportEl = containerRef.current;
-      if (!viewportEl) return;
-      const viewportState = { x: panRef.current.x, y: panRef.current.y, zoom: scaleRef.current };
-      const pointerWorld = screenToCanvas(event.clientX, event.clientY, viewportEl, viewportState);
-      const position = getPos(id);
-      pointerState.current = {
-        type: "drag-node",
-        pointerId: event.pointerId,
-        nodeId: id,
-        offset: { x: pointerWorld.x - position.x, y: pointerWorld.y - position.y },
-      };
-      latestEventRef.current = { clientX: event.clientX, clientY: event.clientY };
-      containerRef.current?.setPointerCapture?.(event.pointerId);
-      clearSelection();
-      pointerSchedulerRef.current.schedule();
-      scheduleHandleRecompute("move");
-    },
-    [clearSelection, getPos, scheduleHandleRecompute]
-  );
-=======
-  const sanitized: Record<string, { x: number; y: number }> = {};
-  for (const [id, pos] of Object.entries(positions)) {
-    if (pos && isFiniteNumber(pos.x) && isFiniteNumber(pos.y)) {
-      sanitized[id] = { x: pos.x, y: pos.y };
-    }
-  }
-  return sanitized;
-}
->>>>>>> 8ebb3615
-
-function computeLayout(flow: Flow) {
-  const pos: Record<string, { x: number; y: number }> = {};
-  const levels: Record<number, string[]> = {};
-  const seen = new Set<string>();
-  function dfs(id: string, d: number) {
-    if (seen.has(id)) return;
-    seen.add(id);
-    (levels[d] ||= []).push(id);
-    const n = flow.nodes[id];
-    if (!n) return;
-    for (const cid of n.children) dfs(cid, d + 1);
-  }
-  dfs(flow.rootId, 0);
-  const colW = 340, rowH = 170;
-  Object.entries(levels).forEach(([depth, ids]) => {
-    (ids as string[]).forEach((id, i) => { pos[id] = { x: Number(depth) * colW, y: i * rowH }; });
-  });
-  return pos;
-}
-
-type NodePreviewProps = {
-  node: FlowNode;
-  flow: Flow;
-  channel: 'whatsapp' | 'facebook' | 'instagram' | 'tiktok';
-};
-
-function NodePreview({ node, flow, channel }: NodePreviewProps) {
-  if (node.type === "menu") {
-    const options = getMenuOptions(node);
-    return (
-      <div className="space-y-1">
-        <div className="text-xs font-semibold text-slate-700">Menú · {node.label}</div>
-        <ol className="text-[11px] space-y-1 list-decimal list-inside">
-          {options.map((option) => {
-            const target = option.targetId ? flow.nodes[option.targetId] : null;
-            return (
-              <li key={option.id} className="flex justify-between gap-2">
-                <span className="truncate">{option.label}</span>
-                <span className="text-slate-400">{target ? target.label : "sin destino"}</span>
-              </li>
-            );
-          })}
-        </ol>
-      </div>
-    );
-  }
-
-<<<<<<< HEAD
-  return (
-    <div className="relative w-full rounded-xl border overflow-hidden bg-white" style={{ minHeight: "74vh", height: "74vh" }}>
-      <div className="absolute z-20 right-3 top-3 flex gap-2 bg-white/95 backdrop-blur rounded-full border border-emerald-200 p-2 shadow-lg">
-          <button
-            className="px-3 py-1.5 text-sm border rounded-full bg-white/95 hover:bg-emerald-50 border-emerald-200 transition"
-            onClick={() => setScaleSafe(scaleRef.current)}
-          >
-            🔍
-          </button>
-          <button
-            className="px-3 py-1.5 text-sm border rounded-full bg-white/95 hover:bg-emerald-50 border-emerald-200 transition"
-            onClick={() => setScaleSafe(Math.min(2.4, scaleRef.current + 0.1))}
-          >
-            ＋
-          </button>
-          <button
-            className="px-3 py-1.5 text-sm border rounded-full bg-white/95 hover:bg-emerald-50 border-emerald-200 transition"
-            onClick={() => setScaleSafe(Math.max(0.4, scaleRef.current - 0.1))}
-          >
-            －
-          </button>
-          <button
-            className="px-3 py-1.5 text-sm border rounded-full bg-white/95 hover:bg-emerald-50 border-emerald-200 transition"
-            onClick={() => {
-              setPanSafe({ x: 0, y: 0 });
-              setScaleSafe(1);
-            }}
-          >
-            ⛶
-          </button>
-          <button
-            className="px-3 py-1.5 text-sm border rounded-full bg-white/95 hover:bg-emerald-50 border-emerald-200 transition"
-            onClick={() => updateNodePos(() => ({ ...autoLayout }))}
-          >
-            Auto-ordenar
-          </button>
-          <button
-            className="px-3 py-1.5 text-sm border rounded-full bg-white/95 hover:bg-emerald-50 border-emerald-200 transition"
-            onClick={toggleScope}
-          >
-            {soloRoot ? "Mostrar todo" : "Solo raíz"}
-          </button>
-=======
-  if (node.action?.kind === "buttons") {
-    const data = normalizeButtonsData(node.action.data as Partial<ButtonsActionData> | undefined);
-    const visible = data.items.slice(0, data.maxButtons);
-    const overflow = data.items.slice(data.maxButtons);
-    return (
-      <div className="space-y-1">
-        <div className="text-xs font-semibold text-slate-700">Botones interactivos</div>
-        <div className="flex flex-wrap gap-1">
-          {visible.map((item) => (
-            <span key={item.id} className="px-2 py-0.5 rounded-full text-[11px] bg-emerald-50 text-emerald-700">
-              {item.label}
-            </span>
-          ))}
-          {overflow.length > 0 && (
-            <span className="px-2 py-0.5 rounded-full text-[11px] bg-violet-50 text-violet-700">Lista (+{overflow.length})</span>
-          )}
-        </div>
-        <div className="text-[10px] text-slate-400">
-          Límite base: {STRICTEST_LIMIT.max} (WhatsApp / Messenger). Canal actual: {channel}.
-        </div>
-      </div>
-    );
-  }
-
-  if (node.action?.kind === "ask") {
-    const ask = getAskData(node);
-    return ask ? (
-      <div className="space-y-1 text-[11px]">
-        <div className="text-xs font-semibold text-slate-700">Pregunta al cliente</div>
-        <div className="text-slate-600">{ask.questionText}</div>
-        <div className="text-[10px] text-slate-400">
-          Variable: {ask.varName} · Tipo: {ask.varType}
->>>>>>> 8ebb3615
-        </div>
-      </div>
-    ) : null;
-  }
-
-<<<<<<< HEAD
-        <div
-          ref={containerRef}
-          onWheel={onWheel}
-          onPointerDown={handlePointerDown}
-          onPointerMove={handlePointerMove}
-          onPointerUp={handlePointerUp}
-          onPointerLeave={handlePointerUp}
-          onPointerCancel={handlePointerCancel}
-          className="absolute inset-0 cursor-grab active:cursor-grabbing select-none"
-          style={gridStyle}
-        >
-          <div
-            className="absolute"
-            style={{
-              width: SURFACE_W,
-              height: SURFACE_H,
-              transform: `scale(${scale}) translate(${-pan.x}px, ${-pan.y}px)`,
-              transformOrigin: "0 0",
-            }}
-          >
-            {(edges.length > 0 || connectionDraft) && (
-              <svg className="absolute z-0" width={SURFACE_W} height={SURFACE_H}>
-                {edges.map((edge) => {
-                  const source = getHandlePoint(edge.from, edge.sourceSpec);
-                  const target = getHandlePoint(edge.to, INPUT_HANDLE_SPEC);
-                  const label = { x: (source.x + target.x) / 2, y: (source.y + target.y) / 2 };
-                  const overlayRect = {
-                    left: label.x - 60,
-                    right: label.x + 60,
-                    top: label.y - 18,
-                    bottom: label.y + 18,
-                  };
-                  const pathD = buildOrthogonalPath(source, target, {
-                    avoid: overlayRect,
-                    padding: 12,
-                  });
-
-                  return (
-                    <g key={edge.key}>
-                      <path
-                        d={pathD}
-                        stroke="#60a5fa"
-                        strokeWidth={2}
-                        strokeLinecap="round"
-                        vectorEffect="non-scaling-stroke"
-                        fill="none"
-                      />
-                      <foreignObject
-                        x={overlayRect.left}
-                        y={overlayRect.top}
-                        width={overlayRect.right - overlayRect.left}
-                        height={overlayRect.bottom - overlayRect.top}
-                        className="pointer-events-auto"
-                      >
-                        <div className="flex gap-1">
-                          <button
-                            className="px-1.5 py-0.5 text-[11px] border rounded bg-white"
-                            onPointerDown={stopCanvasButtonPointerDown}
-                            onClick={(event) => {
-                              event.stopPropagation();
-                              onInsertBetween(edge.from, edge.to);
-                            }}
-                          >
-                            + bloque
-                          </button>
-                          <button
-                            className="px-1.5 py-0.5 text-[11px] border rounded bg-white"
-                            onPointerDown={stopCanvasButtonPointerDown}
-                            onClick={(event) => {
-                              event.stopPropagation();
-                              onDeleteEdge(edge.from, edge.to);
-                            }}
-                          >
-                            borrar
-                          </button>
-                        </div>
-                      </foreignObject>
-                    </g>
-                  );
-                })}
-                {connectionDraft && (
-                  <path
-                    d={buildOrthogonalPath(connectionDraft.from, connectionDraft.to)}
-                    stroke="#60a5fa"
-                    strokeWidth={2}
-                    strokeLinecap="round"
-                    vectorEffect="non-scaling-stroke"
-                    fill="none"
-                    strokeDasharray="6 4"
-                  />
-                )}
-              </svg>
-            )}
-
-            {nodes.map((node) => {
-              const position = getPos(node.id);
-              const outputSpecs = outputSpecsByNode.get(node.id) ?? [];
-              const assignments = handleAssignmentsByNode.get(node.id) ?? {};
-              return (
-                <FlowCanvasNode
-                  key={node.id}
-                  node={node}
-                  position={position}
-                  selected={selectedId === node.id}
-                  onSelect={onSelect}
-                  onNodePointerDown={onNodePointerDown}
-                  onAddChild={onAddChild}
-                  onDuplicateNode={handleDuplicate}
-                  onDeleteNode={onDeleteNode}
-                  stopNodeButtonPointerDown={stopCanvasButtonPointerDown}
-                  outputSpecs={outputSpecs}
-                  handleAssignments={assignments}
-                  rootId={flow.rootId}
-                  onStartConnection={handleStartConnection}
-                  onSizeChange={handleNodeSizeChange}
-                  duplicatePending={pendingDuplicateId === node.id}
-                  hasValidationError={invalidMessageIds.has(node.id)}
-                />
-              );
-            })}
-          </div>
-          {connectionPrompt && (
-            <div
-              className="absolute z-30"
-              style={{ left: connectionPrompt.anchor.x, top: connectionPrompt.anchor.y }}
-            >
-              <div
-                ref={connectionPromptRef}
-                className="min-w-[240px] max-w-[280px] -translate-x-1/2 translate-y-3 rounded-xl border border-emerald-200 bg-white p-3 shadow-xl"
-                onPointerDown={(event) => event.stopPropagation()}
-              >
-                <div className="text-[11px] font-semibold text-slate-600 mb-2">
-                  Siguiente paso · {connectionPrompt.spec.label}
-                </div>
-                <div className="flex flex-wrap gap-2 mb-3">
-                  <button
-                    className="px-2.5 py-1 text-xs rounded-full bg-emerald-500 text-white shadow-sm hover:bg-emerald-600"
-                    onClick={() => handleCreateSelection("message")}
-                  >
-                    Nuevo mensaje
-                  </button>
-                  <button
-                    className="px-2.5 py-1 text-xs rounded-full bg-emerald-500 text-white shadow-sm hover:bg-emerald-600"
-                    onClick={() => handleCreateSelection("buttons")}
-                  >
-                    Botones
-                  </button>
-                  <button
-                    className="px-2.5 py-1 text-xs rounded-full bg-emerald-500 text-white shadow-sm hover:bg-emerald-600"
-                    onClick={() => handleCreateSelection("ask")}
-                  >
-                    Pregunta
-                  </button>
-                  <button
-                    className="px-2.5 py-1 text-xs rounded-full bg-emerald-200 text-emerald-700 shadow-sm hover:bg-emerald-300"
-                    onClick={() => handleCreateSelection("menu")}
-                  >
-                    Submenú
-                  </button>
-                </div>
-                <div className="text-[10px] uppercase tracking-wide text-slate-400 mb-1">
-                  Conectar con existente
-                </div>
-                <div className="max-h-48 overflow-y-auto space-y-1">
-                  {targetOptions.length === 0 ? (
-                    <div className="text-[11px] text-slate-400">No hay otros nodos disponibles.</div>
-                  ) : (
-                    targetOptions.map((option) => {
-                      const isActive = option.id === connectionPrompt.currentTargetId;
-                      return (
-                        <button
-                          key={option.id}
-                          className={`w-full text-left px-2 py-1 rounded-lg border text-xs flex flex-col gap-0.5 transition hover:border-emerald-300 hover:bg-emerald-50 ${
-                            isActive ? "border-emerald-400 bg-emerald-50" : "border-slate-200"
-                          }`}
-                          onClick={() => handleConnectSelection(option.id)}
-                        >
-                          <span className="font-medium text-slate-700 truncate">{option.label}</span>
-                          <span className="text-[10px] text-slate-400">{option.descriptor}</span>
-                        </button>
-                      );
-                    })
-                  )}
-                </div>
-                {connectionPrompt.currentTargetId && (
-                  <button
-                    className="mt-3 w-full px-2.5 py-1 text-xs rounded-lg border border-rose-200 text-rose-600 hover:bg-rose-50"
-                    onClick={() => handleConnectSelection(null)}
-                  >
-                    Quitar destino
-                  </button>
-                )}
-              </div>
-            </div>
-          )}
-=======
-  if (node.action?.kind === "scheduler") {
-    return (
-      <div className="space-y-1 text-[11px]">
-        <div className="text-xs font-semibold text-slate-700">Horario inteligente</div>
-        <div className="text-slate-600">Configura destinos dentro/fuera de horario.</div>
-      </div>
-    );
-  }
-
-  if (node.action?.kind === "message") {
-    const rawText = typeof node.action?.data?.text === "string" ? node.action.data.text : "";
-    const trimmed = rawText.trim();
-    return (
-      <div className="text-[11px] space-y-1">
-        <div className="text-xs font-semibold text-slate-700">Mensaje</div>
-        <div className={trimmed ? "text-slate-600" : "text-rose-600 font-medium"}>
-          {trimmed || "Mensaje sin contenido"}
->>>>>>> 8ebb3615
         </div>
         {!trimmed && <div className="text-[10px] text-rose-500">Completa este mensaje para publicar.</div>}
       </div>
