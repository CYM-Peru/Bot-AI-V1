--- conflicted
+++ resolved
@@ -537,7 +537,6 @@
       </div>
     ) : null;
   }
-<<<<<<< HEAD
 
   if (node.action?.kind === "scheduler") {
     const scheduler = getSchedulerData(node);
@@ -674,144 +673,6 @@
   return { "out:default": node.children[0] ?? null };
 }
 
-=======
-
-  if (node.action?.kind === "scheduler") {
-    const scheduler = getSchedulerData(node);
-    if (!scheduler) return null;
-    const schedule = scheduler.mode === "custom" ? scheduler.custom : undefined;
-    const errors = scheduler.mode === "custom" ? validateCustomSchedule(schedule) : [];
-    const now = new Date();
-    const openNow = schedule ? isInWindow(now, schedule) : false;
-    const nextSlot = schedule ? formatNextOpening(nextOpening(now, schedule)) : null;
-    return (
-      <div className="space-y-1 text-[11px]">
-        <div className="text-xs font-semibold text-slate-700">Scheduler</div>
-        <div className="text-slate-600">Zona horaria: {schedule?.timezone ?? ""}</div>
-        <div className={`font-medium ${openNow ? "text-emerald-600" : "text-amber-600"}`}>
-          {openNow ? "Abierto ahora" : "Fuera de horario"}
-        </div>
-        {nextSlot && (
-          <div className="text-slate-500">Próxima ventana: {nextSlot}</div>
-        )}
-        {errors.length > 0 && (
-          <ul className="text-rose-500 list-disc list-inside space-y-0.5">
-            {errors.slice(0, 2).map((error) => (
-              <li key={error}>{error}</li>
-            ))}
-          </ul>
-        )}
-      </div>
-    );
-  }
-
-  if (node.action?.kind === "message") {
-    return (
-      <div className="text-[11px] space-y-1">
-        <div className="text-xs font-semibold text-slate-700">Mensaje</div>
-        <div className="text-slate-600">{node.action?.data?.text ?? "Mensaje sin contenido"}</div>
-      </div>
-    );
-  }
-
-  return (
-    <div className="text-[11px] text-slate-500">
-      Vista previa no disponible para {node.action?.kind ?? node.type}.
-    </div>
-  );
-}
-
-export function getOutputHandleSpecs(node: FlowNode): HandleSpec[] {
-  if (node.type === "menu") {
-    return getMenuOptions(node).map((option, idx) => ({
-      id: `out:menu:${option.id}`,
-      label: option.label,
-      side: "right",
-      type: "output",
-      order: idx,
-      variant: "default",
-    }));
-  }
-  const buttons = getButtonsData(node);
-  if (buttons) {
-    const visible = buttons.items.slice(0, buttons.maxButtons);
-    const handles: HandleSpec[] = visible.map((item, idx) => ({
-      id: `out:button:${item.id}`,
-      label: item.label,
-      side: "right",
-      type: "output",
-      order: idx,
-      variant: "default",
-    }));
-    if (buttons.items.length > visible.length) {
-      handles.push({
-        id: "out:button:more",
-        label: "Lista",
-        side: "right",
-        type: "output",
-        order: handles.length,
-        variant: "more",
-      });
-    }
-    return handles;
-  }
-  const ask = getAskData(node);
-  if (ask) {
-    return [
-      { id: "out:answer", label: "Respuesta", side: "right", type: "output", order: 0, variant: "answer" },
-      { id: "out:invalid", label: "On invalid", side: "right", type: "output", order: 1, variant: "invalid" },
-    ];
-  }
-  const scheduler = getSchedulerData(node);
-  if (scheduler) {
-    return [
-      { id: "out:schedule:in", label: "Dentro de horario", side: "right", type: "output", order: 0, variant: "default" },
-      { id: "out:schedule:out", label: "Fuera de horario", side: "right", type: "output", order: 1, variant: "default" },
-    ];
-  }
-  return [
-    { id: "out:default", label: "Siguiente", side: "right", type: "output", order: 0, variant: "default" },
-  ];
-}
-
-export function getHandleAssignments(node: FlowNode): Record<string, string | null> {
-  if (node.type === "menu") {
-    const assignments: Record<string, string | null> = {};
-    getMenuOptions(node).forEach((option) => {
-      assignments[`out:menu:${option.id}`] = option.targetId ?? null;
-    });
-    return assignments;
-  }
-  const buttons = getButtonsData(node);
-  if (buttons) {
-    const assignments: Record<string, string | null> = {};
-    const visible = buttons.items.slice(0, buttons.maxButtons);
-    visible.forEach((item) => {
-      assignments[`out:button:${item.id}`] = item.targetId ?? null;
-    });
-    if (buttons.items.length > visible.length) {
-      assignments["out:button:more"] = buttons.moreTargetId ?? null;
-    }
-    return assignments;
-  }
-  const ask = getAskData(node);
-  if (ask) {
-    return {
-      "out:answer": ask.answerTargetId ?? null,
-      "out:invalid": ask.invalidTargetId ?? null,
-    };
-  }
-  const scheduler = getSchedulerData(node);
-  if (scheduler) {
-    return {
-      "out:schedule:in": scheduler.inWindowTargetId ?? null,
-      "out:schedule:out": scheduler.outOfWindowTargetId ?? null,
-    };
-  }
-  return { "out:default": node.children[0] ?? null };
-}
-
->>>>>>> 41d8f3b8
 const demoFlow: Flow = normalizeFlow({
   version: 1,
   id: "flow-demo",
@@ -971,14 +832,9 @@
     if (!element) return;
 
     const report = () => {
-<<<<<<< HEAD
       const width = element.offsetWidth;
       const height = element.offsetHeight;
       const next = { width, height };
-=======
-      const rect = element.getBoundingClientRect();
-      const next = { width: rect.width, height: rect.height };
->>>>>>> 41d8f3b8
       onSizeChange(node.id, next);
     };
 
@@ -1136,7 +992,6 @@
     const map = new Map<string, HandleSpec[]>();
     for (const node of nodes) {
       map.set(node.id, getOutputHandleSpecs(node));
-<<<<<<< HEAD
     }
     return map;
   }, [nodes]);
@@ -1166,37 +1021,6 @@
         });
       }
     }
-=======
-    }
-    return map;
-  }, [nodes]);
-  const handleAssignmentsByNode = useMemo(() => {
-    const map = new Map<string, Record<string, string | null>>();
-    for (const node of nodes) {
-      map.set(node.id, getHandleAssignments(node));
-    }
-    return map;
-  }, [nodes]);
-  const edges = useMemo(() => {
-    const list: EdgeSpec[] = [];
-    for (const node of nodes) {
-      const specs = outputSpecsByNode.get(node.id) ?? [];
-      const assignments = handleAssignmentsByNode.get(node.id) ?? {};
-      for (const spec of specs) {
-        const targetId = assignments[spec.id];
-        if (!targetId || !visibleSet.has(targetId)) continue;
-        list.push({
-          key: `${node.id}:${spec.id}->${targetId}`,
-          from: node.id,
-          to: targetId,
-          sourceHandleId: `${node.id}:${spec.id}`,
-          targetHandleId: `${targetId}:in`,
-          sourceSpec: spec,
-          sourceCount: specs.length || 1,
-        });
-      }
-    }
->>>>>>> 41d8f3b8
     return list;
   }, [nodes, outputSpecsByNode, handleAssignmentsByNode, visibleSet]);
 
