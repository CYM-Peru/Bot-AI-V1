--- conflicted
+++ resolved
@@ -1152,16 +1152,12 @@
 
   type PointerState =
     | { type: "pan"; pointerId: number; startClient: { x: number; y: number }; startPan: { x: number; y: number } }
-<<<<<<< HEAD
     | {
         type: "drag-node";
         pointerId: number;
         nodeId: string;
         offsetInCanvas: { x: number; y: number };
       }
-=======
-    | { type: "drag-node"; pointerId: number; nodeId: string; offset: { x: number; y: number } }
->>>>>>> 09b9dc6b
     | {
         type: "drag-connection";
         pointerId: number;
@@ -1574,7 +1570,6 @@
     if (state.type === "drag-node") {
       const viewportEl = containerRef.current;
       if (!viewportEl) return;
-<<<<<<< HEAD
 
       // Capture pan state before autopan
       const panBefore = { x: panRef.current.x, y: panRef.current.y };
@@ -1608,16 +1603,6 @@
       const nx = mouseInCanvas.x - adjustedOffset.x;
       const ny = mouseInCanvas.y - adjustedOffset.y;
 
-=======
-      const autoPanned = maybeAutoPan(evt.clientX, evt.clientY);
-      if (autoPanned) {
-        pointerSchedulerRef.current.schedule();
-      }
-      const viewportState = { x: panRef.current.x, y: panRef.current.y, zoom: scaleRef.current };
-      const pointerWorld = screenToCanvas(evt.clientX, evt.clientY, viewportEl, viewportState);
-      const nx = pointerWorld.x - state.offset.x;
-      const ny = pointerWorld.y - state.offset.y;
->>>>>>> 09b9dc6b
       updateNodePos((prev) => {
         const current = prev[state.nodeId];
         if (current && Math.abs(current.x - nx) < 0.1 && Math.abs(current.y - ny) < 0.1) {
@@ -1759,7 +1744,6 @@
       const viewportEl = containerRef.current;
       if (!viewportEl) return;
       const viewportState = { x: panRef.current.x, y: panRef.current.y, zoom: scaleRef.current };
-<<<<<<< HEAD
       const mouseInCanvas = screenToCanvas(event.clientX, event.clientY, viewportEl, viewportState);
       const nodePosition = getPos(id);
       // Calculate offset: how far is the mouse from the node's top-left corner (in canvas coords)
@@ -1767,19 +1751,11 @@
         x: mouseInCanvas.x - nodePosition.x,
         y: mouseInCanvas.y - nodePosition.y,
       };
-=======
-      const pointerWorld = screenToCanvas(event.clientX, event.clientY, viewportEl, viewportState);
-      const position = getPos(id);
->>>>>>> 09b9dc6b
       pointerState.current = {
         type: "drag-node",
         pointerId: event.pointerId,
         nodeId: id,
-<<<<<<< HEAD
         offsetInCanvas,
-=======
-        offset: { x: pointerWorld.x - position.x, y: pointerWorld.y - position.y },
->>>>>>> 09b9dc6b
       };
       latestEventRef.current = { clientX: event.clientX, clientY: event.clientY };
       containerRef.current?.setPointerCapture?.(event.pointerId);
