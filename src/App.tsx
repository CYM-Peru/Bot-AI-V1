import React, {
  useCallback,
  useEffect,
  useMemo,
  useRef,
  useState,
} from "react";
import { toWorldCoords } from "./geometry/coordinates";
import { loadFlow, saveFlow } from "./data/persistence";
import { debounce } from "./utils/debounce";
import { CHANNEL_BUTTON_LIMITS, DEFAULT_BUTTON_LIMIT } from "./flow/channelLimits";
import type {
  ActionKind,
  ButtonOption,
  ButtonsActionData,
  Flow,
  FlowNode,
  MenuOption,
  NodeType,
  AskActionData,
} from "./flow/types";
import { computeHandlePosition, quantizeForDPR } from "./utils/handlePosition";

const NODE_W = 300;
const NODE_H = 128;
const SURFACE_W = 4000;
const SURFACE_H = 3000;
const AUTO_SAVE_INTERVAL_MS = 5 * 60 * 1000;

function createId(prefix: string): string {
  return `${prefix}-${Math.random().toString(36).slice(2, 8)}`;
}

export function createMenuOption(index: number, overrides: Partial<MenuOption> = {}): MenuOption {
  return {
    id: overrides.id ?? createId(`menu-${index + 1}`),
    label: overrides.label ?? `Opción ${index + 1}`,
    value: overrides.value,
    targetId: overrides.targetId ?? null,
  };
}

export function createButtonOption(index: number, overrides: Partial<ButtonOption> = {}): ButtonOption {
  const baseValue = `BTN_${index + 1}`;
  return {
    id: overrides.id ?? createId(`btn-${index + 1}`),
    label: overrides.label ?? `Botón ${index + 1}`,
    value: overrides.value ?? baseValue,
    targetId: overrides.targetId ?? null,
  };
}

export function normalizeButtonsData(data?: Partial<ButtonsActionData> | null): ButtonsActionData {
  const items = (data?.items ?? []).map((item, idx) => ({
    ...createButtonOption(idx, item),
  }));
  const ensuredItems = items.length > 0 ? items : [createButtonOption(0)];
  const maxButtons = data?.maxButtons ?? DEFAULT_BUTTON_LIMIT;
  const moreTargetId = data?.moreTargetId ?? null;
  return { items: ensuredItems, maxButtons, moreTargetId };
}

export function normalizeNode(node: FlowNode): FlowNode {
  let changed = false;
  let next: FlowNode = node;

  if (node.type === "menu") {
    const rawOptions = node.menuOptions ?? [];
    const options = rawOptions.length > 0 ? rawOptions : [createMenuOption(0)];
    const normalizedOptions = options.map((option, idx) => ({
      ...createMenuOption(idx, option),
    }));
    const optionsChanged =
      normalizedOptions.length !== rawOptions.length ||
      normalizedOptions.some((opt, idx) => {
        const prev = rawOptions[idx];
        if (!prev) return true;
        return (
          opt.id !== prev.id ||
          opt.label !== prev.label ||
          opt.value !== prev.value ||
          (opt.targetId ?? null) !== (prev.targetId ?? null)
        );
      });
    const targets = normalizedOptions
      .map((opt) => opt.targetId)
      .filter((id): id is string => Boolean(id));
    const uniqueChildren = Array.from(new Set([...(node.children ?? []), ...targets]));
    const childrenChanged =
      uniqueChildren.length !== node.children.length ||
      uniqueChildren.some((id, idx) => node.children[idx] !== id);
    if (optionsChanged || childrenChanged) {
      next = { ...next, menuOptions: normalizedOptions, children: uniqueChildren };
      changed = true;
    }
  }

  if (node.action?.kind === "buttons") {
    const prevData = (node.action.data as Partial<ButtonsActionData> | undefined) ?? { items: [] };
    const normalized = normalizeButtonsData(prevData);
    const dataChanged =
      normalized.maxButtons !== (prevData.maxButtons ?? DEFAULT_BUTTON_LIMIT) ||
      normalized.items.length !== (prevData.items?.length ?? 0) ||
      normalized.items.some((item, idx) => {
        const prev = prevData.items?.[idx];
        if (!prev) return true;
        return (
          item.id !== prev.id ||
          item.label !== prev.label ||
          item.value !== prev.value ||
          (item.targetId ?? null) !== (prev.targetId ?? null)
        );
      }) ||
      (normalized.moreTargetId ?? null) !== (prevData.moreTargetId ?? null);
    const targets = normalized.items
      .map((item) => item.targetId)
      .filter((id): id is string => Boolean(id));
    const childSet = new Set([...(node.children ?? []), ...targets]);
    if (normalized.moreTargetId) childSet.add(normalized.moreTargetId);
    const childList = Array.from(childSet);
    const childrenChanged =
      childList.length !== node.children.length ||
      childList.some((id, idx) => node.children[idx] !== id);
    if (dataChanged || childrenChanged) {
      next = {
        ...next,
        action: { ...node.action, data: normalized },
        children: childList,
      };
      changed = true;
    }
  }

  if (node.action?.kind === "ask") {
    const data = node.action.data as Partial<AskActionData> | undefined;
    const questionText = typeof data?.questionText === "string" ? data.questionText : "¿Cuál es tu respuesta?";
    const varName = typeof data?.varName === "string" && data.varName.trim() ? data.varName : "respuesta";
    const varType = data?.varType === "number" || data?.varType === "option" ? data.varType : "text";
    const validation: AskActionData["validation"] = data?.validation ?? { type: "none" };
    const retryMessage =
      typeof data?.retryMessage === "string" && data.retryMessage.trim()
        ? data.retryMessage
        : "Lo siento, ¿puedes intentarlo de nuevo?";
    const answerTargetId = typeof data?.answerTargetId === "string" ? data.answerTargetId : null;
    const invalidTargetId = typeof data?.invalidTargetId === "string" ? data.invalidTargetId : null;
    const childSet = new Set([...(node.children ?? [])]);
    if (answerTargetId) childSet.add(answerTargetId);
    if (invalidTargetId) childSet.add(invalidTargetId);
    const childList = Array.from(childSet);
    const normalizedAsk: AskActionData = {
      questionText,
      varName,
      varType,
      validation,
      retryMessage,
      answerTargetId,
      invalidTargetId,
    };
    const prevData = data ?? {};
    const dataChanged =
      prevData.questionText !== normalizedAsk.questionText ||
      prevData.varName !== normalizedAsk.varName ||
      prevData.varType !== normalizedAsk.varType ||
      JSON.stringify(prevData.validation ?? { type: "none" }) !== JSON.stringify(normalizedAsk.validation) ||
      prevData.retryMessage !== normalizedAsk.retryMessage ||
      (prevData.answerTargetId ?? null) !== (normalizedAsk.answerTargetId ?? null) ||
      (prevData.invalidTargetId ?? null) !== (normalizedAsk.invalidTargetId ?? null);
    const childrenChanged =
      childList.length !== node.children.length ||
      childList.some((id, idx) => node.children[idx] !== id);
    if (dataChanged || childrenChanged) {
      next = {
        ...next,
        action: { ...node.action, data: normalizedAsk },
        children: childList,
      };
      changed = true;
    }
  }

  return changed ? next : node;
}

export function normalizeFlow(flow: Flow): Flow {
  let mutated = false;
  const nodes: Record<string, FlowNode> = {};
  for (const [id, node] of Object.entries(flow.nodes)) {
    const normalized = normalizeNode(node);
    nodes[id] = normalized;
    if (normalized !== node) mutated = true;
  }
  if (!mutated) return flow;
  return { ...flow, nodes };
}

export function getMenuOptions(node: FlowNode): MenuOption[] {
  if (node.type !== "menu") return [];
  const options = node.menuOptions && node.menuOptions.length > 0 ? node.menuOptions : [createMenuOption(0)];
  return options.map((option, idx) => ({
    ...createMenuOption(idx, option),
  }));
}

export function getButtonsData(node: FlowNode): ButtonsActionData | null {
  if (node.action?.kind !== "buttons") return null;
  return normalizeButtonsData(node.action.data as Partial<ButtonsActionData> | undefined);
}

export function getAskData(node: FlowNode): AskActionData | null {
  if (node.action?.kind !== "ask") return null;
  const data = node.action.data ?? {};
  const questionText = typeof data.questionText === "string" ? data.questionText : "¿Cuál es tu respuesta?";
  const varName = typeof data.varName === "string" && data.varName.trim() ? data.varName : "respuesta";
  const varType = data.varType === "number" || data.varType === "option" ? data.varType : "text";
  const validation: AskActionData["validation"] = data.validation ?? { type: "none" };
  const retryMessage =
    typeof data.retryMessage === "string" && data.retryMessage.trim()
      ? data.retryMessage
      : "Lo siento, ¿puedes intentarlo de nuevo?";
  const answerTargetId = typeof data.answerTargetId === "string" ? data.answerTargetId : null;
  const invalidTargetId = typeof data.invalidTargetId === "string" ? data.invalidTargetId : null;
  return {
    questionText,
    varName,
    varType,
    validation,
    retryMessage,
    answerTargetId,
    invalidTargetId,
  };
}

type HandleSpec = {
  id: string;
  label: string;
  side: "left" | "right";
  type: "input" | "output";
  order: number;
  variant?: "default" | "more" | "invalid" | "answer";
};

const STRICTEST_LIMIT = CHANNEL_BUTTON_LIMITS.reduce((best, entry) => (entry.max < best.max ? entry : best), CHANNEL_BUTTON_LIMITS[0]);

type NodePreviewProps = {
  node: FlowNode;
  flow: Flow;
  channel: 'whatsapp' | 'facebook' | 'instagram' | 'tiktok';
};

<<<<<<< HEAD
function NodePreview({ node, flow, channel }: NodePreviewProps) {
  if (node.type === "menu") {
    const options = getMenuOptions(node);
    return (
      <div className="space-y-1">
        <div className="text-xs font-semibold text-slate-700">Menú · {node.label}</div>
        <ol className="text-[11px] space-y-1 list-decimal list-inside">
          {options.map((option) => {
            const target = option.targetId ? flow.nodes[option.targetId] : null;
            return (
              <li key={option.id} className="flex justify-between gap-2">
                <span className="truncate">{option.label}</span>
                <span className="text-slate-400">{target ? target.label : "sin destino"}</span>
              </li>
            );
          })}
        </ol>
      </div>
    );
  }

  if (node.action?.kind === "buttons") {
    const data = normalizeButtonsData(node.action.data as Partial<ButtonsActionData> | undefined);
    const visible = data.items.slice(0, data.maxButtons);
    const overflow = data.items.slice(data.maxButtons);
    return (
      <div className="space-y-1">
        <div className="text-xs font-semibold text-slate-700">Botones interactivos</div>
        <div className="flex flex-wrap gap-1">
          {visible.map((item) => (
            <span key={item.id} className="px-2 py-0.5 rounded-full text-[11px] bg-emerald-50 text-emerald-700">
              {item.label}
            </span>
          ))}
          {overflow.length > 0 && (
            <span className="px-2 py-0.5 rounded-full text-[11px] bg-violet-50 text-violet-700">Lista (+{overflow.length})</span>
          )}
        </div>
        <div className="text-[10px] text-slate-400">
          Límite base: {STRICTEST_LIMIT.max} (WhatsApp / Messenger). Canal actual: {channel}.
        </div>
      </div>
    );
  }

  if (node.action?.kind === "ask") {
    const ask = getAskData(node);
    return ask ? (
      <div className="space-y-1 text-[11px]">
        <div className="text-xs font-semibold text-slate-700">Pregunta al cliente</div>
        <div className="text-slate-600">{ask.questionText}</div>
        <div className="flex gap-2 text-slate-500">
          <span>Variable: <strong>{ask.varName}</strong></span>
          <span>Tipo: {ask.varType}</span>
        </div>
        <div className="text-slate-400">
          Validación: {ask.validation?.type === "regex" ? `regex (${ask.validation.pattern})` : ask.validation?.type === "options" ? `opciones (${ask.validation.options.join(", ")})` : "ninguna"}
        </div>
      </div>
    ) : null;
  }

  if (node.action?.kind === "message") {
    return (
      <div className="text-[11px] space-y-1">
        <div className="text-xs font-semibold text-slate-700">Mensaje</div>
        <div className="text-slate-600">{node.action?.data?.text ?? "Mensaje sin contenido"}</div>
      </div>
    );
  }
=======
const NODE_W = 300;
const NODE_H = 128;
const SURFACE_W = 4000;
const SURFACE_H = 3000;
const AUTO_SAVE_INTERVAL_MS = 5 * 60 * 1000;
>>>>>>> 79180cff

  return (
    <div className="text-[11px] text-slate-500">
      Vista previa no disponible para {node.action?.kind ?? node.type}.
    </div>
  );
}

export function getOutputHandleSpecs(node: FlowNode): HandleSpec[] {
  if (node.type === "menu") {
    return getMenuOptions(node).map((option, idx) => ({
      id: `out:menu:${option.id}`,
      label: option.label,
      side: "right",
      type: "output",
      order: idx,
      variant: "default",
    }));
  }
  const buttons = getButtonsData(node);
  if (buttons) {
    const visible = buttons.items.slice(0, buttons.maxButtons);
    const handles: HandleSpec[] = visible.map((item, idx) => ({
      id: `out:button:${item.id}`,
      label: item.label,
      side: "right",
      type: "output",
      order: idx,
      variant: "default",
    }));
    if (buttons.items.length > visible.length) {
      handles.push({
        id: "out:button:more",
        label: "Lista",
        side: "right",
        type: "output",
        order: handles.length,
        variant: "more",
      });
    }
    return handles;
  }
  const ask = getAskData(node);
  if (ask) {
    return [
      { id: "out:answer", label: "Respuesta", side: "right", type: "output", order: 0, variant: "answer" },
      { id: "out:invalid", label: "On invalid", side: "right", type: "output", order: 1, variant: "invalid" },
    ];
  }
  return [
    { id: "out:default", label: "Siguiente", side: "right", type: "output", order: 0, variant: "default" },
  ];
}

export function getHandleAssignments(node: FlowNode): Record<string, string | null> {
  if (node.type === "menu") {
    const assignments: Record<string, string | null> = {};
    getMenuOptions(node).forEach((option) => {
      assignments[`out:menu:${option.id}`] = option.targetId ?? null;
    });
    return assignments;
  }
  const buttons = getButtonsData(node);
  if (buttons) {
    const assignments: Record<string, string | null> = {};
    const visible = buttons.items.slice(0, buttons.maxButtons);
    visible.forEach((item) => {
      assignments[`out:button:${item.id}`] = item.targetId ?? null;
    });
    if (buttons.items.length > visible.length) {
      assignments["out:button:more"] = buttons.moreTargetId ?? null;
    }
    return assignments;
  }
  const ask = getAskData(node);
  if (ask) {
    return {
      "out:answer": ask.answerTargetId ?? null,
      "out:invalid": ask.invalidTargetId ?? null,
    };
  }
  return { "out:default": node.children[0] ?? null };
}

const demoFlow: Flow = normalizeFlow({
  id: "flow-demo",
  name: "Azaleia · Menú principal",
  rootId: "root",
  nodes: { root: { id: "root", label: "Menú principal", type: "menu", children: [], menuOptions: [] } },
});

function computeLayout(flow: Flow) {
  const pos: Record<string, { x: number; y: number }> = {};
  const levels: Record<number, string[]> = {};
  const seen = new Set<string>();
  function dfs(id: string, d: number) {
    if (seen.has(id)) return;
    seen.add(id);
    (levels[d] ||= []).push(id);
    const n = flow.nodes[id];
    if (!n) return;
    for (const cid of n.children) dfs(cid, d + 1);
  }
  dfs(flow.rootId, 0);
  const colW = 340, rowH = 170;
  Object.entries(levels).forEach(([depth, ids]) => {
    (ids as string[]).forEach((id, i) => { pos[id] = { x: Number(depth) * colW, y: i * rowH }; });
  });
  return pos;
}

function clearSelection(){ try{ (window as any).getSelection?.()?.removeAllRanges?.(); }catch{} }
function isFromNode(target: EventTarget | null){ const el = target as Element | null; return !!(el && (el as any).closest?.('[data-node="true"]')); }

function nextChildId(flow: Flow, parentId: string): string {
  const siblings = flow.nodes[parentId].children;
  let maxIdx = 0;
  for (const sid of siblings) {
    const tail = sid.split(".").pop();
    const n = Number(tail);
    if (!Number.isNaN(n)) maxIdx = Math.max(maxIdx, n);
  }
  const next = maxIdx + 1;
  return parentId === flow.rootId ? String(next) : `${parentId}.${next}`;
}
function deleteSubtree(flow: Flow, id: string){
  const node = flow.nodes[id]; if (!node) return;
  for (const cid of node.children) deleteSubtree(flow, cid);
  delete flow.nodes[id];
}
function cubicMid(x1:number,y1:number,c1x:number,c1y:number,c2x:number,c2y:number,x2:number,y2:number,t:number){
  const mt = 1 - t;
  const X = mt*mt*mt*x1 + 3*mt*mt*t*c1x + 3*mt*t*t*c2x + t*t*t*x2;
  const Y = mt*mt*mt*y1 + 3*mt*mt*t*c1y + 3*mt*t*t*c2y + t*t*t*y2;
  return { X, Y };
}

type HandleRegistryValue = {
  registerHandle: (handleId: string, nodeElement: HTMLElement, handleElement: HTMLElement) => void;
  unregisterHandle: (handleId: string) => void;
};

const HandleRegistryContext = React.createContext<HandleRegistryValue | null>(null);

type EdgeSpec = {
  key: string;
  from: string;
  to: string;
  sourceHandleId: string;
  targetHandleId: string;
  sourceSpec: HandleSpec;
};

type HandlePointProps = {
  nodeId: string;
  spec: HandleSpec;
  nodeRef: React.RefObject<HTMLDivElement>;
  positionPercent: number;
  isConnected: boolean;
};

const HandlePoint: React.FC<HandlePointProps> = ({ nodeId, spec, nodeRef, positionPercent, isConnected }) => {
  const registry = React.useContext(HandleRegistryContext);
  const spanRef = useRef<HTMLSpanElement | null>(null);

  useEffect(() => {
    const handleElement = spanRef.current;
    const nodeElement = nodeRef.current;
    if (!registry || !handleElement || !nodeElement) return;
    const handleKey = `${nodeId}:${spec.id}`;
    registry.registerHandle(handleKey, nodeElement, handleElement);
    return () => registry.unregisterHandle(handleKey);
  }, [registry, nodeRef, nodeId, spec.id]);

  const sideClass = spec.side === "left" ? "left-0 -translate-x-1/2" : "right-0 translate-x-1/2";
  const variantClass =
    spec.variant === "more"
      ? "bg-violet-50 border-violet-300"
      : spec.variant === "invalid"
      ? "bg-amber-50 border-amber-300"
      : spec.variant === "answer"
      ? "bg-emerald-50 border-emerald-300"
      : "bg-white border-slate-300";
  const connectedClass = isConnected ? "shadow-[0_0_0_3px_rgba(16,185,129,0.25)] border-emerald-400" : "shadow-sm";

  return (
    <span
      ref={spanRef}
      data-handle={spec.id}
      className={`absolute ${sideClass} -translate-y-1/2 w-4 h-4 rounded-full border ${variantClass} ${connectedClass}`}
      style={{ top: `${positionPercent * 100}%` }}
      title={spec.label}
      onPointerDown={(event) => event.stopPropagation()}
    />
  );
};

type CanvasNodeProps = {
  node: FlowNode;
  position: { x: number; y: number };
  selected: boolean;
  onSelect: (id: string) => void;
  onNodePointerDown: (id: string) => (event: React.PointerEvent<HTMLDivElement>) => void;
  onAddChild: (parentId: string, type: NodeType) => void;
  onDuplicateNode: (id: string) => void;
  onDeleteNode: (id: string) => void;
  stopNodeButtonPointerDown: (event: React.PointerEvent<HTMLElement>) => void;
  outputSpecs: HandleSpec[];
  handleAssignments: Record<string, string | null>;
  rootId: string;
};

const CanvasNode = React.memo((props: CanvasNodeProps) => {
  const {
    node,
    position,
    selected,
    onSelect,
    onNodePointerDown,
    onAddChild,
    onDuplicateNode,
    onDeleteNode,
    stopNodeButtonPointerDown,
    outputSpecs,
    handleAssignments,
    rootId,
  } = props;
  const nodeRef = useRef<HTMLDivElement | null>(null);
  const badge = node.type === "menu" ? "bg-emerald-50 border-emerald-300 text-emerald-600" : "bg-violet-50 border-violet-300 text-violet-600";
  const icon = node.type === "menu" ? "🟢" : "🔗";
  const outputCount = outputSpecs.length || 1;

  return (
    <div
      ref={nodeRef}
      key={node.id}
      data-node="true"
      className={`absolute w-[300px] rounded-2xl border-2 bg-white shadow-lg transition border-slate-300 ${selected ? "ring-2 ring-emerald-500 shadow-emerald-200" : "hover:ring-1 hover:ring-emerald-200"} relative`}
      style={{ left: position.x, top: position.y, cursor: "move" }}
      onPointerDown={onNodePointerDown(node.id)}
      onClick={(event) => {
        event.stopPropagation();
        onSelect(node.id);
      }}
    >
      <HandlePoint
        nodeId={node.id}
        spec={{ id: "in", label: "Entrada", side: "left", type: "input", order: 0, variant: "default" }}
        nodeRef={nodeRef}
        positionPercent={0.5}
        isConnected={true}
      />
      {outputSpecs.map((spec) => {
        const positionPercent = (spec.order + 1) / (outputCount + 1);
        return (
          <HandlePoint
            key={spec.id}
            nodeId={node.id}
            spec={spec}
            nodeRef={nodeRef}
            positionPercent={positionPercent}
            isConnected={Boolean(handleAssignments[spec.id])}
          />
        );
      })}
      <div className="px-3 pt-3 text-[15px] font-semibold flex items-center gap-2 text-slate-800">
        <span className="inline-flex items-center justify-center w-6 h-6 rounded-md bg-emerald-100 text-emerald-700">{icon}</span>
        <span className="whitespace-normal leading-tight" title={node.label}>{node.label}</span>
        <span className={`ml-auto text-[10px] px-2 py-0.5 rounded-full border ${badge}`}>{node.type}</span>
      </div>
      <div className="px-3 py-2">
        <div className="flex gap-2 flex-wrap">
          <button
            className="text-xs px-3 py-1.5 rounded-md border bg-white hover:bg-emerald-50 border-emerald-200 transition"
            onPointerDown={stopNodeButtonPointerDown}
            onClick={(event) => {
              event.stopPropagation();
              onAddChild(node.id, "menu");
            }}
          >
            + menú
          </button>
          <button
            className="text-xs px-3 py-1.5 rounded-md border bg-white hover:bg-emerald-50 border-emerald-200 transition"
            onPointerDown={stopNodeButtonPointerDown}
            onClick={(event) => {
              event.stopPropagation();
              onAddChild(node.id, "action");
            }}
          >
            + acción
          </button>
          <button
            className="text-xs px-3 py-1.5 rounded-md border bg-white hover:bg-emerald-50 border-emerald-200 transition"
            onPointerDown={stopNodeButtonPointerDown}
            onClick={(event) => {
              event.stopPropagation();
              onDuplicateNode(node.id);
            }}
          >
            duplicar
          </button>
          {node.id !== rootId && (
            <button
              className="text-xs px-3 py-1.5 rounded-md border bg-white hover:bg-emerald-50 border-emerald-200 transition"
              onPointerDown={stopNodeButtonPointerDown}
              onClick={(event) => {
                event.stopPropagation();
                onDeleteNode(node.id);
              }}
            >
              borrar
            </button>
          )}
        </div>
      </div>
      <div className="px-3 pb-3 text-xs text-slate-500">
        {node.type === "menu" ? `${(node.menuOptions ?? []).length} opción(es)` : node.action?.kind ?? "acción"}
      </div>
    </div>
  );
});

function FlowCanvas(props: {
  flow: Flow;
  selectedId: string;
  onSelect: (id: string) => void;
  onAddChild: (parentId: string, type: NodeType) => void;
  onDeleteNode: (id: string) => void;
  onDuplicateNode: (id: string) => void;
  onInsertBetween: (parentId: string, childId: string) => void;
  onDeleteEdge: (parentId: string, childId: string) => void;
  soloRoot: boolean;
  toggleScope: () => void;
  nodePositions: Record<string, { x: number; y: number }>;
  onPositionsChange: (
    updater:
      | Record<string, { x: number; y: number }>
      | ((prev: Record<string, { x: number; y: number }>) => Record<string, { x: number; y: number }>)
  ) => void;
}) {
  const {
    flow,
    selectedId,
    onSelect,
    onAddChild,
    onDeleteNode,
    onDuplicateNode,
    onInsertBetween,
    onDeleteEdge,
    soloRoot,
    toggleScope,
    nodePositions,
    onPositionsChange,
  } = props;

  const autoLayout = useMemo(() => computeLayout(flow), [flow]);
  const visibleIds = useMemo(() => {
    if (soloRoot) return [flow.rootId, ...(flow.nodes[flow.rootId]?.children ?? [])];
    return Object.keys(flow.nodes);
  }, [flow, soloRoot]);
  const nodes = useMemo(
    () => visibleIds.map((id) => flow.nodes[id]).filter(Boolean) as FlowNode[],
    [visibleIds, flow.nodes]
  );
  const visibleSet = useMemo(() => new Set(visibleIds), [visibleIds]);
  const outputSpecsByNode = useMemo(() => {
    const map = new Map<string, HandleSpec[]>();
    for (const node of nodes) {
      map.set(node.id, getOutputHandleSpecs(node));
    }
    return map;
  }, [nodes]);
  const handleAssignmentsByNode = useMemo(() => {
    const map = new Map<string, Record<string, string | null>>();
    for (const node of nodes) {
      map.set(node.id, getHandleAssignments(node));
    }
    return map;
  }, [nodes]);
  const edges = useMemo(() => {
    const list: EdgeSpec[] = [];
    for (const node of nodes) {
      const specs = outputSpecsByNode.get(node.id) ?? [];
      const assignments = handleAssignmentsByNode.get(node.id) ?? {};
      for (const spec of specs) {
        const targetId = assignments[spec.id];
        if (!targetId || !visibleSet.has(targetId)) continue;
        list.push({
          key: `${node.id}:${spec.id}->${targetId}`,
          from: node.id,
          to: targetId,
          sourceHandleId: `${node.id}:${spec.id}`,
          targetHandleId: `${targetId}:in`,
          sourceSpec: spec,
        });
      }
    }
    return list;
  }, [nodes, outputSpecsByNode, handleAssignmentsByNode, visibleSet]);

  const [scale, setScaleState] = useState(1);
  const [pan, setPanState] = useState({ x: 0, y: 0 });
  const containerRef = useRef<HTMLDivElement | null>(null);
  const stageRef = useRef<HTMLDivElement | null>(null);
  const scaleRef = useRef(scale);
  const panRef = useRef(pan);
  const handleElements = useRef(new Map<string, { nodeElement: HTMLElement; handleElement: HTMLElement }>());
  const handleFrameRef = useRef<number | null>(null);
  const [handlePositions, setHandlePositions] = useState<Record<string, { x: number; y: number }>>({});

  useEffect(() => {
    scaleRef.current = scale;
  }, [scale]);
  useEffect(() => {
    panRef.current = pan;
  }, [pan]);

  const setScaleSafe = useCallback((next: number) => {
    scaleRef.current = next;
    setScaleState(next);
  }, []);

  const setPanSafe = useCallback((next: { x: number; y: number }) => {
    panRef.current = next;
    setPanState(next);
  }, []);

  const onWheel = useCallback(
    (event: React.WheelEvent<HTMLDivElement>) => {
      if (event.ctrlKey) {
        event.preventDefault();
        const next = Math.min(2.4, Math.max(0.4, scaleRef.current - event.deltaY * 0.001));
        setScaleSafe(next);
        return;
      }
      const currentScale = scaleRef.current || 1;
      event.preventDefault();
      setPanSafe({
        x: panRef.current.x + event.deltaX / currentScale,
        y: panRef.current.y + event.deltaY / currentScale,
      });
    },
    [setPanSafe, setScaleSafe]
  );

  const nodePosRef = useRef(nodePositions);
  useEffect(() => {
    nodePosRef.current = nodePositions;
  }, [nodePositions]);

  const updateNodePos = useCallback(
    (
      updater:
        | Record<string, { x: number; y: number }>
        | ((prev: Record<string, { x: number; y: number }>) => Record<string, { x: number; y: number }>)
    ) => {
      onPositionsChange(updater);
    },
    [onPositionsChange]
  );

  useEffect(() => {
    const current = nodePosRef.current;
    let needsUpdate = false;
    const missing: Record<string, { x: number; y: number }> = {};
    for (const id of Object.keys(autoLayout)) {
      if (!current[id]) {
        missing[id] = autoLayout[id];
        needsUpdate = true;
      }
    }
    if (!needsUpdate) return;
    onPositionsChange((prev) => {
      const next = { ...prev };
      let changed = false;
      for (const [id, pos] of Object.entries(missing)) {
        if (!next[id]) {
          next[id] = pos;
          changed = true;
        }
      }
      return changed ? next : prev;
    });
  }, [autoLayout, onPositionsChange]);

  const getPos = useCallback(
    (id: string) => nodePosRef.current[id] ?? autoLayout[id] ?? { x: 0, y: 0 },
    [autoLayout]
  );

  type PointerState =
    | { type: "pan"; pointerId: number; startClient: { x: number; y: number }; startPan: { x: number; y: number } }
    | { type: "drag-node"; pointerId: number; nodeId: string; offset: { x: number; y: number } };

  const pointerState = useRef<PointerState | null>(null);
  const latestEventRef = useRef<{ clientX: number; clientY: number } | null>(null);
  const frameRef = useRef<number | null>(null);

  const getStageContext = useCallback(() => {
    const stageEl = stageRef.current;
    if (!stageEl) return null;
    const rect = stageEl.getBoundingClientRect();
    const viewport = containerRef.current;
    const scrollLeft = viewport ? viewport.scrollLeft : typeof window !== "undefined" ? window.scrollX : 0;
    const scrollTop = viewport ? viewport.scrollTop : typeof window !== "undefined" ? window.scrollY : 0;
    return {
      rect,
      scrollLeft,
      scrollTop,
      scale: scaleRef.current,
      pan: panRef.current,
      devicePixelRatio: typeof window !== "undefined" ? window.devicePixelRatio || 1 : 1,
    };
  }, []);

  const recomputeHandlePositions = useCallback(() => {
    const context = getStageContext();
    if (!context) return;
    const viewport = { stageRect: context.rect, scale: context.scale, pan: context.pan };
    const next: Record<string, { x: number; y: number }> = {};
    handleElements.current.forEach(({ nodeElement, handleElement }, id) => {
      if (!nodeElement || !handleElement) return;
      const nodeRect = nodeElement.getBoundingClientRect();
      const handleRect = handleElement.getBoundingClientRect();
      if (nodeRect.width === 0 || nodeRect.height === 0) return;
      const anchor = {
        x: (handleRect.left - nodeRect.left + handleRect.width / 2) / nodeRect.width,
        y: (handleRect.top - nodeRect.top + handleRect.height / 2) / nodeRect.height,
      };
      const position = computeHandlePosition(nodeRect, anchor, viewport);
      const quantized = quantizeForDPR(position, context.devicePixelRatio);
      next[id] = quantized;
    });
    setHandlePositions(next);
  }, [getStageContext]);

  const scheduleHandleRecompute = useCallback(() => {
    if (handleFrameRef.current != null) return;
    handleFrameRef.current = requestAnimationFrame(() => {
      handleFrameRef.current = null;
      recomputeHandlePositions();
    });
  }, [recomputeHandlePositions]);

  const registerHandle = useCallback(
    (handleId: string, nodeElement: HTMLElement, handleElement: HTMLElement) => {
      handleElements.current.set(handleId, { nodeElement, handleElement });
      scheduleHandleRecompute();
    },
    [scheduleHandleRecompute]
  );

  const unregisterHandle = useCallback((handleId: string) => {
    handleElements.current.delete(handleId);
    setHandlePositions((prev) => {
      if (!(handleId in prev)) return prev;
      const next = { ...prev };
      delete next[handleId];
      return next;
    });
  }, []);

  useEffect(() => {
    scheduleHandleRecompute();
  }, [scheduleHandleRecompute, scale, pan, nodes, edges]);

  useEffect(() => {
    const onResize = () => scheduleHandleRecompute();
    window.addEventListener("resize", onResize);
    return () => window.removeEventListener("resize", onResize);
  }, [scheduleHandleRecompute]);

  const applyPointerUpdate = useCallback(() => {
    frameRef.current = null;
    const evt = latestEventRef.current;
    const state = pointerState.current;
    if (!evt || !state) return;
    if (state.type === "drag-node") {
      const context = getStageContext();
      if (!context) return;
      const pointerWorld = toWorldCoords(evt, context);
      const nx = pointerWorld.x - state.offset.x;
      const ny = pointerWorld.y - state.offset.y;
      const gx = Math.round(nx / 10) * 10;
      const gy = Math.round(ny / 10) * 10;
      updateNodePos((prev) => {
        const current = prev[state.nodeId];
        if (current && current.x === gx && current.y === gy) return prev;
        const next = { ...prev, [state.nodeId]: { x: gx, y: gy } };
        return next;
      });
      scheduleHandleRecompute();
    } else if (state.type === "pan") {
      const { startClient, startPan } = state;
      const currentScale = scaleRef.current || 1;
      const dx = (evt.clientX - startClient.x) / currentScale;
      const dy = (evt.clientY - startClient.y) / currentScale;
      setPanSafe({ x: startPan.x - dx, y: startPan.y - dy });
    }
  }, [getStageContext, scheduleHandleRecompute, setPanSafe, updateNodePos]);

  const scheduleUpdate = useCallback(() => {
    if (frameRef.current != null) return;
    frameRef.current = requestAnimationFrame(applyPointerUpdate);
  }, [applyPointerUpdate]);

  const stopPointer = useCallback((pointerId: number) => {
    if (pointerState.current?.pointerId !== pointerId) return;
    pointerState.current = null;
    latestEventRef.current = null;
    if (frameRef.current) {
      cancelAnimationFrame(frameRef.current);
      frameRef.current = null;
    }
    const container = containerRef.current;
    container?.releasePointerCapture?.(pointerId);
  }, []);

  const handlePointerMove = useCallback(
    (event: React.PointerEvent<HTMLDivElement>) => {
      if (!pointerState.current || pointerState.current.pointerId !== event.pointerId) return;
      latestEventRef.current = { clientX: event.clientX, clientY: event.clientY };
      clearSelection();
      scheduleUpdate();
    },
    [scheduleUpdate]
  );

  const handlePointerUp = useCallback(
    (event: React.PointerEvent<HTMLDivElement>) => {
      stopPointer(event.pointerId);
    },
    [stopPointer]
  );

  const handlePointerDown = useCallback((event: React.PointerEvent<HTMLDivElement>) => {
    if (event.button !== 0) return;
    if (pointerState.current) return;
    if (isFromNode(event.target)) return;
    pointerState.current = {
      type: "pan",
      pointerId: event.pointerId,
      startClient: { x: event.clientX, y: event.clientY },
      startPan: panRef.current,
    };
    latestEventRef.current = { clientX: event.clientX, clientY: event.clientY };
    containerRef.current?.setPointerCapture?.(event.pointerId);
    clearSelection();
  }, []);

  const handlePointerCancel = useCallback(
    (event: React.PointerEvent<HTMLDivElement>) => {
      stopPointer(event.pointerId);
    },
    [stopPointer]
  );

  const onNodePointerDown = useCallback(
    (id: string) => (event: React.PointerEvent<HTMLDivElement>) => {
      if (event.button !== 0) return;
      event.preventDefault();
      event.stopPropagation();
      const context = getStageContext();
      if (!context) return;
      const pointerWorld = toWorldCoords(event, context);
      const position = getPos(id);
      pointerState.current = {
        type: "drag-node",
        pointerId: event.pointerId,
        nodeId: id,
        offset: { x: pointerWorld.x - position.x, y: pointerWorld.y - position.y },
      };
      latestEventRef.current = { clientX: event.clientX, clientY: event.clientY };
      containerRef.current?.setPointerCapture?.(event.pointerId);
      clearSelection();
      scheduleUpdate();
    },
    [getStageContext, getPos, scheduleUpdate]
  );

  const stopNodeButtonPointerDown = useCallback((event: React.PointerEvent<HTMLElement>) => {
    event.stopPropagation();
  }, []);

  const handleContextValue = useMemo<HandleRegistryValue>(() => ({ registerHandle, unregisterHandle }), [registerHandle, unregisterHandle]);

  const getSourceFallback = useCallback(
    (edge: EdgeSpec) => {
      const specs = outputSpecsByNode.get(edge.from) ?? [edge.sourceSpec];
      const count = specs.length || 1;
      const ratio = (edge.sourceSpec.order + 1) / (count + 1);
      const pos = getPos(edge.from);
      const x = pos.x + (edge.sourceSpec.side === "right" ? NODE_W : 0);
      const y = pos.y + ratio * NODE_H;
      return { x, y };
    },
    [getPos, outputSpecsByNode]
  );

  const getTargetFallback = useCallback(
    (nodeId: string) => {
      const pos = getPos(nodeId);
      return { x: pos.x, y: pos.y + NODE_H / 2 };
    },
    [getPos]
  );

  const stopNodeButtonPointerDown = useCallback((e: React.PointerEvent<HTMLElement>) => {
    e.stopPropagation();
  }, []);

  return (
    <HandleRegistryContext.Provider value={handleContextValue}>
      <div className="relative w-full rounded-xl border overflow-hidden bg-white" style={{ minHeight: "74vh", height: "74vh" }}>
        <div className="absolute z-20 right-3 top-3 flex gap-2 bg-white/95 backdrop-blur rounded-full border border-emerald-200 p-2 shadow-lg">
          <button
            className="px-3 py-1.5 text-sm border rounded-full bg-white/95 hover:bg-emerald-50 border-emerald-200 transition"
            onClick={() => setScaleSafe(scaleRef.current)}
          >
            🔍
          </button>
          <button
            className="px-3 py-1.5 text-sm border rounded-full bg-white/95 hover:bg-emerald-50 border-emerald-200 transition"
            onClick={() => setScaleSafe(Math.min(2.4, scaleRef.current + 0.1))}
          >
            ＋
          </button>
          <button
            className="px-3 py-1.5 text-sm border rounded-full bg-white/95 hover:bg-emerald-50 border-emerald-200 transition"
            onClick={() => setScaleSafe(Math.max(0.4, scaleRef.current - 0.1))}
          >
            －
          </button>
          <button
            className="px-3 py-1.5 text-sm border rounded-full bg-white/95 hover:bg-emerald-50 border-emerald-200 transition"
            onClick={() => {
              setPanSafe({ x: 0, y: 0 });
              setScaleSafe(1);
            }}
          >
            ⛶
          </button>
          <button
            className="px-3 py-1.5 text-sm border rounded-full bg-white/95 hover:bg-emerald-50 border-emerald-200 transition"
            onClick={() => updateNodePos(() => ({ ...autoLayout }))}
          >
            Auto-ordenar
          </button>
          <button
            className="px-3 py-1.5 text-sm border rounded-full bg-white/95 hover:bg-emerald-50 border-emerald-200 transition"
            onClick={toggleScope}
          >
            {soloRoot ? "Mostrar todo" : "Solo raíz"}
          </button>
        </div>

        <div
          ref={containerRef}
          onWheel={onWheel}
          onPointerDown={handlePointerDown}
          onPointerMove={handlePointerMove}
          onPointerUp={handlePointerUp}
          onPointerLeave={handlePointerUp}
          onPointerCancel={handlePointerCancel}
          className="absolute inset-0 cursor-grab active:cursor-grabbing select-none"
        >
<<<<<<< HEAD
          <div
            ref={stageRef}
            className="absolute"
            style={{
              width: SURFACE_W,
              height: SURFACE_H,
              transform: `scale(${scale}) translate(${-pan.x}px, ${-pan.y}px)`,
              transformOrigin: "0 0",
              backgroundImage: "radial-gradient(var(--grid-dot) 1px, transparent 1px)",
              backgroundSize: "24px 24px",
            }}
          >
            {edges.length > 0 && (
              <svg className="absolute z-0" width={SURFACE_W} height={SURFACE_H}>
                {edges.map((edge) => {
                  const source = handlePositions[edge.sourceHandleId] ?? getSourceFallback(edge);
                  const target = handlePositions[edge.targetHandleId] ?? getTargetFallback(edge.to);
                  const direction = target.x >= source.x ? 1 : -1;
                  const distanceX = Math.max(80, Math.abs(target.x - source.x));
                  const controlOffset = distanceX * 0.35;
                  const c1x = source.x + direction * controlOffset;
                  const c2x = target.x - direction * controlOffset;
                  const c1y = source.y;
                  const c2y = target.y;
                  const mid = cubicMid(source.x, source.y, c1x, c1y, c2x, c2y, target.x, target.y, 0.5);

                  return (
                    <g key={edge.key}>
                      <path
                        d={`M ${source.x} ${source.y} C ${c1x} ${c1y}, ${c2x} ${c2y}, ${target.x} ${target.y}`}
                        stroke="#60a5fa"
                        strokeWidth={2}
                        strokeLinecap="round"
                        vectorEffect="non-scaling-stroke"
                        fill="none"
                      />
                      <foreignObject
                        x={mid.X - 24}
                        y={mid.Y - 14}
                        width={120}
                        height={28}
                        className="pointer-events-auto"
                      >
                        <div className="flex gap-1">
                          <button
                            className="px-1.5 py-0.5 text-[11px] border rounded bg-white"
                            onPointerDown={stopNodeButtonPointerDown}
                            onClick={(event) => {
                              event.stopPropagation();
                              onInsertBetween(edge.from, edge.to);
                            }}
                          >
                            + bloque
                          </button>
                          <button
                            className="px-1.5 py-0.5 text-[11px] border rounded bg-white"
                            onPointerDown={stopNodeButtonPointerDown}
                            onClick={(event) => {
                              event.stopPropagation();
                              onDeleteEdge(edge.from, edge.to);
                            }}
                          >
                            borrar
                          </button>
                        </div>
                      </foreignObject>
                    </g>
                  );
                })}
              </svg>
            )}

            {nodes.map((node) => {
              const position = getPos(node.id);
              const outputSpecs = outputSpecsByNode.get(node.id) ?? [];
              const assignments = handleAssignmentsByNode.get(node.id) ?? {};
              return (
                <CanvasNode
                  key={node.id}
                  node={node}
                  position={position}
                  selected={selectedId === node.id}
                  onSelect={onSelect}
                  onNodePointerDown={onNodePointerDown}
                  onAddChild={onAddChild}
                  onDuplicateNode={onDuplicateNode}
                  onDeleteNode={onDeleteNode}
                  stopNodeButtonPointerDown={stopNodeButtonPointerDown}
                  outputSpecs={outputSpecs}
                  handleAssignments={assignments}
                  rootId={flow.rootId}
                />
              );
            })}
          </div>
=======
          {edges.length>0 && (
            <svg className="absolute z-0" width={SURFACE_W} height={SURFACE_H}>
              {edges.map(([from,to])=>{
                const a = getPos(from), b = getPos(to);
                const fromRight = b.x + NODE_W / 2 >= a.x + NODE_W / 2;
                const x1 = fromRight ? a.x + NODE_W : a.x;
                const x2 = fromRight ? b.x : b.x + NODE_W;
                const y1 = a.y + NODE_H/2;
                const y2 = b.y + NODE_H/2;
                const direction = x2 >= x1 ? 1 : -1;
                const distanceX = Math.max(80, Math.abs(x2 - x1));
                const controlOffset = distanceX * 0.35;
                const c1x = x1 + direction * controlOffset;
                const c2x = x2 - direction * controlOffset;
                const c1y = y1, c2y = y2;
                const midX = (x1 + x2)/2;
                const midY = (y1 + y2)/2;

                return (
                  <g key={`${from}-${to}`}>
                    <path d={`M ${x1} ${y1} C ${c1x} ${c1y}, ${c2x} ${c2y}, ${x2} ${y2}`} stroke="#60a5fa" strokeWidth={2} strokeLinecap="round" vectorEffect="non-scaling-stroke" fill="none" />
                    <foreignObject x={midX - 24} y={midY - 14} width={120} height={28} className="pointer-events-auto">
                      <div className="flex gap-1">
                        <button
                          className="px-1.5 py-0.5 text-[11px] border rounded bg-white"
                          onPointerDown={stopNodeButtonPointerDown}
                          onClick={(e)=>{e.stopPropagation(); onInsertBetween(from,to);}}
                        >+ bloque</button>
                        <button
                          className="px-1.5 py-0.5 text-[11px] border rounded bg-white"
                          onPointerDown={stopNodeButtonPointerDown}
                          onClick={(e)=>{e.stopPropagation(); onDeleteEdge(from,to);}}
                        >borrar</button>
                      </div>
                    </foreignObject>
                  </g>
                );
              })}
            </svg>
          )}

          {nodes.map(n=>{
            const p = getPos(n.id);
            const isSel = selectedId === n.id;
            const badge = n.type==="menu" ? "bg-emerald-50 border-emerald-300 text-emerald-600" : "bg-violet-50 border-violet-300 text-violet-600";
            const icon = n.type==="menu" ? "🟢" : "🔗";
            return (
              <div
                key={n.id}
                data-node="true"
                className={`absolute w-[300px] rounded-2xl border-2 bg-white shadow-lg transition border-slate-300 ${isSel ? "ring-2 ring-emerald-500 shadow-emerald-200" : "hover:ring-1 hover:ring-emerald-200"} relative`}
                style={{ left: p.x, top: p.y, cursor: "move" }}
                onPointerDown={onNodePointerDown(n.id)}
                onClick={(e)=>{ e.stopPropagation(); onSelect(n.id); }}
              >
                <span className="pointer-events-none absolute left-0 top-1/2 -translate-x-1/2 -translate-y-1/2 w-4 h-4 rounded-full border-2 border-slate-300 bg-white shadow-sm" />
                <span className="pointer-events-none absolute right-0 top-1/2 translate-x-1/2 -translate-y-1/2 w-4 h-4 rounded-full border-2 border-emerald-300 bg-emerald-50 shadow-sm" />
                <div className="px-3 pt-3 text-[15px] font-semibold flex items-center gap-2 text-slate-800">
                  <span className="inline-flex items-center justify-center w-6 h-6 rounded-md bg-emerald-100 text-emerald-700">{icon}</span>
                  <span className="whitespace-normal leading-tight" title={n.label}>{n.label}</span>
                  <span className={`ml-auto text-[10px] px-2 py-0.5 rounded-full border ${badge}`}>{n.type}</span>
                </div>
                <div className="px-3 py-2">
                  <div className="flex gap-2 flex-wrap">
                    <button
                      className="text-xs px-3 py-1.5 rounded-md border bg-white hover:bg-emerald-50 border-emerald-200 transition"
                      onPointerDown={stopNodeButtonPointerDown}
                      onClick={(e)=>{ e.stopPropagation(); onAddChild(n.id,"menu"); }}
                    >+ menú</button>
                    <button
                      className="text-xs px-3 py-1.5 rounded-md border bg-white hover:bg-emerald-50 border-emerald-200 transition"
                      onPointerDown={stopNodeButtonPointerDown}
                      onClick={(e)=>{ e.stopPropagation(); onAddChild(n.id,"action"); }}
                    >+ acción</button>
                    <button
                      className="text-xs px-3 py-1.5 rounded-md border bg-white hover:bg-emerald-50 border-emerald-200 transition"
                      onPointerDown={stopNodeButtonPointerDown}
                      onClick={(e)=>{ e.stopPropagation(); onDuplicateNode(n.id); }}
                    >duplicar</button>
                    {n.id !== flow.rootId && (
                      <button
                        className="text-xs px-3 py-1.5 rounded-md border bg-white hover:bg-emerald-50 border-emerald-200 transition"
                        onPointerDown={stopNodeButtonPointerDown}
                        onClick={(e)=>{ e.stopPropagation(); onDeleteNode(n.id); }}
                      >borrar</button>
                    )}
                  </div>
                </div>
                <div className="px-3 pb-3 text-xs text-slate-500">{n.type==="menu" ? `${n.children.length} opción(es)` : n.action?.kind ?? "acción"}</div>
              </div>
            );
          })}
>>>>>>> 79180cff
        </div>
      </div>
    </HandleRegistryContext.Provider>
  );
}
type PersistedState = {
  flow: Flow;
  positions: Record<string, { x: number; y: number }>;
};

type Toast = { id: number; message: string; type: "success" | "error" };

export default function App(): JSX.Element {
  const [flow, setFlowState] = useState<Flow>(demoFlow);
  const [positionsState, setPositionsState] = useState<Record<string, { x: number; y: number }>>({});
  const [selectedId, setSelectedId] = useState(flow.rootId);
  const [channel, setChannel] = useState<'whatsapp'|'facebook'|'instagram'|'tiktok'>("whatsapp");
  const channelTheme = useMemo(()=>{
    switch(channel){
      case 'facebook': return { name:'Facebook', from:'#dbeafe', to:'#bfdbfe', chipBg:'#e0efff', chipText:'#1e3a8a' };
      case 'instagram': return { name:'Instagram', from:'#ffe4e6', to:'#fce7f3', chipBg:'#fde2f3', chipText:'#9d174d' };
      case 'tiktok': return { name:'TikTok', from:'#cffafe', to:'#bae6fd', chipBg:'#def7ff', chipText:'#0e7490' };
      default: return { name:'WhatsApp', from:'#dcfce7', to:'#bbf7d0', chipBg:'#e8fee7', chipText:'#065f46' };
    }
  },[channel]);
  const [soloRoot, setSoloRoot] = useState(false);
  const [dirty, setDirty] = useState(false);
  const [workspaceId, setWorkspaceId] = useState(flow.id);
  const [toast, setToast] = useState<Toast | null>(null);

  const suppressDirtyRef = useRef(false);
  const flowRef = useRef(flow);
  const positionsRef = useRef(positionsState);
  const dirtyRef = useRef(dirty);
  const workspaceIdRef = useRef(workspaceId);

  useEffect(() => { flowRef.current = flow; }, [flow]);
  useEffect(() => { positionsRef.current = positionsState; }, [positionsState]);
  useEffect(() => { dirtyRef.current = dirty; }, [dirty]);
  useEffect(() => { workspaceIdRef.current = workspaceId; }, [workspaceId]);

  const setFlow = useCallback((updater: Flow | ((prev: Flow) => Flow)) => {
    setFlowState((prev) => {
      const candidate = typeof updater === "function" ? (updater as (prev: Flow) => Flow)(prev) : updater;
      const next = normalizeFlow(candidate);
      if (!suppressDirtyRef.current && next !== prev) {
        setDirty(true);
      }
      return next;
    });
  }, []);

  const setPositions = useCallback(
    (
      updater:
        | Record<string, { x: number; y: number }>
        | ((prev: Record<string, { x: number; y: number }>) => Record<string, { x: number; y: number }>)
    ) => {
      setPositionsState((prev) => {
        const next =
          typeof updater === "function"
            ? (updater as (prev: Record<string, { x: number; y: number }>) => Record<string, { x: number; y: number }>)(prev)
            : updater;
        if (next === prev) return prev;
        if (!suppressDirtyRef.current) {
          setDirty(true);
        }
        return next;
      });
    },
    []
  );

  const replaceFlow = useCallback((nextFlow: Flow, nextPositions: Record<string, { x: number; y: number }> = {}) => {
    suppressDirtyRef.current = true;
    setFlowState(normalizeFlow(nextFlow));
    setPositionsState(nextPositions);
    suppressDirtyRef.current = false;
    setSelectedId(nextFlow.rootId);
    setWorkspaceId(nextFlow.id);
    setDirty(false);
  }, []);

  const selected = flow.nodes[selectedId] ?? flow.nodes[flow.rootId];
  const menuOptionsForSelected = selected.type === "menu" ? getMenuOptions(selected) : [];
  const buttonsDataForSelected = getButtonsData(selected);
  const askDataForSelected = getAskData(selected);
  const askValidationOptions =
    askDataForSelected?.validation?.type === "options" ? askDataForSelected.validation.options : [];

  const handleMenuOptionUpdate = useCallback(
    (optionId: string, patch: Partial<MenuOption>) => {
      setFlow((prev) => {
        const next: Flow = JSON.parse(JSON.stringify(prev));
        const node = next.nodes[selectedId];
        if (!node || node.type !== "menu") return next;
        const options = getMenuOptions(node);
        const index = options.findIndex((opt) => opt.id === optionId);
        if (index >= 0) {
          options[index] = { ...options[index], ...patch };
          node.menuOptions = options;
        }
        return next;
      });
    },
    [selectedId, setFlow]
  );

  const handleAddMenuOption = useCallback(() => {
    setFlow((prev) => {
      const next: Flow = JSON.parse(JSON.stringify(prev));
      const node = next.nodes[selectedId];
      if (!node || node.type !== "menu") return next;
      const options = getMenuOptions(node);
      options.push(createMenuOption(options.length));
      node.menuOptions = options;
      return next;
    });
  }, [selectedId, setFlow]);

  const handleRemoveMenuOption = useCallback(
    (optionId: string) => {
      setFlow((prev) => {
        const next: Flow = JSON.parse(JSON.stringify(prev));
        const node = next.nodes[selectedId];
        if (!node || node.type !== "menu") return next;
        const options = getMenuOptions(node);
        const option = options.find((opt) => opt.id === optionId);
        if (!option || option.targetId) return next;
        const remaining = options.filter((opt) => opt.id !== optionId);
        node.menuOptions = remaining.map((opt, idx) => createMenuOption(idx, opt));
        return next;
      });
    },
    [selectedId, setFlow]
  );

  const handleButtonUpdate = useCallback(
    (buttonId: string, patch: Partial<ButtonOption>) => {
      setFlow((prev) => {
        const next: Flow = JSON.parse(JSON.stringify(prev));
        const node = next.nodes[selectedId];
        if (!node || node.action?.kind !== "buttons") return next;
        const data = normalizeButtonsData(node.action.data as Partial<ButtonsActionData> | undefined);
        const index = data.items.findIndex((item) => item.id === buttonId);
        if (index >= 0) {
          data.items[index] = { ...data.items[index], ...patch };
          node.action = { ...node.action, data };
        }
        return next;
      });
    },
    [selectedId, setFlow]
  );

  const handleAddButton = useCallback(() => {
    setFlow((prev) => {
      const next: Flow = JSON.parse(JSON.stringify(prev));
      const node = next.nodes[selectedId];
      if (!node || node.action?.kind !== "buttons") return next;
      const data = normalizeButtonsData(node.action.data as Partial<ButtonsActionData> | undefined);
      data.items.push(createButtonOption(data.items.length));
      node.action = { ...node.action, data };
      return next;
    });
  }, [selectedId, setFlow]);

  const handleRemoveButton = useCallback(
    (buttonId: string) => {
      setFlow((prev) => {
        const next: Flow = JSON.parse(JSON.stringify(prev));
        const node = next.nodes[selectedId];
        if (!node || node.action?.kind !== "buttons") return next;
        const data = normalizeButtonsData(node.action.data as Partial<ButtonsActionData> | undefined);
        const button = data.items.find((item) => item.id === buttonId);
        if (!button || button.targetId) return next;
        data.items = data.items.filter((item) => item.id !== buttonId).map((item, idx) => createButtonOption(idx, item));
        node.action = { ...node.action, data };
        return next;
      });
    },
    [selectedId, setFlow]
  );

  const handleAskUpdate = useCallback(
    (patch: Partial<Record<string, any>>) => {
      setFlow((prev) => {
        const next: Flow = JSON.parse(JSON.stringify(prev));
        const node = next.nodes[selectedId];
        if (!node || node.action?.kind !== "ask") return next;
        node.action = { ...node.action, data: { ...node.action.data, ...patch } };
        return next;
      });
    },
    [selectedId, setFlow]
  );

  const showToast = useCallback((message: string, type: "success" | "error" = "success") => {
    setToast({ id: Date.now(), message, type });
  }, []);

  useEffect(() => {
    if (!toast || typeof window === "undefined") return;
    const timeout = window.setTimeout(() => setToast(null), 2500);
    return () => window.clearTimeout(timeout);
  }, [toast]);

  const performSave = useCallback(async (message?: string) => {
    const payload: PersistedState = { flow: flowRef.current, positions: positionsRef.current };
    try {
      await saveFlow(workspaceIdRef.current, payload);
      setDirty(false);
      if (message) showToast(message, "success");
    } catch (error) {
      showToast("Error al guardar", "error");
      throw error;
    }
  }, [showToast]);

  const debouncedManualSave = useMemo(() => debounce(() => {
    performSave("Flujo guardado").catch(() => {});
  }, 300), [performSave]);

  useEffect(() => {
    return () => {
      debouncedManualSave.cancel?.();
    };
  }, [debouncedManualSave]);

  const handleSaveClick = useCallback(() => {
    debouncedManualSave();
  }, [debouncedManualSave]);

  const handleLoad = useCallback(async () => {
    try {
      const stored = await loadFlow<PersistedState>(workspaceIdRef.current);
      if (!stored || !stored.flow) {
        showToast("No se encontró un flujo guardado", "error");
        return;
      }
      replaceFlow(stored.flow, stored.positions ?? {});
      showToast("Flujo cargado", "success");
    } catch (error) {
      showToast("Error al cargar", "error");
    }
  }, [replaceFlow, showToast]);

  const handleExport = useCallback(() => {
    if (typeof window === "undefined") {
      showToast("Exportación no disponible", "error");
      return;
    }
    try {
      const state: PersistedState = { flow: flowRef.current, positions: positionsRef.current };
      const blob = new Blob([JSON.stringify(state, null, 2)], { type: "application/json" });
      const url = URL.createObjectURL(blob);
      const link = document.createElement("a");
      link.href = url;
      link.download = `${workspaceIdRef.current || "flow"}.json`;
      document.body.appendChild(link);
      link.click();
      document.body.removeChild(link);
      URL.revokeObjectURL(url);
      showToast("Flujo exportado", "success");
    } catch (error) {
      showToast("Error al exportar", "error");
    }
  }, [showToast]);

  const fileInputRef = useRef<HTMLInputElement | null>(null);

  const handleImportClick = useCallback(() => {
    fileInputRef.current?.click();
  }, []);

  const handleImportFile = useCallback(async (event: React.ChangeEvent<HTMLInputElement>) => {
    const file = event.target.files?.[0];
    if (!file) return;
    try {
      const text = await file.text();
      const parsed = JSON.parse(text) as Partial<PersistedState>;
      if (!parsed || !parsed.flow) throw new Error("Invalid file");
      replaceFlow(parsed.flow, parsed.positions ?? {});
      showToast("Flujo importado", "success");
    } catch (error) {
      showToast("Error al importar", "error");
    } finally {
      event.target.value = "";
    }
  }, [replaceFlow, showToast]);

  useEffect(() => {
    if (typeof window === "undefined") return;
    const interval = window.setInterval(() => {
      if (!dirtyRef.current) return;
      performSave("Auto-guardado").catch(() => {});
    }, AUTO_SAVE_INTERVAL_MS);
    return () => window.clearInterval(interval);
  }, [performSave]);

  useEffect(() => {
    let cancelled = false;
    (async () => {
      try {
        const stored = await loadFlow<PersistedState>(workspaceIdRef.current);
        if (!stored || !stored.flow || cancelled) return;
        replaceFlow(stored.flow, stored.positions ?? {});
        showToast("Flujo cargado", "success");
      } catch (error) {
        if (!cancelled) {
          console.error(error);
        }
      }
    })();
    return () => { cancelled = true; };
  }, [replaceFlow, showToast]);

  function addChildTo(parentId: string, type: NodeType) {
    const parent = flow.nodes[parentId];
    if (!parent) return;
    const nid = nextChildId(flow, parentId);
    const newNode: FlowNode = {
      id: nid,
      label: type === "menu" ? "Nuevo submenú" : "Nueva acción",
      type,
      children: [],
      action: type === "action" ? { kind: "message", data: { text: "Respuesta…" } } : undefined,
      menuOptions: type === "menu" ? [] : undefined,
    };
    let linked = false;
    setFlow((prev) => {
      const next: Flow = JSON.parse(JSON.stringify(prev));
      next.nodes[nid] = newNode;
      const parentNode = next.nodes[parentId];
      if (!parentNode) return next;

      if (parentNode.type === "menu") {
        const options = getMenuOptions(parentNode);
        let optionIndex = options.findIndex((opt) => !opt.targetId);
        if (optionIndex === -1) {
          optionIndex = options.length;
          options.push(createMenuOption(optionIndex));
        }
        options[optionIndex] = { ...options[optionIndex], targetId: nid };
        parentNode.menuOptions = options;
        linked = true;
      } else if (parentNode.action?.kind === "buttons") {
        const data = normalizeButtonsData(parentNode.action.data as Partial<ButtonsActionData> | undefined);
        let assigned = false;
        for (const item of data.items) {
          if (!item.targetId) {
            item.targetId = nid;
            assigned = true;
            break;
          }
        }
        if (!assigned) {
          if (data.items.length < data.maxButtons) {
            const newIndex = data.items.length;
            data.items.push(createButtonOption(newIndex, { targetId: nid }));
            assigned = true;
          } else if (!data.moreTargetId) {
            data.moreTargetId = nid;
            assigned = true;
          }
        }
        if (assigned) {
          parentNode.action = { ...parentNode.action, data };
          linked = true;
        }
      } else if (parentNode.action?.kind === "ask") {
        const ask = getAskData(parentNode);
        if (ask) {
          const updated: AskActionData = { ...ask };
          if (!updated.answerTargetId) {
            updated.answerTargetId = nid;
            linked = true;
          } else if (!updated.invalidTargetId) {
            updated.invalidTargetId = nid;
            linked = true;
          }
          if (linked) {
            parentNode.action = { ...parentNode.action, data: updated };
          }
        }
      } else {
        linked = true;
      }

      if (linked) {
        parentNode.children = Array.from(new Set([...(parentNode.children ?? []), nid]));
      } else {
        delete next.nodes[nid];
      }
      return next;
    });
    if (linked) {
      setSelectedId(nid);
    }
  }

  function addActionOfKind(
    parentId: string,
    kind: "message" | "buttons" | "attachment" | "webhook_out" | "webhook_in" | "transfer" | "handoff" | "ia_rag" | "tool" | "ask"
  ) {
    const nid = nextChildId(flow, parentId);
    const defaults: Record<string, any> = {
      message: { text: "Mensaje" },
      buttons: normalizeButtonsData({
        items: [
          createButtonOption(0, { label: "Sí", value: "YES" }),
          createButtonOption(1, { label: "No", value: "NO" }),
        ],
        maxButtons: DEFAULT_BUTTON_LIMIT,
      }),
      attachment: { attType:"image", url:"", name:"archivo" },
      webhook_out: {
        method:"POST",
        url:"https://api.ejemplo.com/webhook",
        headers:[{k:"Content-Type", v:"application/json"}],
        body:'{\\n  "user_id": "{{user.id}}",\\n  "input": "{{last_message}}"\\n}',
      },
      webhook_in: { path:"/hooks/inbound", secret:"", sample:"{ id: 123, text: 'hola' }" },
      transfer: { target:"open_channel", destination:"ventas" },
      handoff: { queue:"agentes", note:"pasar a humano" },
      ia_rag: { prompt:"Buscar en base de conocimiento..." },
      tool: { name:"mi-tool", args:{} },
      ask: {
        questionText: "¿Cuál es tu respuesta?",
        varName: "respuesta",
        varType: "text",
        validation: { type: "none" },
        retryMessage: "Lo siento, ¿puedes intentarlo de nuevo?",
        answerTargetId: null,
        invalidTargetId: null,
      },
    };
    const newNode: FlowNode = {
      id: nid,
      label: `Acción · ${kind}`,
      type: "action",
      children: [],
      action: { kind: kind as ActionKind, data: defaults[kind] },
    };
    setFlow(prev=>({
      ...prev,
      nodes:{
        ...prev.nodes,
        [nid]: newNode,
        [parentId]: { ...prev.nodes[parentId], children:[...prev.nodes[parentId].children, nid] }
      }
    }));
    setSelectedId(nid);
  }

  function deleteNode(id:string){
    if (id===flow.rootId) return;
    const parentId = Object.values(flow.nodes).find(n=>n.children.includes(id))?.id;
    const next: Flow = JSON.parse(JSON.stringify(flow));
    deleteSubtree(next, id);
    for (const node of Object.values(next.nodes)){
      node.children = node.children.filter(childId=>Boolean(next.nodes[childId]));
<<<<<<< HEAD
      if (node.type === "menu" && node.menuOptions) {
        node.menuOptions = node.menuOptions.map((option, idx) =>
          createMenuOption(idx, {
            ...option,
            targetId: option.targetId && next.nodes[option.targetId] ? option.targetId : null,
          })
        );
      }
      if (node.action?.kind === "buttons") {
        const data = normalizeButtonsData(node.action.data as Partial<ButtonsActionData> | undefined);
        data.items = data.items.map((item, idx) =>
          createButtonOption(idx, {
            ...item,
            targetId: item.targetId && next.nodes[item.targetId] ? item.targetId : null,
          })
        );
        if (data.moreTargetId && !next.nodes[data.moreTargetId]) {
          data.moreTargetId = null;
        }
        node.action = { ...node.action, data };
      }
      if (node.action?.kind === "ask") {
        const ask = getAskData(node);
        if (ask) {
          const updated: AskActionData = { ...ask };
          if (updated.answerTargetId && !next.nodes[updated.answerTargetId]) {
            updated.answerTargetId = null;
          }
          if (updated.invalidTargetId && !next.nodes[updated.invalidTargetId]) {
            updated.invalidTargetId = null;
          }
          node.action = { ...node.action, data: updated };
        }
      }
=======
>>>>>>> 79180cff
    }
    setFlow(next);
    setSelectedId(parentId && next.nodes[parentId] ? parentId : next.rootId);
    setPositions((prev) => {
      const updated = { ...prev };
      let changed = false;
      for (const key of Object.keys(prev)) {
        if (!next.nodes[key]) {
          delete updated[key];
          changed = true;
        }
      }
      return changed ? updated : prev;
    });
  }

  function duplicateNode(id:string){
    const parentId = Object.values(flow.nodes).find(n=>n.children.includes(id))?.id;
    if (!parentId) return;
    const basis = flow.nodes[id];
    const nid = nextChildId(flow, parentId);
    const clone: FlowNode = JSON.parse(JSON.stringify({ ...basis, id:nid }));
    clone.children = [];
    if (clone.menuOptions) {
      clone.menuOptions = clone.menuOptions.map((option, idx) => createMenuOption(idx, { ...option, targetId: null }));
    }
    if (clone.action?.kind === "buttons") {
      const data = normalizeButtonsData(clone.action.data as Partial<ButtonsActionData> | undefined);
      data.items = data.items.map((item, idx) => createButtonOption(idx, { ...item, targetId: null }));
      data.moreTargetId = null;
      clone.action = { ...clone.action, data };
    }
    if (clone.action?.kind === "ask") {
      const ask = getAskData(clone);
      const normalized: AskActionData = ask
        ? { ...ask, answerTargetId: null, invalidTargetId: null }
        : {
            questionText: "¿Cuál es tu respuesta?",
            varName: "respuesta",
            varType: "text",
            validation: { type: "none" },
            retryMessage: "Lo siento, ¿puedes intentarlo de nuevo?",
            answerTargetId: null,
            invalidTargetId: null,
          };
      clone.action = {
        ...clone.action,
        data: normalized,
      };
    }
    setFlow((prev) => {
      const next: Flow = JSON.parse(JSON.stringify(prev));
      next.nodes[nid] = clone;
      const parentNode = next.nodes[parentId];
      if (!parentNode) return next;
      parentNode.children = Array.from(new Set([...(parentNode.children ?? []), nid]));
      if (parentNode.type === "menu") {
        const options = getMenuOptions(parentNode);
        let optionIndex = options.findIndex((opt) => !opt.targetId);
        if (optionIndex === -1) {
          optionIndex = options.length;
          options.push(createMenuOption(optionIndex));
        }
        options[optionIndex] = { ...options[optionIndex], targetId: nid };
        parentNode.menuOptions = options;
      } else if (parentNode.action?.kind === "buttons") {
        const data = normalizeButtonsData(parentNode.action.data as Partial<ButtonsActionData> | undefined);
        let assigned = false;
        for (const item of data.items) {
          if (!item.targetId) {
            item.targetId = nid;
            assigned = true;
            break;
          }
        }
        if (!assigned) {
          if (data.items.length < data.maxButtons) {
            const newIndex = data.items.length;
            data.items.push(createButtonOption(newIndex, { targetId: nid }));
            assigned = true;
          } else if (!data.moreTargetId) {
            data.moreTargetId = nid;
            assigned = true;
          }
        }
        parentNode.action = { ...parentNode.action, data };
      } else if (parentNode.action?.kind === "ask") {
        const ask = getAskData(parentNode);
        if (ask) {
          const updated: AskActionData = { ...ask };
          if (!updated.answerTargetId) {
            updated.answerTargetId = nid;
          } else if (!updated.invalidTargetId) {
            updated.invalidTargetId = nid;
          }
          parentNode.action = { ...parentNode.action, data: updated };
        }
      }
      return next;
    });
    setSelectedId(nid);
  }

  function insertBetween(parentId:string, childId:string){
    const nid = nextChildId(flow, parentId);
    setFlow(prev=>{
      const next: Flow = JSON.parse(JSON.stringify(prev));
      next.nodes[nid] = { id:nid, label:"Nueva acción", type:"action", children:[], action:{ kind:"message", data:{text:"Mensaje"} } };
      const arr = next.nodes[parentId].children;
      const idx = arr.indexOf(childId);
      if (idx>=0){
        arr.splice(idx,1,nid);
        next.nodes[nid].children.push(childId);
        const parentNode = next.nodes[parentId];
        if (parentNode.type === "menu" && parentNode.menuOptions) {
          parentNode.menuOptions = parentNode.menuOptions.map((option, optionIdx) =>
            createMenuOption(optionIdx, {
              ...option,
              targetId: option.targetId === childId ? nid : option.targetId,
            })
          );
        } else if (parentNode.action?.kind === "buttons") {
          const data = normalizeButtonsData(parentNode.action.data as Partial<ButtonsActionData> | undefined);
          data.items = data.items.map((item, itemIdx) =>
            createButtonOption(itemIdx, {
              ...item,
              targetId: item.targetId === childId ? nid : item.targetId,
            })
          );
          if (data.moreTargetId === childId) {
            data.moreTargetId = nid;
          }
          parentNode.action = { ...parentNode.action, data };
      } else if (parentNode.action?.kind === "ask") {
        const ask = getAskData(parentNode);
        if (ask) {
          const updated: AskActionData = { ...ask };
          if (updated.answerTargetId === childId) {
            updated.answerTargetId = nid;
          } else if (updated.invalidTargetId === childId) {
            updated.invalidTargetId = nid;
          }
          parentNode.action = { ...parentNode.action, data: updated };
        }
      }
      }
      return next;
    });
  }

  function deleteEdge(parentId:string, childId:string){
    setFlow((prev) => {
      const next: Flow = JSON.parse(JSON.stringify(prev));
      const parentNode = next.nodes[parentId];
      if (!parentNode) return next;
      parentNode.children = parentNode.children.filter((c) => c !== childId);
      if (parentNode.type === "menu" && parentNode.menuOptions) {
        parentNode.menuOptions = parentNode.menuOptions.map((option, idx) =>
          createMenuOption(idx, {
            ...option,
            targetId: option.targetId === childId ? null : option.targetId,
          })
        );
      } else if (parentNode.action?.kind === "buttons") {
        const data = normalizeButtonsData(parentNode.action.data as Partial<ButtonsActionData> | undefined);
        data.items = data.items.map((item, idx) =>
          createButtonOption(idx, {
            ...item,
            targetId: item.targetId === childId ? null : item.targetId,
          })
        );
        if (data.moreTargetId === childId) {
          data.moreTargetId = null;
        }
        parentNode.action = { ...parentNode.action, data };
      } else if (parentNode.action?.kind === "ask") {
        const ask = getAskData(parentNode);
        if (ask) {
          const updated: AskActionData = { ...ask };
          if (updated.answerTargetId === childId) {
            updated.answerTargetId = null;
          }
          if (updated.invalidTargetId === childId) {
            updated.invalidTargetId = null;
          }
          parentNode.action = { ...parentNode.action, data: updated };
        }
      }
      return next;
    });
  }

  function updateSelected(patch: Partial<FlowNode>){
    setFlow(prev=>({
      ...prev,
      nodes:{ ...prev.nodes, [selectedId]: { ...prev.nodes[selectedId], ...patch } }
    }));
  }

  function seedDemo(){
    setFlow(prev=>{
      const root = prev.nodes[prev.rootId];
      if (!root || root.children.length>0) return prev;
      const next: Flow = JSON.parse(JSON.stringify(prev));
      const a = nextChildId(next, next.rootId);
      next.nodes[a] = { id:a, label:"Submenú demo", type:"menu", children:[] } as FlowNode;
      next.nodes[next.rootId].children.push(a);
      const b = nextChildId(next, next.rootId);
      next.nodes[b] = { id:b, label:"Acción demo", type:"action", children:[], action:{ kind:"message", data:{ text:"Hola 👋" } } } as FlowNode;
      next.nodes[next.rootId].children.push(b);
      setTimeout(()=>setSelectedId(a),0);
      return next;
    });
  }

  return (
    <div className="mx-auto max-w-[1500px] px-3 md:px-6 py-4 md:py-6 space-y-4 bg-slate-50">
      {toast && (
        <div className="fixed top-4 left-1/2 -translate-x-1/2 z-50">
          <div className={`px-4 py-2 rounded-full shadow-lg text-sm font-medium ${toast.type === "success" ? "bg-emerald-500 text-white" : "bg-rose-500 text-white"}`}>
            {toast.message}
          </div>
        </div>
      )}
      <div className="flex flex-col md:flex-row md:items-center md:justify-between gap-3">
        <div className="flex items-center gap-3">
          <span className="text-xs px-3 py-1 rounded-full border bg-slate-50">Builder · Beta</span>
          <h1 className="text-lg md:text-2xl font-semibold truncate">{flow.name}</h1>
        </div>
        <div className="flex items-center gap-2 flex-wrap">
          <button className="px-3 py-1.5 text-sm border rounded bg-white hover:bg-emerald-50 border-emerald-200" onClick={handleSaveClick}>Guardar</button>
          <button className="px-3 py-1.5 text-sm border rounded bg-white hover:bg-slate-100" onClick={handleLoad}>Cargar</button>
          <button className="px-3 py-1.5 text-sm border rounded bg-white hover:bg-slate-100" onClick={handleExport}>Exportar JSON</button>
          <button className="px-3 py-1.5 text-sm border rounded bg-white hover:bg-slate-100" onClick={handleImportClick}>Importar JSON</button>
          <button className="px-3 py-1.5 text-sm rounded bg-emerald-600 hover:bg-emerald-700 text-white shadow-sm">Publicar</button>
        </div>
      </div>

      <input ref={fileInputRef} type="file" accept="application/json" className="hidden" onChange={handleImportFile} />

      <div className="grid grid-cols-1 lg:grid-cols-12 gap-4 lg:items-start">
        <div className="order-2 lg:order-1 lg:col-span-9 lg:col-start-1">
          <div className="border rounded-xl bg-white shadow-sm">
            <div className="px-3 py-2 border-b bg-slate-50 text-sm font-semibold flex items-center justify-between">
              <span>Canvas de flujo</span>
              <div className="flex gap-2">
                <button className="px-3 py-1.5 text-sm rounded border border-emerald-200 bg-white hover:bg-emerald-50 transition" onClick={()=>setSoloRoot(s=>!s)}>{soloRoot?"Mostrar todo":"Solo raíz"}</button>
              </div>
            </div>
            <div className="p-2" style={{ minHeight: "76vh" }}>
              <FlowCanvas
                flow={flow}
                selectedId={selectedId}
                onSelect={setSelectedId}
                onAddChild={addChildTo}
                onDeleteNode={deleteNode}
                onDuplicateNode={duplicateNode}
                onInsertBetween={insertBetween}
                onDeleteEdge={deleteEdge}
                soloRoot={soloRoot}
                toggleScope={()=>setSoloRoot(s=>!s)}
                nodePositions={positionsState}
                onPositionsChange={setPositions}
              />
            </div>
          </div>
        </div>

        <div className="order-1 lg:order-2 lg:col-span-3 lg:col-start-10 lg:self-start">
          <div className="flex flex-col gap-4 min-w-0">
            <div className="border rounded-xl bg-white shadow-sm">
              <div className="px-3 py-2 border-b text-sm font-semibold">Inspector</div>
              <div className="p-3 space-y-3 text-sm">
                <div className="text-xs text-slate-500">ID: {selected.id}</div>
                <label className="block text-xs mb-1">Etiqueta</label>
                <input className="w-full border rounded px-3 py-2 focus:outline-none focus:ring-2 focus:ring-emerald-300" value={selected.label} onChange={(e)=>updateSelected({ label:e.target.value })} />

                <label className="block text-xs mb-1">Tipo</label>
                <select className="w-full border rounded px-3 py-2 focus:outline-none focus:ring-2 focus:ring-emerald-300" value={selected.type} onChange={(e)=>updateSelected({ type: e.target.value as any })}>
                  <option value="menu">Menú</option>
                  <option value="action">Acción</option>
                </select>

<<<<<<< HEAD
                {selected.type === "menu" && (
                  <div className="mt-2 space-y-2">
                    <div className="flex items-center justify-between text-xs font-medium">
                      <span>Opciones del menú</span>
                      <button
                        className="px-2 py-1 border rounded bg-white hover:bg-emerald-50 border-emerald-200"
                        onClick={handleAddMenuOption}
                      >
                        + opción
                      </button>
                    </div>
                    <div className="space-y-2">
                      {menuOptionsForSelected.length === 0 && (
                        <div className="text-xs text-slate-500 border rounded p-2">Sin opciones configuradas.</div>
                      )}
                      {menuOptionsForSelected.map((option, index) => (
                        <div key={option.id} className="border rounded p-2 space-y-2">
                          <div className="flex items-center justify-between text-xs font-semibold text-slate-700">
                            <span>
                              {index + 1}. {option.label || `Opción ${index + 1}`}
                            </span>
                            <div className="flex items-center gap-2">
                              {option.targetId ? (
                                <button
                                  className="px-2 py-0.5 border rounded bg-emerald-50 text-emerald-700"
                                  onClick={() => option.targetId && setSelectedId(option.targetId)}
                                >
                                  Ver destino
                                </button>
                              ) : (
                                <span className="text-slate-400">sin destino</span>
                              )}
                              <button
                                className="px-2 py-0.5 border rounded"
                                disabled={Boolean(option.targetId) || menuOptionsForSelected.length <= 1}
                                onClick={() => handleRemoveMenuOption(option.id)}
                              >
                                Eliminar
                              </button>
                            </div>
                          </div>
                          <div className="space-y-1">
                            <label className="block text-[11px] text-slate-500">Etiqueta</label>
                            <input
                              className="w-full border rounded px-2 py-1 text-xs"
                              value={option.label}
                              onChange={(e) => handleMenuOptionUpdate(option.id, { label: e.target.value })}
                            />
                          </div>
                          <div className="space-y-1">
                            <label className="block text-[11px] text-slate-500">Valor</label>
                            <input
                              className="w-full border rounded px-2 py-1 text-xs"
                              value={option.value ?? ""}
                              onChange={(e) => handleMenuOptionUpdate(option.id, { value: e.target.value })}
                            />
                          </div>
                        </div>
                      ))}
                    </div>
                  </div>
                )}
=======
                {selected.type==="menu" && (
                  <div className="mt-2">
                    <div className="text-xs font-medium mb-1">Opciones</div>
                    <div className="border rounded divide-y">
                      {selected.children.length===0 && <div className="p-2 text-xs text-slate-500">Sin opciones.</div>}
                    </div>
                  </div>
                )}

                {selected.type==="menu" && selected.children.length>0 && (
                  <div className="mt-2 border rounded divide-y">
                    {selected.children.map(cid=>(
                      <div key={cid} className="p-2 text-xs flex items-center gap-2">
                        <span className="flex-1 truncate" title={flow.nodes[cid]?.label}>{flow.nodes[cid]?.label ?? cid}</span>
                        <button className="px-2 py-1 border rounded" onClick={()=>setSelectedId(cid)}>Ver</button>
                        <button className="px-2 py-1 border rounded" onClick={()=>deleteNode(cid)}>Eliminar</button>
                      </div>
                    ))}
                  </div>
                )}
>>>>>>> 79180cff

                {selected.type==="action" && (
                  <div className="mt-2 space-y-3">
                    <label className="block text-xs mb-1">Tipo de acción</label>
                    <select className="w-full border rounded px-3 py-2 focus:outline-none focus:ring-2 focus:ring-emerald-300" value={selected.action?.kind ?? "message"} onChange={(e)=>updateSelected({ action:{ kind:e.target.value as any, data:selected.action?.data ?? {} } })}>
                      <option value="message">Mensaje</option>
                      <option value="buttons">Botones</option>
                      <option value="attachment">Adjunto</option>
                      <option value="webhook_out">Webhook OUT</option>
                      <option value="webhook_in">Webhook IN</option>
                      <option value="transfer">Transferencia</option>
                      <option value="handoff">Handoff (Humano)</option>
                      <option value="ia_rag">IA · RAG</option>
                      <option value="tool">Tool/Acción externa</option>
<<<<<<< HEAD
                      <option value="ask">Pregunta al cliente</option>
=======
>>>>>>> 79180cff
                    </select>

                    {(selected.action?.kind ?? "message")==="message" && (
                      <div>
                        <label className="block text-xs mb-1">Mensaje</label>
                        <input className="w-full border rounded px-3 py-2 focus:outline-none focus:ring-2 focus:ring-emerald-300" value={selected.action?.data?.text ?? ""} onChange={(e)=>updateSelected({ action:{ kind:"message", data:{ text:e.target.value } } })} />
                      </div>
                    )}
<<<<<<< HEAD

                    {selected.action?.kind === "buttons" && buttonsDataForSelected && (
                      <div className="space-y-3">
                        <div className="flex items-center justify-between text-xs font-medium">
                          <span>Lista de botones</span>
                          <button
                            className="px-2 py-1 border rounded bg-white hover:bg-emerald-50 border-emerald-200"
                            onClick={handleAddButton}
                          >
                            + botón
                          </button>
                        </div>
                        <div className="text-[11px] text-slate-500">
                          Máximo visible: {buttonsDataForSelected.maxButtons} · Se usa la política más restrictiva (WhatsApp/Facebook).
                        </div>
                        {buttonsDataForSelected.items.map((item, idx) => {
                          const isOverflow = idx >= buttonsDataForSelected.maxButtons;
                          return (
                            <div
                              key={item.id}
                              className={`border rounded p-2 space-y-2 ${isOverflow ? "bg-slate-50" : "bg-white"}`}
                            >
                              <div className="flex items-center justify-between text-xs font-semibold text-slate-700">
                                <span>
                                  Botón {idx + 1}
                                  {isOverflow ? " · Lista" : ""}
                                </span>
                                <div className="flex items-center gap-2">
                                  {item.targetId ? (
                                    <button
                                      className="px-2 py-0.5 border rounded bg-emerald-50 text-emerald-700"
                                      onClick={() => item.targetId && setSelectedId(item.targetId)}
                                    >
                                      Ver destino
                                    </button>
                                  ) : (
                                    <span className="text-slate-400">sin destino</span>
                                  )}
                                  <button
                                    className="px-2 py-0.5 border rounded"
                                    disabled={Boolean(item.targetId)}
                                    onClick={() => handleRemoveButton(item.id)}
                                  >
                                    Eliminar
                                  </button>
                                </div>
                              </div>
                              <div className="grid grid-cols-2 gap-2 text-xs">
                                <div className="space-y-1">
                                  <label className="block text-[11px] text-slate-500">Etiqueta</label>
                                  <input
                                    className="w-full border rounded px-2 py-1"
                                    value={item.label}
                                    onChange={(e) => handleButtonUpdate(item.id, { label: e.target.value })}
                                  />
                                </div>
                                <div className="space-y-1">
                                  <label className="block text-[11px] text-slate-500">Valor</label>
                                  <input
                                    className="w-full border rounded px-2 py-1"
                                    value={item.value}
                                    onChange={(e) => handleButtonUpdate(item.id, { value: e.target.value })}
                                  />
                                </div>
                              </div>
                            </div>
                          );
                        })}
                        {buttonsDataForSelected.items.length > buttonsDataForSelected.maxButtons && (
                          <div className="border rounded p-2 text-[11px] bg-violet-50 text-violet-700 space-y-1">
                            <div className="flex items-center justify-between font-semibold">
                              <span>Opción "Lista"</span>
                              {buttonsDataForSelected.moreTargetId ? (
                                <button
                                  className="px-2 py-0.5 border rounded bg-white"
                                  onClick={() => buttonsDataForSelected.moreTargetId && setSelectedId(buttonsDataForSelected.moreTargetId)}
                                >
                                  Ver destino
                                </button>
                              ) : (
                                <span className="text-violet-500">sin destino</span>
                              )}
                            </div>
                            <div>
                              Contiene: {buttonsDataForSelected.items.slice(buttonsDataForSelected.maxButtons).map((item) => item.label).join(", ") || "(vacío)"}
                            </div>
                          </div>
                        )}
                      </div>
                    )}

                    {selected.action?.kind === "ask" && askDataForSelected && (
                      <div className="space-y-2 text-xs">
                        <div className="space-y-1">
                          <label className="block text-[11px] text-slate-500">Pregunta</label>
                          <textarea
                            className="w-full border rounded px-2 py-1 h-16"
                            value={askDataForSelected.questionText}
                            onChange={(e) => handleAskUpdate({ questionText: e.target.value })}
                          />
                        </div>
                        <div className="grid grid-cols-2 gap-2">
                          <div className="space-y-1">
                            <label className="block text-[11px] text-slate-500">Variable</label>
                            <input
                              className="w-full border rounded px-2 py-1"
                              value={askDataForSelected.varName}
                              onChange={(e) => handleAskUpdate({ varName: e.target.value })}
                            />
                          </div>
                          <div className="space-y-1">
                            <label className="block text-[11px] text-slate-500">Tipo</label>
                            <select
                              className="w-full border rounded px-2 py-1"
                              value={askDataForSelected.varType}
                              onChange={(e) => handleAskUpdate({ varType: e.target.value })}
                            >
                              <option value="text">Texto</option>
                              <option value="number">Número</option>
                              <option value="option">Opción</option>
                            </select>
                          </div>
                        </div>
                        <div className="space-y-1">
                          <label className="block text-[11px] text-slate-500">Validación</label>
                          <select
                            className="w-full border rounded px-2 py-1"
                            value={askDataForSelected.validation?.type ?? "none"}
                            onChange={(e) => {
                              const type = e.target.value as "none" | "regex" | "options";
                              if (type === "regex") {
                                handleAskUpdate({ validation: { type: "regex", pattern: "" } });
                              } else if (type === "options") {
                                handleAskUpdate({ validation: { type: "options", options: ["Sí", "No"] } });
                              } else {
                                handleAskUpdate({ validation: { type: "none" } });
                              }
                            }}
                          >
                            <option value="none">Sin validación</option>
                            <option value="regex">Expresión regular</option>
                            <option value="options">Lista de opciones</option>
                          </select>
                        </div>
                        {askDataForSelected.validation?.type === "regex" && (
                          <div className="space-y-1">
                            <label className="block text-[11px] text-slate-500">Patrón (RegExp)</label>
                            <input
                              className="w-full border rounded px-2 py-1"
                              value={askDataForSelected.validation.pattern}
                              onChange={(e) => handleAskUpdate({ validation: { type: "regex", pattern: e.target.value } })}
                            />
                          </div>
                        )}
                        {askDataForSelected.validation?.type === "options" && (
                          <div className="space-y-2">
                            <div className="flex items-center justify-between text-[11px] text-slate-500">
                              <span>Opciones esperadas</span>
                              <button
                                className="px-2 py-0.5 border rounded"
                                onClick={() => {
                                  handleAskUpdate({
                                    validation: { type: "options", options: [...askValidationOptions, "Nueva opción"] },
                                  });
                                }}
                              >
                                + opción
                              </button>
                            </div>
                            <div className="space-y-2">
                              {askValidationOptions.map((value: string, idx: number) => (
                                <div key={idx} className="flex items-center gap-2">
                                  <input
                                    className="flex-1 border rounded px-2 py-1"
                                    value={value}
                                    onChange={(e) => {
                                      const nextOptions = [...askValidationOptions];
                                      nextOptions[idx] = e.target.value;
                                      handleAskUpdate({ validation: { type: "options", options: nextOptions } });
                                    }}
                                  />
                                  <button
                                    className="px-2 py-0.5 border rounded"
                                    disabled={askValidationOptions.length <= 1}
                                    onClick={() => {
                                      const nextOptions = askValidationOptions.filter(
                                        (_: string, optionIdx: number) => optionIdx !== idx
                                      );
                                      handleAskUpdate({ validation: { type: "options", options: nextOptions } });
                                    }}
                                  >
                                    ✕
                                  </button>
                                </div>
                              ))}
                            </div>
                          </div>
                        )}
                        <div className="space-y-1">
                          <label className="block text-[11px] text-slate-500">Mensaje de reintento</label>
                          <textarea
                            className="w-full border rounded px-2 py-1 h-14"
                            value={askDataForSelected.retryMessage}
                            onChange={(e) => handleAskUpdate({ retryMessage: e.target.value })}
                          />
                        </div>
                      </div>
                    )}

                    {selected.action?.kind==="attachment" && (
                      <div className="space-y-2">
                        <div className="flex gap-2 text-xs">
                          <select className="border rounded px-2 py-1" value={selected.action?.data?.attType ?? "image"} onChange={(e)=>updateSelected({ action:{ kind:"attachment", data:{ ...(selected.action?.data||{}), attType:e.target.value } } })}>
                            <option value="image">Imagen</option>
                            <option value="file">Archivo</option>
                            <option value="audio">Audio</option>
                            <option value="video">Video</option>
                          </select>
                          <input className="flex-1 border rounded px-2 py-1" placeholder="URL" value={selected.action?.data?.url ?? ""} onChange={(e)=>updateSelected({ action:{ kind:"attachment", data:{ ...(selected.action?.data||{}), url:e.target.value } } })} />
                        </div>
                        <input className="w-full border rounded px-2 py-1 text-xs" placeholder="Nombre visible" value={selected.action?.data?.name ?? ""} onChange={(e)=>updateSelected({ action:{ kind:"attachment", data:{ ...(selected.action?.data||{}), name:e.target.value } } })} />
                      </div>
                    )}

                    {selected.action?.kind==="webhook_out" && (
                      <div className="space-y-2">
                        <div className="flex gap-2 text-xs">
                          <select className="border rounded px-2 py-1" value={selected.action?.data?.method ?? "POST"} onChange={(e)=>updateSelected({ action:{ kind:"webhook_out", data:{ ...(selected.action?.data||{}), method:e.target.value } } })}>
                            <option value="POST">POST</option>
                            <option value="GET">GET</option>
                            <option value="PUT">PUT</option>
                            <option value="PATCH">PATCH</option>
                            <option value="DELETE">DELETE</option>
                          </select>
                          <input className="flex-1 border rounded px-2 py-1" placeholder="https://..." value={selected.action?.data?.url ?? ""} onChange={(e)=>updateSelected({ action:{ kind:"webhook_out", data:{ ...(selected.action?.data||{}), url:e.target.value } } })} />
                        </div>
                        <div className="text-xs">Headers</div>
                        {(selected.action?.data?.headers ?? []).map((h:any, idx:number)=>(
                          <div key={idx} className="flex gap-2 text-xs">
                            <input className="flex-1 border rounded px-2 py-1" placeholder="Clave" value={h.k} onChange={(e)=>{ const headers=[...(selected.action?.data?.headers||[])]; headers[idx] = {...headers[idx], k:e.target.value}; updateSelected({ action:{ kind:"webhook_out", data:{ ...(selected.action?.data||{}), headers } } }); }} />
                            <input className="flex-1 border rounded px-2 py-1" placeholder="Valor" value={h.v} onChange={(e)=>{ const headers=[...(selected.action?.data?.headers||[])]; headers[idx] = {...headers[idx], v:e.target.value}; updateSelected({ action:{ kind:"webhook_out", data:{ ...(selected.action?.data||{}), headers } } }); }} />
                            <button className="px-2 py-1 border rounded" onClick={()=>{ const headers=[...(selected.action?.data?.headers||[])]; headers.splice(idx,1); updateSelected({ action:{ kind:"webhook_out", data:{ ...(selected.action?.data||{}), headers } } }); }}>✕</button>
                          </div>
                        ))}
                        <button className="px-2 py-1 border rounded text-xs" onClick={()=>{ const headers=[...(selected.action?.data?.headers||[])]; headers.push({k:"X-Key", v:"value"}); updateSelected({ action:{ kind:"webhook_out", data:{ ...(selected.action?.data||{}), headers } } }); }}>+ header</button>
                        <label className="block text-xs mt-2">Body (JSON)</label>
                        <textarea className="w-full border rounded px-2 py-1 text-xs h-24 font-mono" value={selected.action?.data?.body ?? ""} onChange={(e)=>updateSelected({ action:{ kind:"webhook_out", data:{ ...(selected.action?.data||{}), body:e.target.value } } })} />
                      </div>
                    )}

                    {selected.action?.kind==="webhook_in" && (
                      <div className="space-y-2">
                        <input className="w-full border rounded px-2 py-1 text-xs" placeholder="/hooks/inbound" value={selected.action?.data?.path ?? ""} onChange={(e)=>updateSelected({ action:{ kind:"webhook_in", data:{ ...(selected.action?.data||{}), path:e.target.value } } })} />
                        <input className="w-full border rounded px-2 py-1 text-xs" placeholder="Secret opcional" value={selected.action?.data?.secret ?? ""} onChange={(e)=>updateSelected({ action:{ kind:"webhook_in", data:{ ...(selected.action?.data||{}), secret:e.target.value } } })} />
                      </div>
                    )}

                    {selected.action?.kind==="transfer" && (
                      <div className="space-y-2">
                        <input className="w-full border rounded px-2 py-1 text-xs" placeholder="Destino" value={selected.action?.data?.destination ?? ""} onChange={(e)=>updateSelected({ action:{ kind:"transfer", data:{ ...(selected.action?.data||{}), destination:e.target.value } } })} />
                      </div>
                    )}

                    {selected.action?.kind==="handoff" && (
                      <div className="space-y-2">
                        <input className="w-full border rounded px-2 py-1 text-xs" placeholder="Cola" value={selected.action?.data?.queue ?? ""} onChange={(e)=>updateSelected({ action:{ kind:"handoff", data:{ ...(selected.action?.data||{}), queue:e.target.value } } })} />
                        <input className="w-full border rounded px-2 py-1 text-xs" placeholder="Nota" value={selected.action?.data?.note ?? ""} onChange={(e)=>updateSelected({ action:{ kind:"handoff", data:{ ...(selected.action?.data||{}), note:e.target.value } } })} />
                      </div>
                    )}

                    {selected.action?.kind==="ia_rag" && (
                      <div className="space-y-2">
                        <textarea className="w-full border rounded px-2 py-1 text-xs h-24" placeholder="Prompt" value={selected.action?.data?.prompt ?? ""} onChange={(e)=>updateSelected({ action:{ kind:"ia_rag", data:{ ...(selected.action?.data||{}), prompt:e.target.value } } })} />
                      </div>
                    )}

=======

                    {selected.action?.kind==="buttons" && (
                      <div className="space-y-2">
                        <div className="text-xs">Lista de botones</div>
                        {(selected.action?.data?.items ?? []).map((it:any, idx:number)=>(
                          <div key={idx} className="flex gap-2 text-xs">
                            <input className="flex-1 border rounded px-2 py-1" placeholder="Etiqueta" value={it.label} onChange={(e)=>{ const items=[...(selected.action?.data?.items ?? [])]; items[idx]={...items[idx], label:e.target.value}; updateSelected({ action:{ kind:"buttons", data:{ items } } }); }} />
                            <input className="flex-1 border rounded px-2 py-1" placeholder="Payload" value={it.payload} onChange={(e)=>{ const items=[...(selected.action?.data?.items ?? [])]; items[idx]={...items[idx], payload:e.target.value}; updateSelected({ action:{ kind:"buttons", data:{ items } } }); }} />
                            <button className="px-2 py-1 border rounded" onClick={()=>{ const items=[...(selected.action?.data?.items ?? [])]; items.splice(idx,1); updateSelected({ action:{ kind:"buttons", data:{ items } } }); }}>✕</button>
                          </div>
                        ))}
                        <button className="px-2 py-1 border rounded text-xs" onClick={()=>{ const items=[...(selected.action?.data?.items ?? [])]; items.push({label:"Nuevo",payload:"NEW"}); updateSelected({ action:{ kind:"buttons", data:{ items } } }); }}>+ agregar botón</button>
                      </div>
                    )}

                    {selected.action?.kind==="attachment" && (
                      <div className="space-y-2">
                        <div className="flex gap-2 text-xs">
                          <select className="border rounded px-2 py-1" value={selected.action?.data?.attType ?? "image"} onChange={(e)=>updateSelected({ action:{ kind:"attachment", data:{ ...(selected.action?.data||{}), attType:e.target.value } } })}>
                            <option value="image">Imagen</option>
                            <option value="file">Archivo</option>
                            <option value="audio">Audio</option>
                            <option value="video">Video</option>
                          </select>
                          <input className="flex-1 border rounded px-2 py-1" placeholder="URL" value={selected.action?.data?.url ?? ""} onChange={(e)=>updateSelected({ action:{ kind:"attachment", data:{ ...(selected.action?.data||{}), url:e.target.value } } })} />
                        </div>
                        <input className="w-full border rounded px-2 py-1 text-xs" placeholder="Nombre visible" value={selected.action?.data?.name ?? ""} onChange={(e)=>updateSelected({ action:{ kind:"attachment", data:{ ...(selected.action?.data||{}), name:e.target.value } } })} />
                      </div>
                    )}

                    {selected.action?.kind==="webhook_out" && (
                      <div className="space-y-2">
                        <div className="flex gap-2 text-xs">
                          <select className="border rounded px-2 py-1" value={selected.action?.data?.method ?? "POST"} onChange={(e)=>updateSelected({ action:{ kind:"webhook_out", data:{ ...(selected.action?.data||{}), method:e.target.value } } })}>
                            <option value="POST">POST</option>
                            <option value="GET">GET</option>
                            <option value="PUT">PUT</option>
                            <option value="PATCH">PATCH</option>
                            <option value="DELETE">DELETE</option>
                          </select>
                          <input className="flex-1 border rounded px-2 py-1" placeholder="https://..." value={selected.action?.data?.url ?? ""} onChange={(e)=>updateSelected({ action:{ kind:"webhook_out", data:{ ...(selected.action?.data||{}), url:e.target.value } } })} />
                        </div>
                        <div className="text-xs">Headers</div>
                        {(selected.action?.data?.headers ?? []).map((h:any, idx:number)=>(
                          <div key={idx} className="flex gap-2 text-xs">
                            <input className="flex-1 border rounded px-2 py-1" placeholder="Clave" value={h.k} onChange={(e)=>{ const headers=[...(selected.action?.data?.headers||[])]; headers[idx] = {...headers[idx], k:e.target.value}; updateSelected({ action:{ kind:"webhook_out", data:{ ...(selected.action?.data||{}), headers } } }); }} />
                            <input className="flex-1 border rounded px-2 py-1" placeholder="Valor" value={h.v} onChange={(e)=>{ const headers=[...(selected.action?.data?.headers||[])]; headers[idx] = {...headers[idx], v:e.target.value}; updateSelected({ action:{ kind:"webhook_out", data:{ ...(selected.action?.data||{}), headers } } }); }} />
                            <button className="px-2 py-1 border rounded" onClick={()=>{ const headers=[...(selected.action?.data?.headers||[])]; headers.splice(idx,1); updateSelected({ action:{ kind:"webhook_out", data:{ ...(selected.action?.data||{}), headers } } }); }}>✕</button>
                          </div>
                        ))}
                        <button className="px-2 py-1 border rounded text-xs" onClick={()=>{ const headers=[...(selected.action?.data?.headers||[])]; headers.push({k:"X-Key", v:"value"}); updateSelected({ action:{ kind:"webhook_out", data:{ ...(selected.action?.data||{}), headers } } }); }}>+ header</button>
                        <label className="block text-xs mt-2">Body (JSON)</label>
                        <textarea className="w-full border rounded px-2 py-1 text-xs h-24 font-mono" value={selected.action?.data?.body ?? ""} onChange={(e)=>updateSelected({ action:{ kind:"webhook_out", data:{ ...(selected.action?.data||{}), body:e.target.value } } })} />
                      </div>
                    )}

                    {selected.action?.kind==="webhook_in" && (
                      <div className="space-y-2">
                        <input className="w-full border rounded px-2 py-1 text-xs" placeholder="/hooks/inbound" value={selected.action?.data?.path ?? ""} onChange={(e)=>updateSelected({ action:{ kind:"webhook_in", data:{ ...(selected.action?.data||{}), path:e.target.value } } })} />
                        <input className="w-full border rounded px-2 py-1 text-xs" placeholder="Secret opcional" value={selected.action?.data?.secret ?? ""} onChange={(e)=>updateSelected({ action:{ kind:"webhook_in", data:{ ...(selected.action?.data||{}), secret:e.target.value } } })} />
                      </div>
                    )}

                    {selected.action?.kind==="transfer" && (
                      <div className="space-y-2">
                        <input className="w-full border rounded px-2 py-1 text-xs" placeholder="Destino" value={selected.action?.data?.destination ?? ""} onChange={(e)=>updateSelected({ action:{ kind:"transfer", data:{ ...(selected.action?.data||{}), destination:e.target.value } } })} />
                      </div>
                    )}

                    {selected.action?.kind==="handoff" && (
                      <div className="space-y-2">
                        <input className="w-full border rounded px-2 py-1 text-xs" placeholder="Cola" value={selected.action?.data?.queue ?? ""} onChange={(e)=>updateSelected({ action:{ kind:"handoff", data:{ ...(selected.action?.data||{}), queue:e.target.value } } })} />
                        <input className="w-full border rounded px-2 py-1 text-xs" placeholder="Nota" value={selected.action?.data?.note ?? ""} onChange={(e)=>updateSelected({ action:{ kind:"handoff", data:{ ...(selected.action?.data||{}), note:e.target.value } } })} />
                      </div>
                    )}

                    {selected.action?.kind==="ia_rag" && (
                      <div className="space-y-2">
                        <textarea className="w-full border rounded px-2 py-1 text-xs h-24" placeholder="Prompt" value={selected.action?.data?.prompt ?? ""} onChange={(e)=>updateSelected({ action:{ kind:"ia_rag", data:{ ...(selected.action?.data||{}), prompt:e.target.value } } })} />
                      </div>
                    )}

>>>>>>> 79180cff
                    {selected.action?.kind==="tool" && (
                      <div className="space-y-2">
                        <input className="w-full border rounded px-2 py-1 text-xs" placeholder="Nombre del tool" value={selected.action?.data?.name ?? ""} onChange={(e)=>updateSelected({ action:{ kind:"tool", data:{ ...(selected.action?.data||{}), name:e.target.value } } })} />
                        <textarea className="w-full border rounded px-2 py-1 text-xs h-24 font-mono" placeholder='Args JSON' value={JSON.stringify(selected.action?.data?.args ?? {}, null, 2)} onChange={(e)=>{ let val={}; try{ val=JSON.parse(e.target.value||"{}"); }catch{} updateSelected({ action:{ kind:"tool", data:{ ...(selected.action?.data||{}), args:val } } }); }} />
                      </div>
                    )}
                  </div>
                )}
              </div>
            </div>

            <div className="border rounded-xl overflow-hidden bg-white shadow-sm">
              <div className="px-3 py-2 border-b text-sm font-semibold text-slate-800" style={{ background: `linear-gradient(90deg, ${channelTheme.from}, ${channelTheme.to})` }}>Canal & vista previa</div>
              <div className="px-3 pt-3 text-sm text-slate-800">
                <div className="flex gap-2 flex-wrap text-xs">
                  <button className={`${channel==='whatsapp'?'bg-emerald-500 text-white shadow':'bg-slate-100 hover:bg-slate-200 text-slate-700'} px-3 py-1.5 rounded-full transition`} onClick={()=>setChannel('whatsapp')}>WhatsApp</button>
                  <button className={`${channel==='facebook'?'bg-blue-500 text-white shadow':'bg-slate-100 hover:bg-slate-200 text-slate-700'} px-3 py-1.5 rounded-full transition`} onClick={()=>setChannel('facebook')}>Facebook</button>
                  <button className={`${channel==='instagram'?'bg-pink-400 text-white shadow':'bg-slate-100 hover:bg-slate-200 text-slate-700'} px-3 py-1.5 rounded-full transition`} onClick={()=>setChannel('instagram')}>Instagram</button>
                  <button className={`${channel==='tiktok'?'bg-cyan-400 text-white shadow':'bg-slate-100 hover:bg-slate-200 text-slate-700'} px-3 py-1.5 rounded-full transition`} onClick={()=>setChannel('tiktok')}>TikTok</button>
                </div>
                <div className="mt-3 text-xs">
                  <span className="px-2 py-0.5 rounded" style={{ background: channelTheme.chipBg, color: channelTheme.chipText }}>{channelTheme.name} · Vista previa</span>
<<<<<<< HEAD
                </div>
                <div className="mt-3 border rounded p-2 h-40 overflow-auto">
                  <NodePreview node={selected} flow={flow} channel={channel} />
                  <div className="mt-2 text-[10px] text-slate-400">
                    Límite estricto multi-canal: {STRICTEST_LIMIT.max} botones.
                  </div>
                </div>
=======
                </div>
                <div className="mt-3 border rounded p-2 h-40 overflow-auto">
                  <div className="text-xs font-medium">Menú principal</div>
                  <div className="text-[11px] text-slate-500 mb-1">Lista de opciones</div>
                  {selected.type==="menu" ? (
                    <ul className="text-[12px] space-y-1">
                      {selected.children.length===0 && <li className="text-slate-400">(Sin opciones)</li>}
                      {selected.children.map(cid=>(
                        <li key={cid} className="truncate">{flow.nodes[cid]?.label ?? cid}</li>
                      ))}
                    </ul>
                  ) : (
                    <div className="text-[12px] text-slate-600">{selected.action?.data?.text ?? selected.action?.kind ?? "Mensaje"}</div>
                  )}
                </div>
>>>>>>> 79180cff
              </div>
            </div>

            <div className="border rounded-xl overflow-hidden bg-white shadow-sm">
              <div className="px-3 py-2 border-b text-sm font-semibold">Agregar</div>
              <div className="p-3 flex gap-3 flex-wrap">
                <button className="px-4 py-2 text-sm font-medium rounded-full bg-gradient-to-r from-emerald-400 to-emerald-500 text-white shadow-sm transition hover:from-emerald-500 hover:to-emerald-600 focus:outline-none focus:ring-2 focus:ring-emerald-300" onClick={()=>addChildTo(selectedId,"menu")}>Submenú</button>
                <button className="px-4 py-2 text-sm font-medium rounded-full bg-gradient-to-r from-emerald-400 to-emerald-500 text-white shadow-sm transition hover:from-emerald-500 hover:to-emerald-600 focus:outline-none focus:ring-2 focus:ring-emerald-300" onClick={()=>addChildTo(selectedId,"action")}>Acción (mensaje)</button>
                <button className="px-4 py-2 text-sm font-medium rounded-full bg-gradient-to-r from-emerald-400 to-emerald-500 text-white shadow-sm transition hover:from-emerald-500 hover:to-emerald-600 focus:outline-none focus:ring-2 focus:ring-emerald-300" onClick={()=>addActionOfKind(selectedId,"buttons")}>Acción · Botones</button>
<<<<<<< HEAD
                <button className="px-4 py-2 text-sm font-medium rounded-full bg-gradient-to-r from-emerald-400 to-emerald-500 text-white shadow-sm transition hover:from-emerald-500 hover:to-emerald-600 focus:outline-none focus:ring-2 focus:ring-emerald-300" onClick={()=>addActionOfKind(selectedId,"ask")}>Acción · Pregunta</button>
=======
>>>>>>> 79180cff
                <button className="px-4 py-2 text-sm font-medium rounded-full bg-gradient-to-r from-emerald-400 to-emerald-500 text-white shadow-sm transition hover:from-emerald-500 hover:to-emerald-600 focus:outline-none focus:ring-2 focus:ring-emerald-300" onClick={()=>addActionOfKind(selectedId,"attachment")}>Acción · Adjunto</button>
                <button className="px-4 py-2 text-sm font-medium rounded-full bg-gradient-to-r from-emerald-400 to-emerald-500 text-white shadow-sm transition hover:from-emerald-500 hover:to-emerald-600 focus:outline-none focus:ring-2 focus:ring-emerald-300" onClick={()=>addActionOfKind(selectedId,"webhook_out")}>Acción · Webhook OUT</button>
                <button className="px-4 py-2 text-sm font-medium rounded-full bg-gradient-to-r from-emerald-400 to-emerald-500 text-white shadow-sm transition hover:from-emerald-500 hover:to-emerald-600 focus:outline-none focus:ring-2 focus:ring-emerald-300" onClick={()=>addActionOfKind(selectedId,"webhook_in")}>Acción · Webhook IN</button>
                <button className="px-4 py-2 text-sm font-medium rounded-full bg-gradient-to-r from-emerald-400 to-emerald-500 text-white shadow-sm transition hover:from-emerald-500 hover:to-emerald-600 focus:outline-none focus:ring-2 focus:ring-emerald-300" onClick={()=>addActionOfKind(selectedId,"transfer")}>Acción · Transferir</button>
                <button className="px-4 py-2 text-sm font-medium rounded-full bg-gradient-to-r from-emerald-400 to-emerald-500 text-white shadow-sm transition hover:from-emerald-500 hover:to-emerald-600 focus:outline-none focus:ring-2 focus:ring-emerald-300" onClick={seedDemo}>Demo rápido</button>
              </div>
            </div>
          </div>
        </div>
      </div>
    </div>
  );
}<|MERGE_RESOLUTION|>--- conflicted
+++ resolved
@@ -247,7 +247,6 @@
   channel: 'whatsapp' | 'facebook' | 'instagram' | 'tiktok';
 };
 
-<<<<<<< HEAD
 function NodePreview({ node, flow, channel }: NodePreviewProps) {
   if (node.type === "menu") {
     const options = getMenuOptions(node);
@@ -318,13 +317,6 @@
       </div>
     );
   }
-=======
-const NODE_W = 300;
-const NODE_H = 128;
-const SURFACE_W = 4000;
-const SURFACE_H = 3000;
-const AUTO_SAVE_INTERVAL_MS = 5 * 60 * 1000;
->>>>>>> 79180cff
 
   return (
     <div className="text-[11px] text-slate-500">
@@ -1092,7 +1084,6 @@
           onPointerCancel={handlePointerCancel}
           className="absolute inset-0 cursor-grab active:cursor-grabbing select-none"
         >
-<<<<<<< HEAD
           <div
             ref={stageRef}
             className="absolute"
@@ -1188,100 +1179,6 @@
               );
             })}
           </div>
-=======
-          {edges.length>0 && (
-            <svg className="absolute z-0" width={SURFACE_W} height={SURFACE_H}>
-              {edges.map(([from,to])=>{
-                const a = getPos(from), b = getPos(to);
-                const fromRight = b.x + NODE_W / 2 >= a.x + NODE_W / 2;
-                const x1 = fromRight ? a.x + NODE_W : a.x;
-                const x2 = fromRight ? b.x : b.x + NODE_W;
-                const y1 = a.y + NODE_H/2;
-                const y2 = b.y + NODE_H/2;
-                const direction = x2 >= x1 ? 1 : -1;
-                const distanceX = Math.max(80, Math.abs(x2 - x1));
-                const controlOffset = distanceX * 0.35;
-                const c1x = x1 + direction * controlOffset;
-                const c2x = x2 - direction * controlOffset;
-                const c1y = y1, c2y = y2;
-                const midX = (x1 + x2)/2;
-                const midY = (y1 + y2)/2;
-
-                return (
-                  <g key={`${from}-${to}`}>
-                    <path d={`M ${x1} ${y1} C ${c1x} ${c1y}, ${c2x} ${c2y}, ${x2} ${y2}`} stroke="#60a5fa" strokeWidth={2} strokeLinecap="round" vectorEffect="non-scaling-stroke" fill="none" />
-                    <foreignObject x={midX - 24} y={midY - 14} width={120} height={28} className="pointer-events-auto">
-                      <div className="flex gap-1">
-                        <button
-                          className="px-1.5 py-0.5 text-[11px] border rounded bg-white"
-                          onPointerDown={stopNodeButtonPointerDown}
-                          onClick={(e)=>{e.stopPropagation(); onInsertBetween(from,to);}}
-                        >+ bloque</button>
-                        <button
-                          className="px-1.5 py-0.5 text-[11px] border rounded bg-white"
-                          onPointerDown={stopNodeButtonPointerDown}
-                          onClick={(e)=>{e.stopPropagation(); onDeleteEdge(from,to);}}
-                        >borrar</button>
-                      </div>
-                    </foreignObject>
-                  </g>
-                );
-              })}
-            </svg>
-          )}
-
-          {nodes.map(n=>{
-            const p = getPos(n.id);
-            const isSel = selectedId === n.id;
-            const badge = n.type==="menu" ? "bg-emerald-50 border-emerald-300 text-emerald-600" : "bg-violet-50 border-violet-300 text-violet-600";
-            const icon = n.type==="menu" ? "🟢" : "🔗";
-            return (
-              <div
-                key={n.id}
-                data-node="true"
-                className={`absolute w-[300px] rounded-2xl border-2 bg-white shadow-lg transition border-slate-300 ${isSel ? "ring-2 ring-emerald-500 shadow-emerald-200" : "hover:ring-1 hover:ring-emerald-200"} relative`}
-                style={{ left: p.x, top: p.y, cursor: "move" }}
-                onPointerDown={onNodePointerDown(n.id)}
-                onClick={(e)=>{ e.stopPropagation(); onSelect(n.id); }}
-              >
-                <span className="pointer-events-none absolute left-0 top-1/2 -translate-x-1/2 -translate-y-1/2 w-4 h-4 rounded-full border-2 border-slate-300 bg-white shadow-sm" />
-                <span className="pointer-events-none absolute right-0 top-1/2 translate-x-1/2 -translate-y-1/2 w-4 h-4 rounded-full border-2 border-emerald-300 bg-emerald-50 shadow-sm" />
-                <div className="px-3 pt-3 text-[15px] font-semibold flex items-center gap-2 text-slate-800">
-                  <span className="inline-flex items-center justify-center w-6 h-6 rounded-md bg-emerald-100 text-emerald-700">{icon}</span>
-                  <span className="whitespace-normal leading-tight" title={n.label}>{n.label}</span>
-                  <span className={`ml-auto text-[10px] px-2 py-0.5 rounded-full border ${badge}`}>{n.type}</span>
-                </div>
-                <div className="px-3 py-2">
-                  <div className="flex gap-2 flex-wrap">
-                    <button
-                      className="text-xs px-3 py-1.5 rounded-md border bg-white hover:bg-emerald-50 border-emerald-200 transition"
-                      onPointerDown={stopNodeButtonPointerDown}
-                      onClick={(e)=>{ e.stopPropagation(); onAddChild(n.id,"menu"); }}
-                    >+ menú</button>
-                    <button
-                      className="text-xs px-3 py-1.5 rounded-md border bg-white hover:bg-emerald-50 border-emerald-200 transition"
-                      onPointerDown={stopNodeButtonPointerDown}
-                      onClick={(e)=>{ e.stopPropagation(); onAddChild(n.id,"action"); }}
-                    >+ acción</button>
-                    <button
-                      className="text-xs px-3 py-1.5 rounded-md border bg-white hover:bg-emerald-50 border-emerald-200 transition"
-                      onPointerDown={stopNodeButtonPointerDown}
-                      onClick={(e)=>{ e.stopPropagation(); onDuplicateNode(n.id); }}
-                    >duplicar</button>
-                    {n.id !== flow.rootId && (
-                      <button
-                        className="text-xs px-3 py-1.5 rounded-md border bg-white hover:bg-emerald-50 border-emerald-200 transition"
-                        onPointerDown={stopNodeButtonPointerDown}
-                        onClick={(e)=>{ e.stopPropagation(); onDeleteNode(n.id); }}
-                      >borrar</button>
-                    )}
-                  </div>
-                </div>
-                <div className="px-3 pb-3 text-xs text-slate-500">{n.type==="menu" ? `${n.children.length} opción(es)` : n.action?.kind ?? "acción"}</div>
-              </div>
-            );
-          })}
->>>>>>> 79180cff
         </div>
       </div>
     </HandleRegistryContext.Provider>
@@ -1744,7 +1641,6 @@
     deleteSubtree(next, id);
     for (const node of Object.values(next.nodes)){
       node.children = node.children.filter(childId=>Boolean(next.nodes[childId]));
-<<<<<<< HEAD
       if (node.type === "menu" && node.menuOptions) {
         node.menuOptions = node.menuOptions.map((option, idx) =>
           createMenuOption(idx, {
@@ -1779,8 +1675,6 @@
           node.action = { ...node.action, data: updated };
         }
       }
-=======
->>>>>>> 79180cff
     }
     setFlow(next);
     setSelectedId(parentId && next.nodes[parentId] ? parentId : next.rootId);
@@ -2064,7 +1958,6 @@
                   <option value="action">Acción</option>
                 </select>
 
-<<<<<<< HEAD
                 {selected.type === "menu" && (
                   <div className="mt-2 space-y-2">
                     <div className="flex items-center justify-between text-xs font-medium">
@@ -2127,28 +2020,6 @@
                     </div>
                   </div>
                 )}
-=======
-                {selected.type==="menu" && (
-                  <div className="mt-2">
-                    <div className="text-xs font-medium mb-1">Opciones</div>
-                    <div className="border rounded divide-y">
-                      {selected.children.length===0 && <div className="p-2 text-xs text-slate-500">Sin opciones.</div>}
-                    </div>
-                  </div>
-                )}
-
-                {selected.type==="menu" && selected.children.length>0 && (
-                  <div className="mt-2 border rounded divide-y">
-                    {selected.children.map(cid=>(
-                      <div key={cid} className="p-2 text-xs flex items-center gap-2">
-                        <span className="flex-1 truncate" title={flow.nodes[cid]?.label}>{flow.nodes[cid]?.label ?? cid}</span>
-                        <button className="px-2 py-1 border rounded" onClick={()=>setSelectedId(cid)}>Ver</button>
-                        <button className="px-2 py-1 border rounded" onClick={()=>deleteNode(cid)}>Eliminar</button>
-                      </div>
-                    ))}
-                  </div>
-                )}
->>>>>>> 79180cff
 
                 {selected.type==="action" && (
                   <div className="mt-2 space-y-3">
@@ -2163,10 +2034,7 @@
                       <option value="handoff">Handoff (Humano)</option>
                       <option value="ia_rag">IA · RAG</option>
                       <option value="tool">Tool/Acción externa</option>
-<<<<<<< HEAD
                       <option value="ask">Pregunta al cliente</option>
-=======
->>>>>>> 79180cff
                     </select>
 
                     {(selected.action?.kind ?? "message")==="message" && (
@@ -2175,7 +2043,6 @@
                         <input className="w-full border rounded px-3 py-2 focus:outline-none focus:ring-2 focus:ring-emerald-300" value={selected.action?.data?.text ?? ""} onChange={(e)=>updateSelected({ action:{ kind:"message", data:{ text:e.target.value } } })} />
                       </div>
                     )}
-<<<<<<< HEAD
 
                     {selected.action?.kind === "buttons" && buttonsDataForSelected && (
                       <div className="space-y-3">
@@ -2452,90 +2319,6 @@
                       </div>
                     )}
 
-=======
-
-                    {selected.action?.kind==="buttons" && (
-                      <div className="space-y-2">
-                        <div className="text-xs">Lista de botones</div>
-                        {(selected.action?.data?.items ?? []).map((it:any, idx:number)=>(
-                          <div key={idx} className="flex gap-2 text-xs">
-                            <input className="flex-1 border rounded px-2 py-1" placeholder="Etiqueta" value={it.label} onChange={(e)=>{ const items=[...(selected.action?.data?.items ?? [])]; items[idx]={...items[idx], label:e.target.value}; updateSelected({ action:{ kind:"buttons", data:{ items } } }); }} />
-                            <input className="flex-1 border rounded px-2 py-1" placeholder="Payload" value={it.payload} onChange={(e)=>{ const items=[...(selected.action?.data?.items ?? [])]; items[idx]={...items[idx], payload:e.target.value}; updateSelected({ action:{ kind:"buttons", data:{ items } } }); }} />
-                            <button className="px-2 py-1 border rounded" onClick={()=>{ const items=[...(selected.action?.data?.items ?? [])]; items.splice(idx,1); updateSelected({ action:{ kind:"buttons", data:{ items } } }); }}>✕</button>
-                          </div>
-                        ))}
-                        <button className="px-2 py-1 border rounded text-xs" onClick={()=>{ const items=[...(selected.action?.data?.items ?? [])]; items.push({label:"Nuevo",payload:"NEW"}); updateSelected({ action:{ kind:"buttons", data:{ items } } }); }}>+ agregar botón</button>
-                      </div>
-                    )}
-
-                    {selected.action?.kind==="attachment" && (
-                      <div className="space-y-2">
-                        <div className="flex gap-2 text-xs">
-                          <select className="border rounded px-2 py-1" value={selected.action?.data?.attType ?? "image"} onChange={(e)=>updateSelected({ action:{ kind:"attachment", data:{ ...(selected.action?.data||{}), attType:e.target.value } } })}>
-                            <option value="image">Imagen</option>
-                            <option value="file">Archivo</option>
-                            <option value="audio">Audio</option>
-                            <option value="video">Video</option>
-                          </select>
-                          <input className="flex-1 border rounded px-2 py-1" placeholder="URL" value={selected.action?.data?.url ?? ""} onChange={(e)=>updateSelected({ action:{ kind:"attachment", data:{ ...(selected.action?.data||{}), url:e.target.value } } })} />
-                        </div>
-                        <input className="w-full border rounded px-2 py-1 text-xs" placeholder="Nombre visible" value={selected.action?.data?.name ?? ""} onChange={(e)=>updateSelected({ action:{ kind:"attachment", data:{ ...(selected.action?.data||{}), name:e.target.value } } })} />
-                      </div>
-                    )}
-
-                    {selected.action?.kind==="webhook_out" && (
-                      <div className="space-y-2">
-                        <div className="flex gap-2 text-xs">
-                          <select className="border rounded px-2 py-1" value={selected.action?.data?.method ?? "POST"} onChange={(e)=>updateSelected({ action:{ kind:"webhook_out", data:{ ...(selected.action?.data||{}), method:e.target.value } } })}>
-                            <option value="POST">POST</option>
-                            <option value="GET">GET</option>
-                            <option value="PUT">PUT</option>
-                            <option value="PATCH">PATCH</option>
-                            <option value="DELETE">DELETE</option>
-                          </select>
-                          <input className="flex-1 border rounded px-2 py-1" placeholder="https://..." value={selected.action?.data?.url ?? ""} onChange={(e)=>updateSelected({ action:{ kind:"webhook_out", data:{ ...(selected.action?.data||{}), url:e.target.value } } })} />
-                        </div>
-                        <div className="text-xs">Headers</div>
-                        {(selected.action?.data?.headers ?? []).map((h:any, idx:number)=>(
-                          <div key={idx} className="flex gap-2 text-xs">
-                            <input className="flex-1 border rounded px-2 py-1" placeholder="Clave" value={h.k} onChange={(e)=>{ const headers=[...(selected.action?.data?.headers||[])]; headers[idx] = {...headers[idx], k:e.target.value}; updateSelected({ action:{ kind:"webhook_out", data:{ ...(selected.action?.data||{}), headers } } }); }} />
-                            <input className="flex-1 border rounded px-2 py-1" placeholder="Valor" value={h.v} onChange={(e)=>{ const headers=[...(selected.action?.data?.headers||[])]; headers[idx] = {...headers[idx], v:e.target.value}; updateSelected({ action:{ kind:"webhook_out", data:{ ...(selected.action?.data||{}), headers } } }); }} />
-                            <button className="px-2 py-1 border rounded" onClick={()=>{ const headers=[...(selected.action?.data?.headers||[])]; headers.splice(idx,1); updateSelected({ action:{ kind:"webhook_out", data:{ ...(selected.action?.data||{}), headers } } }); }}>✕</button>
-                          </div>
-                        ))}
-                        <button className="px-2 py-1 border rounded text-xs" onClick={()=>{ const headers=[...(selected.action?.data?.headers||[])]; headers.push({k:"X-Key", v:"value"}); updateSelected({ action:{ kind:"webhook_out", data:{ ...(selected.action?.data||{}), headers } } }); }}>+ header</button>
-                        <label className="block text-xs mt-2">Body (JSON)</label>
-                        <textarea className="w-full border rounded px-2 py-1 text-xs h-24 font-mono" value={selected.action?.data?.body ?? ""} onChange={(e)=>updateSelected({ action:{ kind:"webhook_out", data:{ ...(selected.action?.data||{}), body:e.target.value } } })} />
-                      </div>
-                    )}
-
-                    {selected.action?.kind==="webhook_in" && (
-                      <div className="space-y-2">
-                        <input className="w-full border rounded px-2 py-1 text-xs" placeholder="/hooks/inbound" value={selected.action?.data?.path ?? ""} onChange={(e)=>updateSelected({ action:{ kind:"webhook_in", data:{ ...(selected.action?.data||{}), path:e.target.value } } })} />
-                        <input className="w-full border rounded px-2 py-1 text-xs" placeholder="Secret opcional" value={selected.action?.data?.secret ?? ""} onChange={(e)=>updateSelected({ action:{ kind:"webhook_in", data:{ ...(selected.action?.data||{}), secret:e.target.value } } })} />
-                      </div>
-                    )}
-
-                    {selected.action?.kind==="transfer" && (
-                      <div className="space-y-2">
-                        <input className="w-full border rounded px-2 py-1 text-xs" placeholder="Destino" value={selected.action?.data?.destination ?? ""} onChange={(e)=>updateSelected({ action:{ kind:"transfer", data:{ ...(selected.action?.data||{}), destination:e.target.value } } })} />
-                      </div>
-                    )}
-
-                    {selected.action?.kind==="handoff" && (
-                      <div className="space-y-2">
-                        <input className="w-full border rounded px-2 py-1 text-xs" placeholder="Cola" value={selected.action?.data?.queue ?? ""} onChange={(e)=>updateSelected({ action:{ kind:"handoff", data:{ ...(selected.action?.data||{}), queue:e.target.value } } })} />
-                        <input className="w-full border rounded px-2 py-1 text-xs" placeholder="Nota" value={selected.action?.data?.note ?? ""} onChange={(e)=>updateSelected({ action:{ kind:"handoff", data:{ ...(selected.action?.data||{}), note:e.target.value } } })} />
-                      </div>
-                    )}
-
-                    {selected.action?.kind==="ia_rag" && (
-                      <div className="space-y-2">
-                        <textarea className="w-full border rounded px-2 py-1 text-xs h-24" placeholder="Prompt" value={selected.action?.data?.prompt ?? ""} onChange={(e)=>updateSelected({ action:{ kind:"ia_rag", data:{ ...(selected.action?.data||{}), prompt:e.target.value } } })} />
-                      </div>
-                    )}
-
->>>>>>> 79180cff
                     {selected.action?.kind==="tool" && (
                       <div className="space-y-2">
                         <input className="w-full border rounded px-2 py-1 text-xs" placeholder="Nombre del tool" value={selected.action?.data?.name ?? ""} onChange={(e)=>updateSelected({ action:{ kind:"tool", data:{ ...(selected.action?.data||{}), name:e.target.value } } })} />
@@ -2558,7 +2341,6 @@
                 </div>
                 <div className="mt-3 text-xs">
                   <span className="px-2 py-0.5 rounded" style={{ background: channelTheme.chipBg, color: channelTheme.chipText }}>{channelTheme.name} · Vista previa</span>
-<<<<<<< HEAD
                 </div>
                 <div className="mt-3 border rounded p-2 h-40 overflow-auto">
                   <NodePreview node={selected} flow={flow} channel={channel} />
@@ -2566,23 +2348,6 @@
                     Límite estricto multi-canal: {STRICTEST_LIMIT.max} botones.
                   </div>
                 </div>
-=======
-                </div>
-                <div className="mt-3 border rounded p-2 h-40 overflow-auto">
-                  <div className="text-xs font-medium">Menú principal</div>
-                  <div className="text-[11px] text-slate-500 mb-1">Lista de opciones</div>
-                  {selected.type==="menu" ? (
-                    <ul className="text-[12px] space-y-1">
-                      {selected.children.length===0 && <li className="text-slate-400">(Sin opciones)</li>}
-                      {selected.children.map(cid=>(
-                        <li key={cid} className="truncate">{flow.nodes[cid]?.label ?? cid}</li>
-                      ))}
-                    </ul>
-                  ) : (
-                    <div className="text-[12px] text-slate-600">{selected.action?.data?.text ?? selected.action?.kind ?? "Mensaje"}</div>
-                  )}
-                </div>
->>>>>>> 79180cff
               </div>
             </div>
 
@@ -2592,10 +2357,7 @@
                 <button className="px-4 py-2 text-sm font-medium rounded-full bg-gradient-to-r from-emerald-400 to-emerald-500 text-white shadow-sm transition hover:from-emerald-500 hover:to-emerald-600 focus:outline-none focus:ring-2 focus:ring-emerald-300" onClick={()=>addChildTo(selectedId,"menu")}>Submenú</button>
                 <button className="px-4 py-2 text-sm font-medium rounded-full bg-gradient-to-r from-emerald-400 to-emerald-500 text-white shadow-sm transition hover:from-emerald-500 hover:to-emerald-600 focus:outline-none focus:ring-2 focus:ring-emerald-300" onClick={()=>addChildTo(selectedId,"action")}>Acción (mensaje)</button>
                 <button className="px-4 py-2 text-sm font-medium rounded-full bg-gradient-to-r from-emerald-400 to-emerald-500 text-white shadow-sm transition hover:from-emerald-500 hover:to-emerald-600 focus:outline-none focus:ring-2 focus:ring-emerald-300" onClick={()=>addActionOfKind(selectedId,"buttons")}>Acción · Botones</button>
-<<<<<<< HEAD
                 <button className="px-4 py-2 text-sm font-medium rounded-full bg-gradient-to-r from-emerald-400 to-emerald-500 text-white shadow-sm transition hover:from-emerald-500 hover:to-emerald-600 focus:outline-none focus:ring-2 focus:ring-emerald-300" onClick={()=>addActionOfKind(selectedId,"ask")}>Acción · Pregunta</button>
-=======
->>>>>>> 79180cff
                 <button className="px-4 py-2 text-sm font-medium rounded-full bg-gradient-to-r from-emerald-400 to-emerald-500 text-white shadow-sm transition hover:from-emerald-500 hover:to-emerald-600 focus:outline-none focus:ring-2 focus:ring-emerald-300" onClick={()=>addActionOfKind(selectedId,"attachment")}>Acción · Adjunto</button>
                 <button className="px-4 py-2 text-sm font-medium rounded-full bg-gradient-to-r from-emerald-400 to-emerald-500 text-white shadow-sm transition hover:from-emerald-500 hover:to-emerald-600 focus:outline-none focus:ring-2 focus:ring-emerald-300" onClick={()=>addActionOfKind(selectedId,"webhook_out")}>Acción · Webhook OUT</button>
                 <button className="px-4 py-2 text-sm font-medium rounded-full bg-gradient-to-r from-emerald-400 to-emerald-500 text-white shadow-sm transition hover:from-emerald-500 hover:to-emerald-600 focus:outline-none focus:ring-2 focus:ring-emerald-300" onClick={()=>addActionOfKind(selectedId,"webhook_in")}>Acción · Webhook IN</button>
