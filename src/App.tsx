--- conflicted
+++ resolved
@@ -27,11 +27,8 @@
 import { screenToCanvas } from "./utils/coords";
 import { computeHandlePosition, type HandleAnchor, type NodeGeometry } from "./utils/handles";
 import { createHandleScheduler } from "./utils/scheduler";
-<<<<<<< HEAD
 import { buildOrthogonalPath } from "./utils/edgePath";
 import { findNearestHandle, type HandlePointCandidate } from "./utils/hitTest";
-=======
->>>>>>> 4a26778d
 import { formatNextOpening, isInWindow, nextOpening, validateCustomSchedule } from "./flow/scheduler";
 
 const NODE_W = 300;
@@ -39,10 +36,7 @@
 const SURFACE_W = 4000;
 const SURFACE_H = 3000;
 const GRID_SIZE = 24;
-<<<<<<< HEAD
 const HANDLE_SNAP_TOLERANCE = 12;
-=======
->>>>>>> 4a26778d
 const AUTO_SAVE_INTERVAL_MS = 5 * 60 * 1000;
 
 const DEFAULT_TIMEZONE = "America/Lima";
@@ -147,7 +141,6 @@
   return { items: ensuredItems, maxButtons, moreTargetId };
 }
 
-<<<<<<< HEAD
 export function convertButtonsOverflowToList(flow: Flow, nodeId: string): { nextFlow: Flow; listNodeId: string | null } {
   const source = flow.nodes[nodeId];
   if (!source || source.action?.kind !== "buttons") {
@@ -189,8 +182,6 @@
   return { nextFlow: normalizeFlow(next), listNodeId };
 }
 
-=======
->>>>>>> 4a26778d
 export function normalizeNode(node: FlowNode): FlowNode {
   let changed = false;
   let next: FlowNode = node;
@@ -591,7 +582,6 @@
       </div>
     ) : null;
   }
-<<<<<<< HEAD
 
   if (node.action?.kind === "scheduler") {
     const scheduler = getSchedulerData(node);
@@ -733,144 +723,6 @@
   return { "out:default": node.children[0] ?? null };
 }
 
-=======
-
-  if (node.action?.kind === "scheduler") {
-    const scheduler = getSchedulerData(node);
-    if (!scheduler) return null;
-    const schedule = scheduler.mode === "custom" ? scheduler.custom : undefined;
-    const errors = scheduler.mode === "custom" ? validateCustomSchedule(schedule) : [];
-    const now = new Date();
-    const openNow = schedule ? isInWindow(now, schedule) : false;
-    const nextSlot = schedule ? formatNextOpening(nextOpening(now, schedule)) : null;
-    return (
-      <div className="space-y-1 text-[11px]">
-        <div className="text-xs font-semibold text-slate-700">Scheduler</div>
-        <div className="text-slate-600">Zona horaria: {schedule?.timezone ?? ""}</div>
-        <div className={`font-medium ${openNow ? "text-emerald-600" : "text-amber-600"}`}>
-          {openNow ? "Abierto ahora" : "Fuera de horario"}
-        </div>
-        {nextSlot && (
-          <div className="text-slate-500">Próxima ventana: {nextSlot}</div>
-        )}
-        {errors.length > 0 && (
-          <ul className="text-rose-500 list-disc list-inside space-y-0.5">
-            {errors.slice(0, 2).map((error) => (
-              <li key={error}>{error}</li>
-            ))}
-          </ul>
-        )}
-      </div>
-    );
-  }
-
-  if (node.action?.kind === "message") {
-    return (
-      <div className="text-[11px] space-y-1">
-        <div className="text-xs font-semibold text-slate-700">Mensaje</div>
-        <div className="text-slate-600">{node.action?.data?.text ?? "Mensaje sin contenido"}</div>
-      </div>
-    );
-  }
-
-  return (
-    <div className="text-[11px] text-slate-500">
-      Vista previa no disponible para {node.action?.kind ?? node.type}.
-    </div>
-  );
-}
-
-export function getOutputHandleSpecs(node: FlowNode): HandleSpec[] {
-  if (node.type === "menu") {
-    return getMenuOptions(node).map((option, idx) => ({
-      id: `out:menu:${option.id}`,
-      label: option.label,
-      side: "right",
-      type: "output",
-      order: idx,
-      variant: "default",
-    }));
-  }
-  const buttons = getButtonsData(node);
-  if (buttons) {
-    const visible = buttons.items.slice(0, buttons.maxButtons);
-    const handles: HandleSpec[] = visible.map((item, idx) => ({
-      id: `out:button:${item.id}`,
-      label: item.label,
-      side: "right",
-      type: "output",
-      order: idx,
-      variant: "default",
-    }));
-    if (buttons.items.length > visible.length) {
-      handles.push({
-        id: "out:button:more",
-        label: "Lista",
-        side: "right",
-        type: "output",
-        order: handles.length,
-        variant: "more",
-      });
-    }
-    return handles;
-  }
-  const ask = getAskData(node);
-  if (ask) {
-    return [
-      { id: "out:answer", label: "Respuesta", side: "right", type: "output", order: 0, variant: "answer" },
-      { id: "out:invalid", label: "On invalid", side: "right", type: "output", order: 1, variant: "invalid" },
-    ];
-  }
-  const scheduler = getSchedulerData(node);
-  if (scheduler) {
-    return [
-      { id: "out:schedule:in", label: "Dentro de horario", side: "right", type: "output", order: 0, variant: "default" },
-      { id: "out:schedule:out", label: "Fuera de horario", side: "right", type: "output", order: 1, variant: "default" },
-    ];
-  }
-  return [
-    { id: "out:default", label: "Siguiente", side: "right", type: "output", order: 0, variant: "default" },
-  ];
-}
-
-export function getHandleAssignments(node: FlowNode): Record<string, string | null> {
-  if (node.type === "menu") {
-    const assignments: Record<string, string | null> = {};
-    getMenuOptions(node).forEach((option) => {
-      assignments[`out:menu:${option.id}`] = option.targetId ?? null;
-    });
-    return assignments;
-  }
-  const buttons = getButtonsData(node);
-  if (buttons) {
-    const assignments: Record<string, string | null> = {};
-    const visible = buttons.items.slice(0, buttons.maxButtons);
-    visible.forEach((item) => {
-      assignments[`out:button:${item.id}`] = item.targetId ?? null;
-    });
-    if (buttons.items.length > visible.length) {
-      assignments["out:button:more"] = buttons.moreTargetId ?? null;
-    }
-    return assignments;
-  }
-  const ask = getAskData(node);
-  if (ask) {
-    return {
-      "out:answer": ask.answerTargetId ?? null,
-      "out:invalid": ask.invalidTargetId ?? null,
-    };
-  }
-  const scheduler = getSchedulerData(node);
-  if (scheduler) {
-    return {
-      "out:schedule:in": scheduler.inWindowTargetId ?? null,
-      "out:schedule:out": scheduler.outOfWindowTargetId ?? null,
-    };
-  }
-  return { "out:default": node.children[0] ?? null };
-}
-
->>>>>>> 4a26778d
 const demoFlow: Flow = normalizeFlow({
   version: 1,
   id: "flow-demo",
@@ -1424,11 +1276,8 @@
   onDeleteEdge: (parentId: string, childId: string) => void;
   onConnectHandle: (sourceId: string, handleId: string, targetId: string | null) => boolean;
   onCreateForHandle: (sourceId: string, handleId: string, kind: ConnectionCreationKind) => string | null;
-<<<<<<< HEAD
   onInvalidConnection: (message: string) => void;
   invalidMessageIds: Set<string>;
-=======
->>>>>>> 4a26778d
   soloRoot: boolean;
   toggleScope: () => void;
   nodePositions: Record<string, { x: number; y: number }>;
@@ -1449,11 +1298,8 @@
     onDeleteEdge,
     onConnectHandle,
     onCreateForHandle,
-<<<<<<< HEAD
     onInvalidConnection,
     invalidMessageIds,
-=======
->>>>>>> 4a26778d
     soloRoot,
     toggleScope,
     nodePositions,
@@ -1484,12 +1330,9 @@
     }
     return map;
   }, [nodes]);
-<<<<<<< HEAD
   useEffect(() => {
     scheduleHandleRecompute("resize");
   }, [nodes, scheduleHandleRecompute]);
-=======
->>>>>>> 4a26778d
   const edges = useMemo(() => {
     const list: EdgeSpec[] = [];
     for (const node of nodes) {
@@ -1521,7 +1364,6 @@
   const [connectionPrompt, setConnectionPrompt] = useState<ConnectionPromptState | null>(null);
   const connectionPromptRef = useRef<HTMLDivElement | null>(null);
 
-<<<<<<< HEAD
   type PointerState =
     | { type: "pan"; pointerId: number; startClient: { x: number; y: number }; startPan: { x: number; y: number } }
     | { type: "drag-node"; pointerId: number; nodeId: string; offset: { x: number; y: number } }
@@ -1550,14 +1392,6 @@
     to: { x: number; y: number };
     targetHandleKey: string | null;
   };
-=======
-  useEffect(() => {
-    scaleRef.current = scale;
-  }, [scale]);
-  useEffect(() => {
-    panRef.current = pan;
-  }, [pan]);
->>>>>>> 4a26778d
 
   const pointerState = useRef<PointerState | null>(null);
   const latestEventRef = useRef<{ clientX: number; clientY: number } | null>(null);
@@ -1598,7 +1432,6 @@
     [scheduleHandleRecompute]
   );
 
-<<<<<<< HEAD
   const setPanSafe = useCallback(
     (next: { x: number; y: number }) => {
       panRef.current = next;
@@ -1608,8 +1441,6 @@
     [scheduleHandleRecompute]
   );
 
-=======
->>>>>>> 4a26778d
   useEffect(() => {
     if (!connectionPrompt) return;
     const handlePointerDown = (event: PointerEvent) => {
@@ -1723,7 +1554,6 @@
     [scheduleHandleRecompute]
   );
 
-<<<<<<< HEAD
   const handleDuplicate = useCallback(
     (id: string) => {
       const result = onDuplicateNode(id);
@@ -1735,30 +1565,6 @@
       }
     },
     [onDuplicateNode]
-=======
-  const pointerState = useRef<PointerState | null>(null);
-  const latestEventRef = useRef<{ clientX: number; clientY: number } | null>(null);
-  const handleSchedulerRef = useRef(createHandleScheduler(() => {}));
-
-  const handleStartConnection = useCallback(
-    (nodeId: string, spec: HandleSpec, client: { x: number; y: number }) => {
-      if (spec.type !== "output") return;
-      const containerRect = containerRef.current?.getBoundingClientRect();
-      const anchor = {
-        x: client.x - (containerRect?.left ?? 0),
-        y: client.y - (containerRect?.top ?? 0),
-      };
-      const assignments = handleAssignmentsByNode.get(nodeId) ?? {};
-      setConnectionPrompt({
-        sourceId: nodeId,
-        handleId: spec.id,
-        spec,
-        anchor,
-        currentTargetId: assignments[spec.id] ?? null,
-      });
-    },
-    [handleAssignmentsByNode]
->>>>>>> 4a26778d
   );
 
   const handleConnectSelection = useCallback(
@@ -1766,7 +1572,6 @@
       setConnectionPrompt((prev) => {
         if (!prev) return prev;
         const success = onConnectHandle(prev.sourceId, prev.handleId, targetId);
-<<<<<<< HEAD
         if (success) {
           scheduleHandleRecompute("move");
           return null;
@@ -1775,12 +1580,6 @@
       });
     },
     [onConnectHandle, scheduleHandleRecompute]
-=======
-        return success ? null : prev;
-      });
-    },
-    [onConnectHandle]
->>>>>>> 4a26778d
   );
 
   const handleCreateSelection = useCallback(
@@ -1818,7 +1617,6 @@
       }
       return { ...prev, [id]: size };
     });
-<<<<<<< HEAD
     scheduleHandleRecompute("resize");
   }, []);
 
@@ -1873,8 +1671,6 @@
       return nextPositions;
     });
     pendingHandleReasonsRef.current.clear();
-=======
->>>>>>> 4a26778d
   }, []);
 
   useEffect(() => {
@@ -1958,7 +1754,6 @@
       const dy = (evt.clientY - startClient.y) / currentScale;
       setPanSafe({ x: startPan.x - dx, y: startPan.y - dy });
     }
-<<<<<<< HEAD
   }, [setPanSafe, updateNodePos, setConnectionDraft]);
 
   useEffect(() => {
@@ -1980,38 +1775,16 @@
       handleMeasureSchedulerRef.current.cancel();
     };
   }, [recomputeHandles]);
-=======
-  }, [setPanSafe, updateNodePos]);
-
-  useEffect(() => {
-    handleSchedulerRef.current.setCallback(applyPointerUpdate);
-    return () => {
-      handleSchedulerRef.current.cancel();
-    };
-  }, [applyPointerUpdate]);
-
-  // Backwards compatibility alias: some downstream builds still reference the
-  // previous `scheduleHandleRecompute` helper name. Keeping this hoisted function
-  // ensures TypeScript can resolve the symbol even if older codepaths invoke it.
-  function scheduleHandleRecompute() {
-    handleSchedulerRef.current.schedule();
-  }
->>>>>>> 4a26778d
 
   const stopPointer = useCallback((pointerId: number) => {
     const current = pointerState.current;
     if (current?.pointerId !== pointerId) return;
     pointerState.current = null;
-<<<<<<< HEAD
     if (current.type === "drag-connection") {
       setConnectionDraft(null);
     }
     latestEventRef.current = null;
     pointerSchedulerRef.current.cancel();
-=======
-    latestEventRef.current = null;
-    handleSchedulerRef.current.cancel();
->>>>>>> 4a26778d
     const container = containerRef.current;
     container?.releasePointerCapture?.(pointerId);
   }, []);
@@ -2021,19 +1794,14 @@
       if (!pointerState.current || pointerState.current.pointerId !== event.pointerId) return;
       latestEventRef.current = { clientX: event.clientX, clientY: event.clientY };
       clearSelection();
-<<<<<<< HEAD
       pointerSchedulerRef.current.schedule();
       scheduleHandleRecompute("move");
-=======
-      scheduleHandleRecompute();
->>>>>>> 4a26778d
     },
     [clearSelection, scheduleHandleRecompute]
   );
 
   const handlePointerUp = useCallback(
     (event: React.PointerEvent<HTMLDivElement>) => {
-<<<<<<< HEAD
       const state = pointerState.current;
       if (state?.pointerId === event.pointerId && state.type === "drag-connection") {
         const draft = connectionDraftRef.current;
@@ -2072,11 +1840,6 @@
       handleAssignmentsByNode,
       scheduleHandleRecompute,
     ]
-=======
-      stopPointer(event.pointerId);
-    },
-    [stopPointer]
->>>>>>> 4a26778d
   );
 
   const handlePointerDown = useCallback((event: React.PointerEvent<HTMLDivElement>) => {
@@ -2096,17 +1859,11 @@
 
   const handlePointerCancel = useCallback(
     (event: React.PointerEvent<HTMLDivElement>) => {
-<<<<<<< HEAD
       setConnectionDraft(null);
       scheduleHandleRecompute("move");
       stopPointer(event.pointerId);
     },
     [stopPointer, scheduleHandleRecompute]
-=======
-      stopPointer(event.pointerId);
-    },
-    [stopPointer]
->>>>>>> 4a26778d
   );
 
   const onNodePointerDown = useCallback(
@@ -2128,12 +1885,8 @@
       latestEventRef.current = { clientX: event.clientX, clientY: event.clientY };
       containerRef.current?.setPointerCapture?.(event.pointerId);
       clearSelection();
-<<<<<<< HEAD
       pointerSchedulerRef.current.schedule();
       scheduleHandleRecompute("move");
-=======
-      scheduleHandleRecompute();
->>>>>>> 4a26778d
     },
     [clearSelection, getPos, scheduleHandleRecompute]
   );
@@ -2227,11 +1980,7 @@
               transformOrigin: "0 0",
             }}
           >
-<<<<<<< HEAD
             {(edges.length > 0 || connectionDraft) && (
-=======
-            {edges.length > 0 && (
->>>>>>> 4a26778d
               <svg className="absolute z-0" width={SURFACE_W} height={SURFACE_H}>
                 {edges.map((edge) => {
                   const sourceNode = getNodeGeometry(edge.from);
@@ -2241,7 +1990,6 @@
                     ? { dx: 0, dy: sourceNode.size.height * sourcePercent }
                     : { dx: sourceNode.size.width, dy: sourceNode.size.height * sourcePercent };
                   const targetAnchor: HandleAnchor = { dx: 0, dy: targetNode.size.height * 0.5 };
-<<<<<<< HEAD
                   const measuredSource = handlePositions[edge.sourceHandleId];
                   const measuredTarget = handlePositions[edge.targetHandleId];
                   const source = measuredSource ?? computeHandlePosition(sourceNode, sourceAnchor);
@@ -2257,27 +2005,11 @@
                     avoid: overlayRect,
                     padding: 12,
                   });
-=======
-                  const source = computeHandlePosition(sourceNode, sourceAnchor);
-                  const target = computeHandlePosition(targetNode, targetAnchor);
-                  const direction = target.x >= source.x ? 1 : -1;
-                  const distanceX = Math.max(80, Math.abs(target.x - source.x));
-                  const controlOffset = distanceX * 0.35;
-                  const c1x = source.x + direction * controlOffset;
-                  const c2x = target.x - direction * controlOffset;
-                  const c1y = source.y;
-                  const c2y = target.y;
-                  const mid = cubicMid(source.x, source.y, c1x, c1y, c2x, c2y, target.x, target.y, 0.5);
->>>>>>> 4a26778d
 
                   return (
                     <g key={edge.key}>
                       <path
-<<<<<<< HEAD
                         d={pathD}
-=======
-                        d={`M ${source.x} ${source.y} C ${c1x} ${c1y}, ${c2x} ${c2y}, ${target.x} ${target.y}`}
->>>>>>> 4a26778d
                         stroke="#60a5fa"
                         strokeWidth={2}
                         strokeLinecap="round"
@@ -2285,17 +2017,10 @@
                         fill="none"
                       />
                       <foreignObject
-<<<<<<< HEAD
                         x={overlayRect.left}
                         y={overlayRect.top}
                         width={overlayRect.right - overlayRect.left}
                         height={overlayRect.bottom - overlayRect.top}
-=======
-                        x={mid.X - 24}
-                        y={mid.Y - 14}
-                        width={120}
-                        height={28}
->>>>>>> 4a26778d
                         className="pointer-events-auto"
                       >
                         <div className="flex gap-1">
@@ -2324,7 +2049,6 @@
                     </g>
                   );
                 })}
-<<<<<<< HEAD
                 {connectionDraft && (
                   <path
                     d={buildOrthogonalPath(connectionDraft.from, connectionDraft.to)}
@@ -2336,8 +2060,6 @@
                     strokeDasharray="6 4"
                   />
                 )}
-=======
->>>>>>> 4a26778d
               </svg>
             )}
 
@@ -2354,26 +2076,17 @@
                   onSelect={onSelect}
                   onNodePointerDown={onNodePointerDown}
                   onAddChild={onAddChild}
-<<<<<<< HEAD
                   onDuplicateNode={handleDuplicate}
-=======
-                  onDuplicateNode={onDuplicateNode}
->>>>>>> 4a26778d
                   onDeleteNode={onDeleteNode}
                   stopNodeButtonPointerDown={stopCanvasButtonPointerDown}
                   outputSpecs={outputSpecs}
                   handleAssignments={assignments}
                   rootId={flow.rootId}
-<<<<<<< HEAD
                   registerHandle={registerHandle}
                   onStartConnection={handleStartConnection}
                   onSizeChange={handleNodeSizeChange}
                   duplicatePending={pendingDuplicateId === node.id}
                   hasValidationError={invalidMessageIds.has(node.id)}
-=======
-                  onStartConnection={handleStartConnection}
-                  onSizeChange={handleNodeSizeChange}
->>>>>>> 4a26778d
                 />
               );
             })}
@@ -2416,7 +2129,6 @@
                   >
                     Submenú
                   </button>
-<<<<<<< HEAD
                 </div>
                 <div className="text-[10px] uppercase tracking-wide text-slate-400 mb-1">
                   Conectar con existente
@@ -2442,33 +2154,6 @@
                     })
                   )}
                 </div>
-=======
-                </div>
-                <div className="text-[10px] uppercase tracking-wide text-slate-400 mb-1">
-                  Conectar con existente
-                </div>
-                <div className="max-h-48 overflow-y-auto space-y-1">
-                  {targetOptions.length === 0 ? (
-                    <div className="text-[11px] text-slate-400">No hay otros nodos disponibles.</div>
-                  ) : (
-                    targetOptions.map((option) => {
-                      const isActive = option.id === connectionPrompt.currentTargetId;
-                      return (
-                        <button
-                          key={option.id}
-                          className={`w-full text-left px-2 py-1 rounded-lg border text-xs flex flex-col gap-0.5 transition hover:border-emerald-300 hover:bg-emerald-50 ${
-                            isActive ? "border-emerald-400 bg-emerald-50" : "border-slate-200"
-                          }`}
-                          onClick={() => handleConnectSelection(option.id)}
-                        >
-                          <span className="font-medium text-slate-700 truncate">{option.label}</span>
-                          <span className="text-[10px] text-slate-400">{option.descriptor}</span>
-                        </button>
-                      );
-                    })
-                  )}
-                </div>
->>>>>>> 4a26778d
                 {connectionPrompt.currentTargetId && (
                   <button
                     className="mt-3 w-full px-2.5 py-1 text-xs rounded-lg border border-rose-200 text-rose-600 hover:bg-rose-50"
@@ -2567,7 +2252,6 @@
   }, []);
 
   const selected = flow.nodes[selectedId] ?? flow.nodes[flow.rootId];
-<<<<<<< HEAD
   const emptyMessageNodes = useMemo(() => {
     const ids = new Set<string>();
     for (const node of Object.values(flow.nodes)) {
@@ -2582,8 +2266,6 @@
   }, [flow.nodes]);
   const hasBlockingErrors = emptyMessageNodes.size > 0;
   const selectedHasMessageError = emptyMessageNodes.has(selected.id);
-=======
->>>>>>> 4a26778d
   const menuOptionsForSelected = selected.type === "menu" ? getMenuOptions(selected) : [];
   const buttonsDataForSelected = getButtonsData(selected);
   const askDataForSelected = getAskData(selected);
@@ -2685,7 +2367,6 @@
     [selectedId, setFlow]
   );
 
-<<<<<<< HEAD
   const handleConvertButtonsToList = useCallback(() => {
     let createdId: string | null = null;
     setFlow((prev) => {
@@ -2701,8 +2382,6 @@
     }
   }, [selectedId, setFlow, setSelectedId, showToast]);
 
-=======
->>>>>>> 4a26778d
   const handleAskUpdate = useCallback(
     (patch: Partial<Record<string, any>>) => {
       setFlow((prev) => {
@@ -2872,13 +2551,6 @@
     [handleSchedulerUpdate]
   );
 
-<<<<<<< HEAD
-=======
-  const showToast = useCallback((message: string, type: "success" | "error" = "success") => {
-    setToast({ id: Date.now(), message, type });
-  }, []);
-
->>>>>>> 4a26778d
   useEffect(() => {
     if (!toast || typeof window === "undefined") return;
     const timeout = window.setTimeout(() => setToast(null), 2500);
@@ -3626,11 +3298,8 @@
                 onDeleteEdge={deleteEdge}
                 onConnectHandle={handleConnectHandle}
                 onCreateForHandle={handleCreateForHandle}
-<<<<<<< HEAD
                 onInvalidConnection={(message) => showToast(message, "error")}
                 invalidMessageIds={emptyMessageNodes}
-=======
->>>>>>> 4a26778d
                 soloRoot={soloRoot}
                 toggleScope={()=>setSoloRoot(s=>!s)}
                 nodePositions={positionsState}
@@ -3735,7 +3404,6 @@
                     </select>
 
                     {(selected.action?.kind ?? "message")==="message" && (
-<<<<<<< HEAD
                       <div className="space-y-1">
                         <label className="block text-xs mb-1">Mensaje</label>
                         <input
@@ -3751,11 +3419,6 @@
                         {selectedHasMessageError && (
                           <p className="text-[11px] text-rose-600">Este mensaje no puede estar vacío.</p>
                         )}
-=======
-                      <div>
-                        <label className="block text-xs mb-1">Mensaje</label>
-                        <input className="w-full border rounded px-3 py-2 focus:outline-none focus:ring-2 focus:ring-emerald-300" value={selected.action?.data?.text ?? ""} onChange={(e)=>updateSelected({ action:{ kind:"message", data:{ text:e.target.value } } })} />
->>>>>>> 4a26778d
                       </div>
                     )}
 
@@ -3773,7 +3436,6 @@
                         <div className="text-[11px] text-slate-500">
                           Máximo visible: {buttonsDataForSelected.maxButtons} · Se usa la política más restrictiva (WhatsApp/Facebook).
                         </div>
-<<<<<<< HEAD
                         {buttonsDataForSelected.items.length > buttonsDataForSelected.maxButtons && (
                           <div className="border rounded p-2 text-[11px] bg-amber-50 text-amber-700 space-y-2">
                             <div className="font-semibold">
@@ -3788,8 +3450,6 @@
                             </button>
                           </div>
                         )}
-=======
->>>>>>> 4a26778d
                         {buttonsDataForSelected.items.map((item, idx) => {
                           const isOverflow = idx >= buttonsDataForSelected.maxButtons;
                           return (
