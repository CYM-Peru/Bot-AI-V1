--- conflicted
+++ resolved
@@ -5,10 +5,6 @@
   useRef,
   useState,
 } from "react";
-<<<<<<< HEAD
-=======
-import { toWorldCoords } from "./utils/computeOffset";
->>>>>>> 5478424c
 import { loadFlow, saveFlow } from "./data/persistence";
 import { debounce } from "./utils/debounce";
 import { CHANNEL_BUTTON_LIMITS, DEFAULT_BUTTON_LIMIT } from "./flow/channelLimits";
@@ -28,12 +24,8 @@
   DateException,
   Weekday,
 } from "./flow/types";
-<<<<<<< HEAD
 import { screenToCanvas } from "./utils/coords";
 import { computeHandlePosition, type HandleAnchor, type NodeGeometry } from "./utils/handles";
-=======
-import { computeHandlePosition, quantizeForDPR } from "./utils/handlePosition";
->>>>>>> 5478424c
 import { formatNextOpening, isInWindow, nextOpening, validateCustomSchedule } from "./flow/scheduler";
 
 const NODE_W = 300;
@@ -735,16 +727,6 @@
   return { X, Y };
 }
 
-<<<<<<< HEAD
-=======
-type HandleRegistryValue = {
-  registerHandle: (handleId: string, nodeElement: HTMLElement, handleElement: HTMLElement) => void;
-  unregisterHandle: (handleId: string) => void;
-};
-
-const HandleRegistryContext = React.createContext<HandleRegistryValue | null>(null);
-
->>>>>>> 5478424c
 type EdgeSpec = {
   key: string;
   from: string;
@@ -752,10 +734,7 @@
   sourceHandleId: string;
   targetHandleId: string;
   sourceSpec: HandleSpec;
-<<<<<<< HEAD
   sourceCount: number;
-=======
->>>>>>> 5478424c
 };
 
 type ConnectionCreationKind = "menu" | "message" | "buttons" | "ask";
@@ -769,44 +748,15 @@
 };
 
 type HandlePointProps = {
-<<<<<<< HEAD
   spec: HandleSpec;
-=======
-  nodeId: string;
-  spec: HandleSpec;
-  nodeRef: React.RefObject<HTMLDivElement>;
->>>>>>> 5478424c
   positionPercent: number;
   isConnected: boolean;
   onStartConnection?: (clientPosition: { x: number; y: number }) => void;
 };
 
-<<<<<<< HEAD
 const HandlePoint: React.FC<HandlePointProps> = ({ spec, positionPercent, isConnected, onStartConnection }) => {
   const spanRef = useRef<HTMLSpanElement | null>(null);
 
-=======
-const HandlePoint: React.FC<HandlePointProps> = ({
-  nodeId,
-  spec,
-  nodeRef,
-  positionPercent,
-  isConnected,
-  onStartConnection,
-}) => {
-  const registry = React.useContext(HandleRegistryContext);
-  const spanRef = useRef<HTMLSpanElement | null>(null);
-
-  useEffect(() => {
-    const handleElement = spanRef.current;
-    const nodeElement = nodeRef.current;
-    if (!registry || !handleElement || !nodeElement) return;
-    const handleKey = `${nodeId}:${spec.id}`;
-    registry.registerHandle(handleKey, nodeElement, handleElement);
-    return () => registry.unregisterHandle(handleKey);
-  }, [registry, nodeRef, nodeId, spec.id]);
-
->>>>>>> 5478424c
   const sideClass = spec.side === "left" ? "left-0 -translate-x-1/2" : "right-0 translate-x-1/2";
   const variantClass =
     spec.variant === "more"
@@ -852,10 +802,7 @@
   handleAssignments: Record<string, string | null>;
   rootId: string;
   onStartConnection: (nodeId: string, spec: HandleSpec, clientPosition: { x: number; y: number }) => void;
-<<<<<<< HEAD
   onSizeChange: (nodeId: string, size: { width: number; height: number }) => void;
-=======
->>>>>>> 5478424c
 };
 
 const CanvasNode = React.memo((props: CanvasNodeProps) => {
@@ -873,17 +820,13 @@
     handleAssignments,
     rootId,
     onStartConnection,
-<<<<<<< HEAD
     onSizeChange,
-=======
->>>>>>> 5478424c
   } = props;
   const nodeRef = useRef<HTMLDivElement | null>(null);
   const badge = node.type === "menu" ? "bg-emerald-50 border-emerald-300 text-emerald-600" : "bg-violet-50 border-violet-300 text-violet-600";
   const icon = node.type === "menu" ? "🟢" : "🔗";
   const outputCount = outputSpecs.length || 1;
 
-<<<<<<< HEAD
   useEffect(() => {
     const element = nodeRef.current;
     if (!element) return;
@@ -909,8 +852,6 @@
     };
   }, [node.id, onSizeChange]);
 
-=======
->>>>>>> 5478424c
   return (
     <div
       ref={nodeRef}
@@ -925,13 +866,7 @@
       }}
     >
       <HandlePoint
-<<<<<<< HEAD
         spec={{ id: "in", label: "Entrada", side: "left", type: "input", order: 0, variant: "default" }}
-=======
-        nodeId={node.id}
-        spec={{ id: "in", label: "Entrada", side: "left", type: "input", order: 0, variant: "default" }}
-        nodeRef={nodeRef}
->>>>>>> 5478424c
         positionPercent={0.5}
         isConnected={true}
       />
@@ -940,13 +875,7 @@
         return (
           <HandlePoint
             key={spec.id}
-<<<<<<< HEAD
             spec={spec}
-=======
-            nodeId={node.id}
-            spec={spec}
-            nodeRef={nodeRef}
->>>>>>> 5478424c
             positionPercent={positionPercent}
             isConnected={Boolean(handleAssignments[spec.id])}
             onStartConnection={(client) => onStartConnection(node.id, spec, client)}
@@ -1087,10 +1016,7 @@
           sourceHandleId: `${node.id}:${spec.id}`,
           targetHandleId: `${targetId}:in`,
           sourceSpec: spec,
-<<<<<<< HEAD
           sourceCount: specs.length || 1,
-=======
->>>>>>> 5478424c
         });
       }
     }
@@ -1103,12 +1029,6 @@
   const containerRef = useRef<HTMLDivElement | null>(null);
   const scaleRef = useRef(scale);
   const panRef = useRef(pan);
-<<<<<<< HEAD
-=======
-  const handleElements = useRef(new Map<string, { nodeElement: HTMLElement; handleElement: HTMLElement }>());
-  const handleFrameRef = useRef<number | null>(null);
-  const [handlePositions, setHandlePositions] = useState<Record<string, { x: number; y: number }>>({});
->>>>>>> 5478424c
   const [connectionPrompt, setConnectionPrompt] = useState<ConnectionPromptState | null>(null);
   const connectionPromptRef = useRef<HTMLDivElement | null>(null);
 
@@ -1432,11 +1352,7 @@
       const dy = (evt.clientY - startClient.y) / currentScale;
       setPanSafe({ x: startPan.x - dx, y: startPan.y - dy });
     }
-<<<<<<< HEAD
   }, [setPanSafe, updateNodePos]);
-=======
-  }, [getStageContext, scheduleHandleRecompute, setPanSafe, updateNodePos]);
->>>>>>> 5478424c
 
   const scheduleUpdate = useCallback(() => {
     if (frameRef.current != null) return;
@@ -1499,16 +1415,10 @@
       if (event.button !== 0) return;
       event.preventDefault();
       event.stopPropagation();
-<<<<<<< HEAD
       const viewportEl = containerRef.current;
       if (!viewportEl) return;
       const viewportState = { x: panRef.current.x, y: panRef.current.y, zoom: scaleRef.current };
       const pointerWorld = screenToCanvas(event.clientX, event.clientY, viewportEl, viewportState);
-=======
-      const context = getStageContext();
-      if (!context) return;
-      const pointerWorld = toWorldCoords(event, context);
->>>>>>> 5478424c
       const position = getPos(id);
       pointerState.current = {
         type: "drag-node",
@@ -1521,11 +1431,7 @@
       clearSelection();
       scheduleUpdate();
     },
-<<<<<<< HEAD
     [getPos, scheduleUpdate]
-=======
-    [getStageContext, getPos, scheduleUpdate]
->>>>>>> 5478424c
   );
 
   const stopCanvasButtonPointerDown = useCallback((event: React.PointerEvent<HTMLElement>) => {
@@ -1544,7 +1450,6 @@
     };
   }, [pan.x, pan.y, scale]);
 
-<<<<<<< HEAD
   const getNodeGeometry = useCallback(
     (id: string): NodeGeometry => {
       const position = getPos(id);
@@ -1557,35 +1462,6 @@
   return (
     <div className="relative w-full rounded-xl border overflow-hidden bg-white" style={{ minHeight: "74vh", height: "74vh" }}>
       <div className="absolute z-20 right-3 top-3 flex gap-2 bg-white/95 backdrop-blur rounded-full border border-emerald-200 p-2 shadow-lg">
-=======
-  const handleContextValue = useMemo<HandleRegistryValue>(() => ({ registerHandle, unregisterHandle }), [registerHandle, unregisterHandle]);
-
-  const getSourceFallback = useCallback(
-    (edge: EdgeSpec) => {
-      const specs = outputSpecsByNode.get(edge.from) ?? [edge.sourceSpec];
-      const count = specs.length || 1;
-      const ratio = (edge.sourceSpec.order + 1) / (count + 1);
-      const pos = getPos(edge.from);
-      const x = pos.x + (edge.sourceSpec.side === "right" ? NODE_W : 0);
-      const y = pos.y + ratio * NODE_H;
-      return { x, y };
-    },
-    [getPos, outputSpecsByNode]
-  );
-
-  const getTargetFallback = useCallback(
-    (nodeId: string) => {
-      const pos = getPos(nodeId);
-      return { x: pos.x, y: pos.y + NODE_H / 2 };
-    },
-    [getPos]
-  );
-
-  return (
-    <HandleRegistryContext.Provider value={handleContextValue}>
-      <div className="relative w-full rounded-xl border overflow-hidden bg-white" style={{ minHeight: "74vh", height: "74vh" }}>
-        <div className="absolute z-20 right-3 top-3 flex gap-2 bg-white/95 backdrop-blur rounded-full border border-emerald-200 p-2 shadow-lg">
->>>>>>> 5478424c
           <button
             className="px-3 py-1.5 text-sm border rounded-full bg-white/95 hover:bg-emerald-50 border-emerald-200 transition"
             onClick={() => setScaleSafe(scaleRef.current)}
@@ -1639,10 +1515,6 @@
           style={gridStyle}
         >
           <div
-<<<<<<< HEAD
-=======
-            ref={stageRef}
->>>>>>> 5478424c
             className="absolute"
             style={{
               width: SURFACE_W,
@@ -1654,7 +1526,6 @@
             {edges.length > 0 && (
               <svg className="absolute z-0" width={SURFACE_W} height={SURFACE_H}>
                 {edges.map((edge) => {
-<<<<<<< HEAD
                   const sourceNode = getNodeGeometry(edge.from);
                   const targetNode = getNodeGeometry(edge.to);
                   const sourcePercent = (edge.sourceSpec.order + 1) / (edge.sourceCount + 1);
@@ -1664,10 +1535,6 @@
                   const targetAnchor: HandleAnchor = { dx: 0, dy: targetNode.size.height * 0.5 };
                   const source = computeHandlePosition(sourceNode, sourceAnchor);
                   const target = computeHandlePosition(targetNode, targetAnchor);
-=======
-                  const source = handlePositions[edge.sourceHandleId] ?? getSourceFallback(edge);
-                  const target = handlePositions[edge.targetHandleId] ?? getTargetFallback(edge.to);
->>>>>>> 5478424c
                   const direction = target.x >= source.x ? 1 : -1;
                   const distanceX = Math.max(80, Math.abs(target.x - source.x));
                   const controlOffset = distanceX * 0.35;
@@ -1743,10 +1610,7 @@
                   handleAssignments={assignments}
                   rootId={flow.rootId}
                   onStartConnection={handleStartConnection}
-<<<<<<< HEAD
                   onSizeChange={handleNodeSizeChange}
-=======
->>>>>>> 5478424c
                 />
               );
             })}
@@ -1789,7 +1653,6 @@
                   >
                     Submenú
                   </button>
-<<<<<<< HEAD
                 </div>
                 <div className="text-[10px] uppercase tracking-wide text-slate-400 mb-1">
                   Conectar con existente
@@ -1815,33 +1678,6 @@
                     })
                   )}
                 </div>
-=======
-                </div>
-                <div className="text-[10px] uppercase tracking-wide text-slate-400 mb-1">
-                  Conectar con existente
-                </div>
-                <div className="max-h-48 overflow-y-auto space-y-1">
-                  {targetOptions.length === 0 ? (
-                    <div className="text-[11px] text-slate-400">No hay otros nodos disponibles.</div>
-                  ) : (
-                    targetOptions.map((option) => {
-                      const isActive = option.id === connectionPrompt.currentTargetId;
-                      return (
-                        <button
-                          key={option.id}
-                          className={`w-full text-left px-2 py-1 rounded-lg border text-xs flex flex-col gap-0.5 transition hover:border-emerald-300 hover:bg-emerald-50 ${
-                            isActive ? "border-emerald-400 bg-emerald-50" : "border-slate-200"
-                          }`}
-                          onClick={() => handleConnectSelection(option.id)}
-                        >
-                          <span className="font-medium text-slate-700 truncate">{option.label}</span>
-                          <span className="text-[10px] text-slate-400">{option.descriptor}</span>
-                        </button>
-                      );
-                    })
-                  )}
-                </div>
->>>>>>> 5478424c
                 {connectionPrompt.currentTargetId && (
                   <button
                     className="mt-3 w-full px-2.5 py-1 text-xs rounded-lg border border-rose-200 text-rose-600 hover:bg-rose-50"
@@ -1855,10 +1691,6 @@
           )}
         </div>
       </div>
-<<<<<<< HEAD
-=======
-    </HandleRegistryContext.Provider>
->>>>>>> 5478424c
   );
 }
 type PersistedState = {
