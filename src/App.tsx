import React, {
  useCallback,
  useEffect,
  useMemo,
  useRef,
  useState,
} from "react";
import { loadFlow, saveFlow } from "./data/persistence";
import { debounce } from "./utils/debounce";
import { CHANNEL_BUTTON_LIMITS, DEFAULT_BUTTON_LIMIT } from "./flow/channelLimits";
import type {
  ActionKind,
  ButtonOption,
  ButtonsActionData,
  Flow,
  FlowNode,
  MenuOption,
  NodeType,
  AskActionData,
  SchedulerMode,
  SchedulerNodeData,
  CustomSchedule,
  TimeWindow,
  DateException,
  Weekday,
} from "./flow/types";
import { screenToCanvas } from "./utils/coords";
import { computeHandlePosition, type HandleAnchor, type NodeGeometry } from "./utils/handles";
import { createHandleScheduler } from "./utils/scheduler";
import { buildOrthogonalPath } from "./utils/edgePath";
import { findNearestHandle, type HandlePointCandidate } from "./utils/hitTest";
import { formatNextOpening, isInWindow, nextOpening, validateCustomSchedule } from "./flow/scheduler";
import { computeAutoPanDelta } from "./utils/autoPan";

const NODE_W = 300;
const NODE_H = 128;
const SURFACE_W = 4000;
const SURFACE_H = 3000;
const GRID_SIZE = 24;
const HANDLE_SNAP_TOLERANCE = 12;
const AUTO_SAVE_INTERVAL_MS = 5 * 60 * 1000;
const AUTOPAN_MARGIN = 96;
const AUTOPAN_MAX_SPEED = 24;

const DEFAULT_TIMEZONE = "America/Lima";
const DEFAULT_SCHEDULE_WINDOW: TimeWindow = {
  weekdays: [1, 2, 3, 4, 5],
  start: "09:00",
  end: "18:00",
  overnight: false,
};

const WEEKDAY_CHOICES: { value: Weekday; label: string; title: string }[] = [
  { value: 1, label: "L", title: "Lunes" },
  { value: 2, label: "Ma", title: "Martes" },
  { value: 3, label: "Mi", title: "Miércoles" },
  { value: 4, label: "J", title: "Jueves" },
  { value: 5, label: "V", title: "Viernes" },
  { value: 6, label: "S", title: "Sábado" },
  { value: 7, label: "D", title: "Domingo" },
];

function sanitizeWeekdays(weekdays: Weekday[] | undefined): Weekday[] {
  if (!Array.isArray(weekdays)) {
    return [...DEFAULT_SCHEDULE_WINDOW.weekdays];
  }
  const filtered = weekdays.filter((day): day is Weekday => typeof day === "number" && day >= 1 && day <= 7);
  return Array.from(new Set(filtered));
}

function sanitizeTimeWindow(window: Partial<TimeWindow> | undefined): TimeWindow {
  if (!window) {
    return { ...DEFAULT_SCHEDULE_WINDOW };
  }
  const weekdayList = window.weekdays === undefined ? DEFAULT_SCHEDULE_WINDOW.weekdays : sanitizeWeekdays(window.weekdays);
  return {
    weekdays: weekdayList,
    start: typeof window.start === "string" && window.start.trim() ? window.start : DEFAULT_SCHEDULE_WINDOW.start,
    end: typeof window.end === "string" && window.end.trim() ? window.end : DEFAULT_SCHEDULE_WINDOW.end,
    overnight: Boolean(window.overnight),
  };
}

function sanitizeExceptions(exceptions: DateException[] | undefined): DateException[] {
  if (!exceptions) return [];
  return exceptions
    .filter((item) => typeof item?.date === "string" && item.date.trim().length > 0)
    .map((item) => ({
      date: item.date,
      closed: Boolean(item.closed),
      start: item.start,
      end: item.end,
    }));
}

export function normalizeSchedulerData(data?: Partial<SchedulerNodeData> | null): SchedulerNodeData {
  const mode: SchedulerMode = data?.mode === "bitrix" ? "bitrix" : "custom";
  const baseCustom: CustomSchedule = {
    timezone: typeof data?.custom?.timezone === "string" ? data.custom.timezone : DEFAULT_TIMEZONE,
    windows:
      data?.custom?.windows && data.custom.windows.length > 0
        ? data.custom.windows.map((window) => sanitizeTimeWindow(window))
        : [sanitizeTimeWindow(undefined)],
    exceptions: sanitizeExceptions(data?.custom?.exceptions),
  };
  return {
    mode,
    custom: mode === "custom" ? baseCustom : data?.custom ?? baseCustom,
    inWindowTargetId: typeof data?.inWindowTargetId === "string" ? data.inWindowTargetId : null,
    outOfWindowTargetId: typeof data?.outOfWindowTargetId === "string" ? data.outOfWindowTargetId : null,
  };
}

function createId(prefix: string): string {
  return `${prefix}-${Math.random().toString(36).slice(2, 8)}`;
}

export function createMenuOption(index: number, overrides: Partial<MenuOption> = {}): MenuOption {
  return {
    id: overrides.id ?? createId(`menu-${index + 1}`),
    label: overrides.label ?? `Opción ${index + 1}`,
    value: overrides.value,
    targetId: overrides.targetId ?? null,
  };
}

export function createButtonOption(index: number, overrides: Partial<ButtonOption> = {}): ButtonOption {
  const baseValue = `BTN_${index + 1}`;
  return {
    id: overrides.id ?? createId(`btn-${index + 1}`),
    label: overrides.label ?? `Botón ${index + 1}`,
    value: overrides.value ?? baseValue,
    targetId: overrides.targetId ?? null,
  };
}

export function normalizeButtonsData(data?: Partial<ButtonsActionData> | null): ButtonsActionData {
  const items = (data?.items ?? []).map((item, idx) => ({
    ...createButtonOption(idx, item),
  }));
  const ensuredItems = items.length > 0 ? items : [createButtonOption(0)];
  const maxButtons = data?.maxButtons ?? DEFAULT_BUTTON_LIMIT;
  const moreTargetId = data?.moreTargetId ?? null;
  return { items: ensuredItems, maxButtons, moreTargetId };
}

export function convertButtonsOverflowToList(flow: Flow, nodeId: string): { nextFlow: Flow; listNodeId: string | null } {
  const source = flow.nodes[nodeId];
  if (!source || source.action?.kind !== "buttons") {
    return { nextFlow: flow, listNodeId: null };
  }
  const normalized = normalizeButtonsData(source.action.data as Partial<ButtonsActionData> | undefined);
  if (normalized.items.length <= normalized.maxButtons) {
    return { nextFlow: flow, listNodeId: null };
  }
  const overflowItems = normalized.items.slice(normalized.maxButtons);
  if (overflowItems.length === 0) {
    return { nextFlow: flow, listNodeId: null };
  }
  const next: Flow = JSON.parse(JSON.stringify(flow));
  const target = next.nodes[nodeId];
  if (!target || target.action?.kind !== "buttons") {
    return { nextFlow: flow, listNodeId: null };
  }
  const listNodeId = nextChildId(next, nodeId);
  const listOptions = overflowItems.map((item, idx) =>
    createMenuOption(idx, { label: item.label, value: item.value, targetId: item.targetId ?? null })
  );
  const listNode: FlowNode = {
    id: listNodeId,
    label: `${target.label} · Lista`,
    type: "menu",
    children: listOptions.map((option) => option.targetId).filter((id): id is string => Boolean(id)),
    menuOptions: listOptions,
  } as FlowNode;
  next.nodes[listNodeId] = listNode;
  const trimmedItems = normalized.items.slice(0, normalized.maxButtons);
  target.action = {
    ...target.action,
    data: { ...normalized, items: trimmedItems, moreTargetId: listNodeId },
  };
  target.children = Array.from(
    new Set([...(target.children ?? []), listNodeId, ...listNode.children])
  );
  return { nextFlow: normalizeFlow(next), listNodeId };
}

export function normalizeNode(node: FlowNode): FlowNode {
  let changed = false;
  let next: FlowNode = node;

  if (node.type === "menu") {
    const rawOptions = node.menuOptions ?? [];
    const options = rawOptions.length > 0 ? rawOptions : [createMenuOption(0)];
    const normalizedOptions = options.map((option, idx) => ({
      ...createMenuOption(idx, option),
    }));
    const optionsChanged =
      normalizedOptions.length !== rawOptions.length ||
      normalizedOptions.some((opt, idx) => {
        const prev = rawOptions[idx];
        if (!prev) return true;
        return (
          opt.id !== prev.id ||
          opt.label !== prev.label ||
          opt.value !== prev.value ||
          (opt.targetId ?? null) !== (prev.targetId ?? null)
        );
      });
    const targets = normalizedOptions
      .map((opt) => opt.targetId)
      .filter((id): id is string => Boolean(id));
    const uniqueChildren = Array.from(new Set([...(node.children ?? []), ...targets]));
    const childrenChanged =
      uniqueChildren.length !== node.children.length ||
      uniqueChildren.some((id, idx) => node.children[idx] !== id);
    if (optionsChanged || childrenChanged) {
      next = { ...next, menuOptions: normalizedOptions, children: uniqueChildren };
      changed = true;
    }
  }

  if (node.action?.kind === "buttons") {
    const prevData = (node.action.data as Partial<ButtonsActionData> | undefined) ?? { items: [] };
    const normalized = normalizeButtonsData(prevData);
    const dataChanged =
      normalized.maxButtons !== (prevData.maxButtons ?? DEFAULT_BUTTON_LIMIT) ||
      normalized.items.length !== (prevData.items?.length ?? 0) ||
      normalized.items.some((item, idx) => {
        const prev = prevData.items?.[idx];
        if (!prev) return true;
        return (
          item.id !== prev.id ||
          item.label !== prev.label ||
          item.value !== prev.value ||
          (item.targetId ?? null) !== (prev.targetId ?? null)
        );
      }) ||
      (normalized.moreTargetId ?? null) !== (prevData.moreTargetId ?? null);
    const targets = normalized.items
      .map((item) => item.targetId)
      .filter((id): id is string => Boolean(id));
    const childSet = new Set([...(node.children ?? []), ...targets]);
    if (normalized.moreTargetId) childSet.add(normalized.moreTargetId);
    const childList = Array.from(childSet);
    const childrenChanged =
      childList.length !== node.children.length ||
      childList.some((id, idx) => node.children[idx] !== id);
    if (dataChanged || childrenChanged) {
      next = {
        ...next,
        action: { ...node.action, data: normalized },
        children: childList,
      };
      changed = true;
    }
  }

  if (node.action?.kind === "ask") {
    const data = node.action.data as Partial<AskActionData> | undefined;
    const questionText = typeof data?.questionText === "string" ? data.questionText : "¿Cuál es tu respuesta?";
    const varName = typeof data?.varName === "string" && data.varName.trim() ? data.varName : "respuesta";
    const varType = data?.varType === "number" || data?.varType === "option" ? data.varType : "text";
    const validation: AskActionData["validation"] = data?.validation ?? { type: "none" };
    const retryMessage =
      typeof data?.retryMessage === "string" && data.retryMessage.trim()
        ? data.retryMessage
        : "Lo siento, ¿puedes intentarlo de nuevo?";
    const answerTargetId = typeof data?.answerTargetId === "string" ? data.answerTargetId : null;
    const invalidTargetId = typeof data?.invalidTargetId === "string" ? data.invalidTargetId : null;
    const childSet = new Set([...(node.children ?? [])]);
    if (answerTargetId) childSet.add(answerTargetId);
    if (invalidTargetId) childSet.add(invalidTargetId);
    const childList = Array.from(childSet);
    const normalizedAsk: AskActionData = {
      questionText,
      varName,
      varType,
      validation,
      retryMessage,
      answerTargetId,
      invalidTargetId,
    };
    const prevData = data ?? {};
    const dataChanged =
      prevData.questionText !== normalizedAsk.questionText ||
      prevData.varName !== normalizedAsk.varName ||
      prevData.varType !== normalizedAsk.varType ||
      JSON.stringify(prevData.validation ?? { type: "none" }) !== JSON.stringify(normalizedAsk.validation) ||
      prevData.retryMessage !== normalizedAsk.retryMessage ||
      (prevData.answerTargetId ?? null) !== (normalizedAsk.answerTargetId ?? null) ||
      (prevData.invalidTargetId ?? null) !== (normalizedAsk.invalidTargetId ?? null);
    const childrenChanged =
      childList.length !== node.children.length ||
      childList.some((id, idx) => node.children[idx] !== id);
    if (dataChanged || childrenChanged) {
      next = {
        ...next,
        action: { ...node.action, data: normalizedAsk },
        children: childList,
      };
      changed = true;
    }
  }

  if (node.action?.kind === "scheduler") {
    const data = node.action.data as Partial<SchedulerNodeData> | undefined;
    const normalized = normalizeSchedulerData(data ?? undefined);
    const childSet = new Set(node.children ?? []);
    if (normalized.inWindowTargetId) childSet.add(normalized.inWindowTargetId);
    if (normalized.outOfWindowTargetId) childSet.add(normalized.outOfWindowTargetId);
    const childList = Array.from(childSet);
    const dataChanged =
      (data?.mode === "bitrix" ? "bitrix" : "custom") !== normalized.mode ||
      (normalized.custom?.timezone ?? DEFAULT_TIMEZONE) !==
        (typeof data?.custom?.timezone === "string" ? data.custom.timezone : DEFAULT_TIMEZONE) ||
      JSON.stringify((data?.custom?.windows ?? []).map((window) => sanitizeTimeWindow(window))) !==
        JSON.stringify(normalized.custom?.windows ?? []) ||
      JSON.stringify(sanitizeExceptions(data?.custom?.exceptions)) !==
        JSON.stringify(normalized.custom?.exceptions ?? []) ||
      (typeof data?.inWindowTargetId === "string" ? data.inWindowTargetId : null) !== normalized.inWindowTargetId ||
      (typeof data?.outOfWindowTargetId === "string" ? data.outOfWindowTargetId : null) !== normalized.outOfWindowTargetId;
    const childrenChanged =
      childList.length !== node.children.length ||
      childList.some((id, idx) => node.children[idx] !== id);
    if (dataChanged || childrenChanged) {
      next = {
        ...next,
        action: { ...node.action, data: normalized },
        children: childList,
      };
      changed = true;
    }
  }

  return changed ? next : node;
}

export function normalizeFlow(flow: Flow): Flow {
  let mutated = false;
  const nodes: Record<string, FlowNode> = {};
  for (const [id, node] of Object.entries(flow.nodes)) {
    const normalized = normalizeNode(node);
    nodes[id] = normalized;
    if (normalized !== node) mutated = true;
  }
  const version = typeof flow.version === "number" ? flow.version : 1;
  if (!mutated && version === flow.version) return flow;
  return { ...flow, version, nodes };
}

export function getMenuOptions(node: FlowNode): MenuOption[] {
  if (node.type !== "menu") return [];
  const options = node.menuOptions && node.menuOptions.length > 0 ? node.menuOptions : [createMenuOption(0)];
  return options.map((option, idx) => ({
    ...createMenuOption(idx, option),
  }));
}

export function getButtonsData(node: FlowNode): ButtonsActionData | null {
  if (node.action?.kind !== "buttons") return null;
  return normalizeButtonsData(node.action.data as Partial<ButtonsActionData> | undefined);
}

export function getAskData(node: FlowNode): AskActionData | null {
  if (node.action?.kind !== "ask") return null;
  const data = node.action.data ?? {};
  const questionText = typeof data.questionText === "string" ? data.questionText : "¿Cuál es tu respuesta?";
  const varName = typeof data.varName === "string" && data.varName.trim() ? data.varName : "respuesta";
  const varType = data.varType === "number" || data.varType === "option" ? data.varType : "text";
  const validation: AskActionData["validation"] = data.validation ?? { type: "none" };
  const retryMessage =
    typeof data.retryMessage === "string" && data.retryMessage.trim()
      ? data.retryMessage
      : "Lo siento, ¿puedes intentarlo de nuevo?";
  const answerTargetId = typeof data.answerTargetId === "string" ? data.answerTargetId : null;
  const invalidTargetId = typeof data.invalidTargetId === "string" ? data.invalidTargetId : null;
  return {
    questionText,
    varName,
    varType,
    validation,
    retryMessage,
    answerTargetId,
    invalidTargetId,
  };
}

export function getSchedulerData(node: FlowNode): SchedulerNodeData | null {
  if (node.action?.kind !== "scheduler") return null;
  const data = node.action.data as Partial<SchedulerNodeData> | undefined;
  return normalizeSchedulerData(data ?? undefined);
}

function applyHandleAssignment(flow: Flow, sourceId: string, handleId: string, targetId: string | null): boolean {
  const node = flow.nodes[sourceId];
  if (!node) return false;

  if (node.type === "menu" && handleId.startsWith("out:menu:")) {
    const options = getMenuOptions(node);
    const index = options.findIndex((option) => `out:menu:${option.id}` === handleId);
    if (index === -1) return false;
    const current = options[index].targetId ?? null;
    if (current === targetId) return false;
    options[index] = { ...options[index], targetId };
    node.menuOptions = options;
    const children = new Set<string>();
    for (const option of options) {
      if (option.targetId) {
        children.add(option.targetId);
      }
    }
    node.children = Array.from(children);
    return true;
  }

  if (node.action?.kind === "buttons" && handleId.startsWith("out:button:")) {
    const data = normalizeButtonsData(node.action.data as Partial<ButtonsActionData> | undefined);
    const token = handleId.split(":")[2];
    if (!token) return false;
    if (token === "more") {
      const current = data.moreTargetId ?? null;
      if (current === targetId) return false;
      data.moreTargetId = targetId;
    } else {
      const index = data.items.findIndex((item) => item.id === token);
      if (index === -1) return false;
      const current = data.items[index].targetId ?? null;
      if (current === targetId) return false;
      data.items[index] = { ...data.items[index], targetId };
    }
    node.action = { ...node.action, data };
    const children = new Set<string>();
    for (const item of data.items) {
      if (item.targetId) {
        children.add(item.targetId);
      }
    }
    if (data.moreTargetId) {
      children.add(data.moreTargetId);
    }
    node.children = Array.from(children);
    return true;
  }

  if (node.action?.kind === "ask") {
    const ask = getAskData(node);
    if (!ask) return false;
    const updated: AskActionData = { ...ask };
    if (handleId === "out:answer") {
      if (updated.answerTargetId === targetId) return false;
      updated.answerTargetId = targetId;
    } else if (handleId === "out:invalid") {
      if (updated.invalidTargetId === targetId) return false;
      updated.invalidTargetId = targetId;
    } else {
      return false;
    }
    node.action = { ...node.action, data: updated };
    const children = new Set<string>();
    if (updated.answerTargetId) children.add(updated.answerTargetId);
    if (updated.invalidTargetId) children.add(updated.invalidTargetId);
    node.children = Array.from(children);
    return true;
  }

  if (node.action?.kind === "scheduler") {
    const scheduler = getSchedulerData(node);
    if (!scheduler) return false;
    const updated = { ...scheduler };
    const previousIn = scheduler.inWindowTargetId;
    const previousOut = scheduler.outOfWindowTargetId;
    if (handleId === "out:schedule:in") {
      if (updated.inWindowTargetId === targetId) return false;
      updated.inWindowTargetId = targetId;
    } else if (handleId === "out:schedule:out") {
      if (updated.outOfWindowTargetId === targetId) return false;
      updated.outOfWindowTargetId = targetId;
    } else {
      return false;
    }
    node.action = { ...node.action, data: updated };
    const childSet = new Set(node.children ?? []);
    if (previousIn && previousIn !== updated.inWindowTargetId) childSet.delete(previousIn);
    if (previousOut && previousOut !== updated.outOfWindowTargetId) childSet.delete(previousOut);
    if (updated.inWindowTargetId) childSet.add(updated.inWindowTargetId);
    if (updated.outOfWindowTargetId) childSet.add(updated.outOfWindowTargetId);
    node.children = Array.from(childSet);
    return true;
  }

  if (handleId === "out:default") {
    const current = node.children?.[0] ?? null;
    if (current === targetId) return false;
    node.children = targetId ? [targetId] : [];
    return true;
  }

  if (!targetId) {
    return false;
  }

  const existing = new Set(node.children ?? []);
  if (existing.has(targetId)) return false;
  existing.add(targetId);
  node.children = Array.from(existing);
  return true;
}

type HandleSpec = {
  id: string;
  label: string;
  side: "left" | "right";
  type: "input" | "output";
  order: number;
  variant?: "default" | "more" | "invalid" | "answer";
};

const STRICTEST_LIMIT = CHANNEL_BUTTON_LIMITS.reduce((best, entry) => (entry.max < best.max ? entry : best), CHANNEL_BUTTON_LIMITS[0]);

type NodePreviewProps = {
  node: FlowNode;
  flow: Flow;
  channel: 'whatsapp' | 'facebook' | 'instagram' | 'tiktok';
};

function NodePreview({ node, flow, channel }: NodePreviewProps) {
  if (node.type === "menu") {
    const options = getMenuOptions(node);
    return (
      <div className="space-y-1">
        <div className="text-xs font-semibold text-slate-700">Menú · {node.label}</div>
        <ol className="text-[11px] space-y-1 list-decimal list-inside">
          {options.map((option) => {
            const target = option.targetId ? flow.nodes[option.targetId] : null;
            return (
              <li key={option.id} className="flex justify-between gap-2">
                <span className="truncate">{option.label}</span>
                <span className="text-slate-400">{target ? target.label : "sin destino"}</span>
              </li>
            );
          })}
        </ol>
      </div>
    );
  }

  if (node.action?.kind === "buttons") {
    const data = normalizeButtonsData(node.action.data as Partial<ButtonsActionData> | undefined);
    const visible = data.items.slice(0, data.maxButtons);
    const overflow = data.items.slice(data.maxButtons);
    return (
      <div className="space-y-1">
        <div className="text-xs font-semibold text-slate-700">Botones interactivos</div>
        <div className="flex flex-wrap gap-1">
          {visible.map((item) => (
            <span key={item.id} className="px-2 py-0.5 rounded-full text-[11px] bg-emerald-50 text-emerald-700">
              {item.label}
            </span>
          ))}
          {overflow.length > 0 && (
            <span className="px-2 py-0.5 rounded-full text-[11px] bg-violet-50 text-violet-700">Lista (+{overflow.length})</span>
          )}
        </div>
        <div className="text-[10px] text-slate-400">
          Límite base: {STRICTEST_LIMIT.max} (WhatsApp / Messenger). Canal actual: {channel}.
        </div>
      </div>
    );
  }
<<<<<<< HEAD

  if (node.action?.kind === "ask") {
    const ask = getAskData(node);
    return ask ? (
      <div className="space-y-1 text-[11px]">
        <div className="text-xs font-semibold text-slate-700">Pregunta al cliente</div>
        <div className="text-slate-600">{ask.questionText}</div>
        <div className="flex gap-2 text-slate-500">
          <span>Variable: <strong>{ask.varName}</strong></span>
          <span>Tipo: {ask.varType}</span>
        </div>
        <div className="text-slate-400">
          Validación: {ask.validation?.type === "regex" ? `regex (${ask.validation.pattern})` : ask.validation?.type === "options" ? `opciones (${ask.validation.options.join(", ")})` : "ninguna"}
        </div>
      </div>
    ) : null;
  }

  if (node.action?.kind === "scheduler") {
    const scheduler = getSchedulerData(node);
    if (!scheduler) return null;
    const schedule = scheduler.mode === "custom" ? scheduler.custom : undefined;
    const errors = scheduler.mode === "custom" ? validateCustomSchedule(schedule) : [];
    const now = new Date();
    const openNow = schedule ? isInWindow(now, schedule) : false;
    const nextSlot = schedule ? formatNextOpening(nextOpening(now, schedule)) : null;
    return (
      <div className="space-y-1 text-[11px]">
        <div className="text-xs font-semibold text-slate-700">Scheduler</div>
        <div className="text-slate-600">Zona horaria: {schedule?.timezone ?? ""}</div>
        <div className={`font-medium ${openNow ? "text-emerald-600" : "text-amber-600"}`}>
          {openNow ? "Abierto ahora" : "Fuera de horario"}
        </div>
        {nextSlot && (
          <div className="text-slate-500">Próxima ventana: {nextSlot}</div>
        )}
        {errors.length > 0 && (
          <ul className="text-rose-500 list-disc list-inside space-y-0.5">
            {errors.slice(0, 2).map((error) => (
              <li key={error}>{error}</li>
            ))}
          </ul>
        )}
      </div>
    );
  }

  if (node.action?.kind === "message") {
    const rawText = typeof node.action?.data?.text === "string" ? node.action.data.text : "";
    const trimmed = rawText.trim();
    return (
      <div className="text-[11px] space-y-1">
        <div className="text-xs font-semibold text-slate-700">Mensaje</div>
        <div className={trimmed ? "text-slate-600" : "text-rose-600 font-medium"}>
          {trimmed || "Mensaje sin contenido"}
        </div>
        {!trimmed && <div className="text-[10px] text-rose-500">Completa este mensaje para publicar.</div>}
      </div>
    );
  }

  return (
    <div className="text-[11px] text-slate-500">
      Vista previa no disponible para {node.action?.kind ?? node.type}.
    </div>
  );
}

export function getOutputHandleSpecs(node: FlowNode): HandleSpec[] {
  if (node.type === "menu") {
    return getMenuOptions(node).map((option, idx) => ({
      id: `out:menu:${option.id}`,
      label: option.label,
      side: "right",
      type: "output",
      order: idx,
      variant: "default",
    }));
  }
  const buttons = getButtonsData(node);
  if (buttons) {
    const visible = buttons.items.slice(0, buttons.maxButtons);
    const handles: HandleSpec[] = visible.map((item, idx) => ({
      id: `out:button:${item.id}`,
      label: item.label,
      side: "right",
      type: "output",
      order: idx,
      variant: "default",
    }));
    if (buttons.items.length > visible.length) {
      handles.push({
        id: "out:button:more",
        label: "Lista",
        side: "right",
        type: "output",
        order: handles.length,
        variant: "more",
      });
    }
    return handles;
  }
  const ask = getAskData(node);
  if (ask) {
    return [
      { id: "out:answer", label: "Respuesta", side: "right", type: "output", order: 0, variant: "answer" },
      { id: "out:invalid", label: "On invalid", side: "right", type: "output", order: 1, variant: "invalid" },
    ];
  }
  const scheduler = getSchedulerData(node);
  if (scheduler) {
    return [
      { id: "out:schedule:in", label: "Dentro de horario", side: "right", type: "output", order: 0, variant: "default" },
      { id: "out:schedule:out", label: "Fuera de horario", side: "right", type: "output", order: 1, variant: "default" },
    ];
  }
  return [
    { id: "out:default", label: "Siguiente", side: "right", type: "output", order: 0, variant: "default" },
  ];
}

=======

  if (node.action?.kind === "ask") {
    const ask = getAskData(node);
    return ask ? (
      <div className="space-y-1 text-[11px]">
        <div className="text-xs font-semibold text-slate-700">Pregunta al cliente</div>
        <div className="text-slate-600">{ask.questionText}</div>
        <div className="flex gap-2 text-slate-500">
          <span>Variable: <strong>{ask.varName}</strong></span>
          <span>Tipo: {ask.varType}</span>
        </div>
        <div className="text-slate-400">
          Validación: {ask.validation?.type === "regex" ? `regex (${ask.validation.pattern})` : ask.validation?.type === "options" ? `opciones (${ask.validation.options.join(", ")})` : "ninguna"}
        </div>
      </div>
    ) : null;
  }

  if (node.action?.kind === "scheduler") {
    const scheduler = getSchedulerData(node);
    if (!scheduler) return null;
    const schedule = scheduler.mode === "custom" ? scheduler.custom : undefined;
    const errors = scheduler.mode === "custom" ? validateCustomSchedule(schedule) : [];
    const now = new Date();
    const openNow = schedule ? isInWindow(now, schedule) : false;
    const nextSlot = schedule ? formatNextOpening(nextOpening(now, schedule)) : null;
    return (
      <div className="space-y-1 text-[11px]">
        <div className="text-xs font-semibold text-slate-700">Scheduler</div>
        <div className="text-slate-600">Zona horaria: {schedule?.timezone ?? ""}</div>
        <div className={`font-medium ${openNow ? "text-emerald-600" : "text-amber-600"}`}>
          {openNow ? "Abierto ahora" : "Fuera de horario"}
        </div>
        {nextSlot && (
          <div className="text-slate-500">Próxima ventana: {nextSlot}</div>
        )}
        {errors.length > 0 && (
          <ul className="text-rose-500 list-disc list-inside space-y-0.5">
            {errors.slice(0, 2).map((error) => (
              <li key={error}>{error}</li>
            ))}
          </ul>
        )}
      </div>
    );
  }

  if (node.action?.kind === "message") {
    const rawText = typeof node.action?.data?.text === "string" ? node.action.data.text : "";
    const trimmed = rawText.trim();
    return (
      <div className="text-[11px] space-y-1">
        <div className="text-xs font-semibold text-slate-700">Mensaje</div>
        <div className={trimmed ? "text-slate-600" : "text-rose-600 font-medium"}>
          {trimmed || "Mensaje sin contenido"}
        </div>
        {!trimmed && <div className="text-[10px] text-rose-500">Completa este mensaje para publicar.</div>}
      </div>
    );
  }

  return (
    <div className="text-[11px] text-slate-500">
      Vista previa no disponible para {node.action?.kind ?? node.type}.
    </div>
  );
}

export function getOutputHandleSpecs(node: FlowNode): HandleSpec[] {
  if (node.type === "menu") {
    return getMenuOptions(node).map((option, idx) => ({
      id: `out:menu:${option.id}`,
      label: option.label,
      side: "right",
      type: "output",
      order: idx,
      variant: "default",
    }));
  }
  const buttons = getButtonsData(node);
  if (buttons) {
    const visible = buttons.items.slice(0, buttons.maxButtons);
    const handles: HandleSpec[] = visible.map((item, idx) => ({
      id: `out:button:${item.id}`,
      label: item.label,
      side: "right",
      type: "output",
      order: idx,
      variant: "default",
    }));
    if (buttons.items.length > visible.length) {
      handles.push({
        id: "out:button:more",
        label: "Lista",
        side: "right",
        type: "output",
        order: handles.length,
        variant: "more",
      });
    }
    return handles;
  }
  const ask = getAskData(node);
  if (ask) {
    return [
      { id: "out:answer", label: "Respuesta", side: "right", type: "output", order: 0, variant: "answer" },
      { id: "out:invalid", label: "On invalid", side: "right", type: "output", order: 1, variant: "invalid" },
    ];
  }
  const scheduler = getSchedulerData(node);
  if (scheduler) {
    return [
      { id: "out:schedule:in", label: "Dentro de horario", side: "right", type: "output", order: 0, variant: "default" },
      { id: "out:schedule:out", label: "Fuera de horario", side: "right", type: "output", order: 1, variant: "default" },
    ];
  }
  return [
    { id: "out:default", label: "Siguiente", side: "right", type: "output", order: 0, variant: "default" },
  ];
}

>>>>>>> 2779c55d
export function getHandleAssignments(node: FlowNode): Record<string, string | null> {
  if (node.type === "menu") {
    const assignments: Record<string, string | null> = {};
    getMenuOptions(node).forEach((option) => {
      assignments[`out:menu:${option.id}`] = option.targetId ?? null;
    });
    return assignments;
  }
  const buttons = getButtonsData(node);
  if (buttons) {
    const assignments: Record<string, string | null> = {};
    const visible = buttons.items.slice(0, buttons.maxButtons);
    visible.forEach((item) => {
      assignments[`out:button:${item.id}`] = item.targetId ?? null;
    });
    if (buttons.items.length > visible.length) {
      assignments["out:button:more"] = buttons.moreTargetId ?? null;
    }
    return assignments;
  }
  const ask = getAskData(node);
  if (ask) {
    return {
      "out:answer": ask.answerTargetId ?? null,
      "out:invalid": ask.invalidTargetId ?? null,
    };
  }
  const scheduler = getSchedulerData(node);
  if (scheduler) {
    return {
      "out:schedule:in": scheduler.inWindowTargetId ?? null,
      "out:schedule:out": scheduler.outOfWindowTargetId ?? null,
    };
  }
  return { "out:default": node.children[0] ?? null };
}

const demoFlow: Flow = normalizeFlow({
  version: 1,
  id: "flow-demo",
  name: "Azaleia · Menú principal",
  rootId: "root",
  nodes: { root: { id: "root", label: "Menú principal", type: "menu", children: [], menuOptions: [] } },
});

function computeLayout(flow: Flow) {
  const pos: Record<string, { x: number; y: number }> = {};
  const levels: Record<number, string[]> = {};
  const seen = new Set<string>();
  function dfs(id: string, d: number) {
    if (seen.has(id)) return;
    seen.add(id);
    (levels[d] ||= []).push(id);
    const n = flow.nodes[id];
    if (!n) return;
    for (const cid of n.children) dfs(cid, d + 1);
  }
  dfs(flow.rootId, 0);
  const colW = 340, rowH = 170;
  Object.entries(levels).forEach(([depth, ids]) => {
    (ids as string[]).forEach((id, i) => { pos[id] = { x: Number(depth) * colW, y: i * rowH }; });
  });
  return pos;
}

function clearSelection(){ try{ (window as any).getSelection?.()?.removeAllRanges?.(); }catch{} }
function isFromNode(target: EventTarget | null){ const el = target as Element | null; return !!(el && (el as any).closest?.('[data-node="true"]')); }

function nextChildId(flow: Flow, parentId: string): string {
  const siblings = flow.nodes[parentId].children;
  let maxIdx = 0;
  for (const sid of siblings) {
    const tail = sid.split(".").pop();
    const n = Number(tail);
    if (!Number.isNaN(n)) maxIdx = Math.max(maxIdx, n);
  }
  const next = maxIdx + 1;
  return parentId === flow.rootId ? String(next) : `${parentId}.${next}`;
}
function deleteSubtree(flow: Flow, id: string){
  const node = flow.nodes[id]; if (!node) return;
  for (const cid of node.children) deleteSubtree(flow, cid);
  delete flow.nodes[id];
}
type EdgeSpec = {
  key: string;
  from: string;
  to: string;
  sourceHandleId: string;
  targetHandleId: string;
  sourceSpec: HandleSpec;
  sourceCount: number;
};

type ConnectionCreationKind = "menu" | "message" | "buttons" | "ask";

type ConnectionPromptState = {
  sourceId: string;
  handleId: string;
  spec: HandleSpec;
  anchor: { x: number; y: number };
  currentTargetId: string | null;
};

type NodeHandlePointProps = {
  nodeId: string;
  handleKey: string;
  spec: HandleSpec;
  positionPercent: number;
  isConnected: boolean;
  registerHandle?: (key: string, nodeId: string, spec: HandleSpec, element: HTMLElement | null) => void;
  onStartConnection?: (
    event: React.PointerEvent<HTMLElement>,
    clientPosition: { x: number; y: number }
  ) => void;
};

const NodeHandlePoint: React.FC<NodeHandlePointProps> = ({
  nodeId,
  handleKey,
  spec,
  positionPercent,
  isConnected,
  registerHandle,
  onStartConnection,
}) => {
  const spanRef = useRef<HTMLSpanElement | null>(null);

  useEffect(() => {
    if (!registerHandle) return;
    const element = spanRef.current;
    if (!element) return;
    registerHandle(handleKey, nodeId, spec, element);
    return () => {
      registerHandle(handleKey, nodeId, spec, null);
    };
  }, [handleKey, nodeId, registerHandle, spec]);

  const sideClass = spec.side === "left" ? "left-0 -translate-x-1/2" : "right-0 translate-x-1/2";
  const variantClass =
    spec.variant === "more"
      ? "bg-violet-50 border-violet-300"
      : spec.variant === "invalid"
      ? "bg-amber-50 border-amber-300"
      : spec.variant === "answer"
      ? "bg-emerald-50 border-emerald-300"
      : "bg-white border-slate-300";
  const connectedClass = isConnected ? "shadow-[0_0_0_3px_rgba(16,185,129,0.25)] border-emerald-400" : "shadow-sm";

  return (
    <span
      ref={spanRef}
      data-handle={spec.id}
      className={`absolute ${sideClass} -translate-y-1/2 w-4 h-4 rounded-full border ${variantClass} ${connectedClass}`}
      style={{ top: `${positionPercent * 100}%` }}
      title={spec.label}
      onPointerDown={(event) => {
        event.stopPropagation();
        if (spec.type === "output" && onStartConnection) {
          const rect = spanRef.current?.getBoundingClientRect();
          const clientX = rect ? rect.left + rect.width / 2 : event.clientX;
          const clientY = rect ? rect.top + rect.height / 2 : event.clientY;
          onStartConnection(event, { x: clientX, y: clientY });
        }
      }}
    />
  );
};

type FlowCanvasNodeProps = {
  node: FlowNode;
  position: { x: number; y: number };
  selected: boolean;
  onSelect: (id: string) => void;
  onNodePointerDown: (id: string) => (event: React.PointerEvent<HTMLDivElement>) => void;
  onAddChild: (parentId: string, type: NodeType) => void;
  onDuplicateNode: (id: string) => void;
  onDeleteNode: (id: string) => void;
  stopNodeButtonPointerDown: (event: React.PointerEvent<HTMLElement>) => void;
  outputSpecs: HandleSpec[];
  handleAssignments: Record<string, string | null>;
  rootId: string;
  registerHandle: (key: string, nodeId: string, spec: HandleSpec, element: HTMLElement | null) => void;
  onStartConnection: (
    nodeId: string,
    spec: HandleSpec,
    event: React.PointerEvent<HTMLElement>,
    clientPosition: { x: number; y: number }
  ) => void;
  onSizeChange: (nodeId: string, size: { width: number; height: number }) => void;
  duplicatePending: boolean;
  hasValidationError: boolean;
};

const FlowCanvasNode = React.memo((props: FlowCanvasNodeProps) => {
  const {
    node,
    position,
    selected,
    onSelect,
    onNodePointerDown,
    onAddChild,
    onDuplicateNode,
    onDeleteNode,
    stopNodeButtonPointerDown,
    outputSpecs,
    handleAssignments,
    rootId,
    registerHandle,
    onStartConnection,
    onSizeChange,
    duplicatePending,
    hasValidationError,
  } = props;
  const nodeRef = useRef<HTMLDivElement | null>(null);
  const badge = node.type === "menu" ? "bg-emerald-50 border-emerald-300 text-emerald-600" : "bg-violet-50 border-violet-300 text-violet-600";
  const icon = node.type === "menu" ? "🟢" : "🔗";
  const outputCount = outputSpecs.length || 1;
  const inputSpec = useMemo<HandleSpec>(
    () => ({ id: "in", label: "Entrada", side: "left", type: "input", order: 0, variant: "default" }),
    []
  );
  const buttonData = node.action?.kind === "buttons" ? getButtonsData(node) : null;
  const overflowCount = buttonData && buttonData.items.length > buttonData.maxButtons
    ? buttonData.items.length - buttonData.maxButtons
    : 0;
  const borderClass = hasValidationError ? "border-rose-300" : "border-slate-300";
  const ringClass = hasValidationError
    ? "ring-2 ring-rose-400 shadow-rose-100"
    : selected
    ? "ring-2 ring-emerald-500 shadow-emerald-200"
    : "hover:ring-1 hover:ring-emerald-200";

  useEffect(() => {
    const element = nodeRef.current;
    if (!element) return;

    const report = () => {
      const width = element.offsetWidth;
      const height = element.offsetHeight;
      const next = { width, height };
      onSizeChange(node.id, next);
    };

    report();

    if (typeof ResizeObserver !== "undefined") {
      const observer = new ResizeObserver(() => {
        report();
      });
      observer.observe(element);
      return () => observer.disconnect();
    }

    return () => {
      /* noop */
    };
  }, [node.id, onSizeChange]);

  return (
    <div
      ref={nodeRef}
      key={node.id}
      data-node="true"
      className={`absolute w-[300px] rounded-2xl border-2 bg-white shadow-lg transition ${borderClass} ${ringClass} relative`}
      style={{ left: position.x, top: position.y, cursor: "move" }}
      onPointerDown={onNodePointerDown(node.id)}
      onClick={(event) => {
        event.stopPropagation();
        onSelect(node.id);
      }}
    >
      <NodeHandlePoint
        nodeId={node.id}
        handleKey={`${node.id}:${inputSpec.id}`}
        spec={inputSpec}
        positionPercent={0.5}
        isConnected={true}
        registerHandle={registerHandle}
      />
      {outputSpecs.map((spec) => {
        const positionPercent = (spec.order + 1) / (outputCount + 1);
        return (
          <NodeHandlePoint
            key={spec.id}
            nodeId={node.id}
            handleKey={`${node.id}:${spec.id}`}
            spec={spec}
            positionPercent={positionPercent}
            isConnected={Boolean(handleAssignments[spec.id])}
            registerHandle={registerHandle}
            onStartConnection={(event, client) => onStartConnection(node.id, spec, event, client)}
          />
        );
      })}
      <div className="px-3 pt-3 text-[15px] font-semibold flex items-center gap-2 text-slate-800">
        <span className="inline-flex items-center justify-center w-6 h-6 rounded-md bg-emerald-100 text-emerald-700">{icon}</span>
        <span className="whitespace-normal leading-tight" title={node.label}>{node.label}</span>
        <span className={`ml-auto text-[10px] px-2 py-0.5 rounded-full border ${badge}`}>{node.type}</span>
      </div>
      <div className="px-3 py-2">
        <div className="flex gap-2 flex-wrap">
          <button
            className="text-xs px-3 py-1.5 rounded-md border bg-white hover:bg-emerald-50 border-emerald-200 transition"
            onPointerDown={stopNodeButtonPointerDown}
            onClick={(event) => {
              event.stopPropagation();
              onAddChild(node.id, "menu");
            }}
          >
            + menú
          </button>
          <button
            className="text-xs px-3 py-1.5 rounded-md border bg-white hover:bg-emerald-50 border-emerald-200 transition"
            onPointerDown={stopNodeButtonPointerDown}
            onClick={(event) => {
              event.stopPropagation();
              onAddChild(node.id, "action");
            }}
          >
            + acción
          </button>
          <button
            className="text-xs px-3 py-1.5 rounded-md border bg-white hover:bg-emerald-50 border-emerald-200 transition"
            onPointerDown={stopNodeButtonPointerDown}
            onClick={(event) => {
              event.stopPropagation();
              onDuplicateNode(node.id);
            }}
          >
            <span className="inline-flex items-center gap-1">
              {duplicatePending && (
                <span
                  className="inline-block w-2 h-2 rounded-full bg-emerald-500 animate-pulse"
                  aria-hidden="true"
                />
              )}
              <span>duplicar</span>
            </span>
          </button>
          {node.id !== rootId && (
            <button
              className="text-xs px-3 py-1.5 rounded-md border bg-white hover:bg-emerald-50 border-emerald-200 transition"
              onPointerDown={stopNodeButtonPointerDown}
              onClick={(event) => {
                event.stopPropagation();
                onDeleteNode(node.id);
              }}
            >
              borrar
            </button>
          )}
        </div>
      </div>
      <div className={`px-3 pb-3 text-xs ${hasValidationError ? "text-rose-600" : "text-slate-500"}`}>
        {node.type === "menu"
          ? `${(node.menuOptions ?? []).length} opción(es)`
          : buttonData
          ? `${buttonData.items.length} botón(es)${overflowCount ? ` · ${overflowCount} en lista` : ""}`
          : node.action?.kind ?? "acción"}
      </div>
    </div>
  );
});

function FlowCanvas(props: {
  flow: Flow;
  selectedId: string;
  onSelect: (id: string) => void;
  onAddChild: (parentId: string, type: NodeType) => void;
  onDeleteNode: (id: string) => void;
  onDuplicateNode: (id: string) => void | Promise<void>;
  onInsertBetween: (parentId: string, childId: string) => void;
  onDeleteEdge: (parentId: string, childId: string) => void;
  onConnectHandle: (sourceId: string, handleId: string, targetId: string | null) => boolean;
  onCreateForHandle: (sourceId: string, handleId: string, kind: ConnectionCreationKind) => string | null;
  onInvalidConnection: (message: string) => void;
  invalidMessageIds: Set<string>;
  soloRoot: boolean;
  toggleScope: () => void;
  nodePositions: Record<string, { x: number; y: number }>;
  onPositionsChange: (
    updater:
      | Record<string, { x: number; y: number }>
      | ((prev: Record<string, { x: number; y: number }>) => Record<string, { x: number; y: number }>)
  ) => void;
}) {
  const {
    flow,
    selectedId,
    onSelect,
    onAddChild,
    onDeleteNode,
    onDuplicateNode,
    onInsertBetween,
    onDeleteEdge,
    onConnectHandle,
    onCreateForHandle,
    onInvalidConnection,
    invalidMessageIds,
    soloRoot,
    toggleScope,
    nodePositions,
    onPositionsChange,
  } = props;

  const autoLayout = useMemo(() => computeLayout(flow), [flow]);
  const visibleIds = useMemo(() => {
    if (soloRoot) return [flow.rootId, ...(flow.nodes[flow.rootId]?.children ?? [])];
    return Object.keys(flow.nodes);
  }, [flow, soloRoot]);
  const nodes = useMemo(
    () => visibleIds.map((id) => flow.nodes[id]).filter(Boolean) as FlowNode[],
    [visibleIds, flow.nodes]
  );
  const visibleSet = useMemo(() => new Set(visibleIds), [visibleIds]);
  const outputSpecsByNode = useMemo(() => {
    const map = new Map<string, HandleSpec[]>();
    for (const node of nodes) {
      map.set(node.id, getOutputHandleSpecs(node));
<<<<<<< HEAD
    }
    return map;
  }, [nodes]);
  const handleAssignmentsByNode = useMemo(() => {
    const map = new Map<string, Record<string, string | null>>();
    for (const node of nodes) {
      map.set(node.id, getHandleAssignments(node));
    }
    return map;
  }, [nodes]);
  const edges = useMemo(() => {
    const list: EdgeSpec[] = [];
    for (const node of nodes) {
      const specs = outputSpecsByNode.get(node.id) ?? [];
      const assignments = handleAssignmentsByNode.get(node.id) ?? {};
      for (const spec of specs) {
        const targetId = assignments[spec.id];
        if (!targetId || !visibleSet.has(targetId)) continue;
        list.push({
          key: `${node.id}:${spec.id}->${targetId}`,
          from: node.id,
          to: targetId,
          sourceHandleId: `${node.id}:${spec.id}`,
          targetHandleId: `${targetId}:in`,
          sourceSpec: spec,
          sourceCount: specs.length || 1,
        });
      }
    }
=======
    }
    return map;
  }, [nodes]);
  const handleAssignmentsByNode = useMemo(() => {
    const map = new Map<string, Record<string, string | null>>();
    for (const node of nodes) {
      map.set(node.id, getHandleAssignments(node));
    }
    return map;
  }, [nodes]);
  const edges = useMemo(() => {
    const list: EdgeSpec[] = [];
    for (const node of nodes) {
      const specs = outputSpecsByNode.get(node.id) ?? [];
      const assignments = handleAssignmentsByNode.get(node.id) ?? {};
      for (const spec of specs) {
        const targetId = assignments[spec.id];
        if (!targetId || !visibleSet.has(targetId)) continue;
        list.push({
          key: `${node.id}:${spec.id}->${targetId}`,
          from: node.id,
          to: targetId,
          sourceHandleId: `${node.id}:${spec.id}`,
          targetHandleId: `${targetId}:in`,
          sourceSpec: spec,
          sourceCount: specs.length || 1,
        });
      }
    }
>>>>>>> 2779c55d
    return list;
  }, [nodes, outputSpecsByNode, handleAssignmentsByNode, visibleSet]);

  const [scale, setScaleState] = useState(1);
  const [pan, setPanState] = useState({ x: 0, y: 0 });
  const [nodeSizes, setNodeSizes] = useState<Record<string, { width: number; height: number }>>({});
  const containerRef = useRef<HTMLDivElement | null>(null);
  const scaleRef = useRef(scale);
  const panRef = useRef(pan);
  const [connectionPrompt, setConnectionPrompt] = useState<ConnectionPromptState | null>(null);
  const connectionPromptRef = useRef<HTMLDivElement | null>(null);

  type PointerState =
    | { type: "pan"; pointerId: number; startClient: { x: number; y: number }; startPan: { x: number; y: number } }
<<<<<<< HEAD
    | { type: "drag-node"; pointerId: number; nodeId: string; offset: { x: number; y: number } }
=======
    | {
        type: "drag-node";
        pointerId: number;
        nodeId: string;
        startClient: { x: number; y: number };
        startNodePosition: { x: number; y: number };
        startZoom: number;
      }
>>>>>>> 2779c55d
    | {
        type: "drag-connection";
        pointerId: number;
        nodeId: string;
        handleId: string;
        handleKey: string;
        spec: HandleSpec;
        anchorClient: { x: number; y: number };
      };

  type HandleRecomputeReason = "move" | "zoom" | "scroll" | "resize";
  type RegisteredHandle = {
    key: string;
    nodeId: string;
    spec: HandleSpec;
    element: HTMLElement;
  };
  type ConnectionDraft = {
    sourceId: string;
    handleId: string;
    handleKey: string;
    from: { x: number; y: number };
    to: { x: number; y: number };
    targetHandleKey: string | null;
  };

  const pointerState = useRef<PointerState | null>(null);
  const latestEventRef = useRef<{ clientX: number; clientY: number } | null>(null);
  const pointerSchedulerRef = useRef(createHandleScheduler(() => {}));
  const handleMeasureSchedulerRef = useRef(createHandleScheduler(() => {}));
  const pendingHandleReasonsRef = useRef<Set<HandleRecomputeReason>>(new Set());
  const handleElementsRef = useRef<Map<string, RegisteredHandle>>(new Map());
  const [handlePositions, setHandlePositions] = useState<Record<string, { x: number; y: number }>>({});
  const handlePositionsRef = useRef(handlePositions);
  const [connectionDraft, setConnectionDraft] = useState<ConnectionDraft | null>(null);
  const connectionDraftRef = useRef(connectionDraft);
  const [pendingDuplicateId, setPendingDuplicateId] = useState<string | null>(null);

  function scheduleHandleRecompute(reason: HandleRecomputeReason = "move"): void {
    pendingHandleReasonsRef.current.add(reason);
    handleMeasureSchedulerRef.current.schedule();
  }

  useEffect(() => {
    scheduleHandleRecompute("resize");
  }, [nodes, scheduleHandleRecompute]);

  useEffect(() => {
    scaleRef.current = scale;
  }, [scale]);
  useEffect(() => {
    panRef.current = pan;
  }, [pan]);
  useEffect(() => {
    handlePositionsRef.current = handlePositions;
  }, [handlePositions]);
  useEffect(() => {
    connectionDraftRef.current = connectionDraft;
  }, [connectionDraft]);

  const setScaleSafe = useCallback(
    (next: number) => {
      scaleRef.current = next;
      setScaleState(next);
      scheduleHandleRecompute("zoom");
    },
    [scheduleHandleRecompute]
  );
<<<<<<< HEAD

  const setPanSafe = useCallback(
    (next: { x: number; y: number }) => {
      panRef.current = next;
      setPanState(next);
      scheduleHandleRecompute("scroll");
    },
    [scheduleHandleRecompute]
  );

  const maybeAutoPan = useCallback(
    (clientX: number, clientY: number) => {
      const viewportEl = containerRef.current;
      if (!viewportEl) return false;

      const rect = viewportEl.getBoundingClientRect();
      const { dx, dy } = computeAutoPanDelta({
        clientX,
        clientY,
        rect,
        margin: AUTOPAN_MARGIN,
        maxSpeed: AUTOPAN_MAX_SPEED,
      });

      if (dx === 0 && dy === 0) {
        return false;
      }

=======

  const setPanSafe = useCallback(
    (next: { x: number; y: number }) => {
      panRef.current = next;
      setPanState(next);
      scheduleHandleRecompute("scroll");
    },
    [scheduleHandleRecompute]
  );

  const maybeAutoPan = useCallback(
    (clientX: number, clientY: number) => {
      const viewportEl = containerRef.current;
      if (!viewportEl) return false;

      const rect = viewportEl.getBoundingClientRect();
      const { dx, dy } = computeAutoPanDelta({
        clientX,
        clientY,
        rect,
        margin: AUTOPAN_MARGIN,
        maxSpeed: AUTOPAN_MAX_SPEED,
      });

      if (dx === 0 && dy === 0) {
        return false;
      }

>>>>>>> 2779c55d
      const currentScale = scaleRef.current || 1;
      const next = {
        x: panRef.current.x - dx / currentScale,
        y: panRef.current.y - dy / currentScale,
      };

      if (
        Math.abs(next.x - panRef.current.x) < 0.001 &&
        Math.abs(next.y - panRef.current.y) < 0.001
      ) {
        return false;
      }

      setPanSafe(next);
      return true;
    },
    [setPanSafe]
  );

  useEffect(() => {
    if (!connectionPrompt) return;
    const handlePointerDown = (event: PointerEvent) => {
      if (!connectionPromptRef.current) return;
      const target = event.target as Node | null;
      if (target && connectionPromptRef.current.contains(target)) return;
      setConnectionPrompt(null);
    };
    const handleKey = (event: KeyboardEvent) => {
      if (event.key === "Escape") {
        setConnectionPrompt(null);
      }
    };
    window.addEventListener("pointerdown", handlePointerDown);
    window.addEventListener("keydown", handleKey);
    return () => {
      window.removeEventListener("pointerdown", handlePointerDown);
      window.removeEventListener("keydown", handleKey);
    };
  }, [connectionPrompt]);

  const onWheel = useCallback(
    (event: React.WheelEvent<HTMLDivElement>) => {
      if (event.ctrlKey) {
        event.preventDefault();
        const next = Math.min(2.4, Math.max(0.4, scaleRef.current - event.deltaY * 0.001));
        setScaleSafe(next);
        return;
      }
      const currentScale = scaleRef.current || 1;
      event.preventDefault();
      setPanSafe({
        x: panRef.current.x + event.deltaX / currentScale,
        y: panRef.current.y + event.deltaY / currentScale,
      });
    },
    [setPanSafe, setScaleSafe]
  );

  const updateNodePos = useCallback(
    (
      updater:
        | Record<string, { x: number; y: number }>
        | ((prev: Record<string, { x: number; y: number }>) => Record<string, { x: number; y: number }>)
    ) => {
      onPositionsChange(updater);
    },
    [onPositionsChange]
  );

  useEffect(() => {
    let needsUpdate = false;
    const missing: Record<string, { x: number; y: number }> = {};
    for (const id of Object.keys(autoLayout)) {
      if (!nodePositions[id]) {
        missing[id] = autoLayout[id];
        needsUpdate = true;
      }
    }
    if (!needsUpdate) return;
    onPositionsChange((prev) => {
      const next = { ...prev };
      let changed = false;
      for (const [id, pos] of Object.entries(missing)) {
        if (!next[id]) {
          next[id] = pos;
          changed = true;
        }
      }
      return changed ? next : prev;
    });
  }, [autoLayout, nodePositions, onPositionsChange]);

  const getPos = useCallback(
    (id: string) => nodePositions[id] ?? autoLayout[id] ?? { x: 0, y: 0 },
    [nodePositions, autoLayout]
  );

  const handleStartConnection = useCallback(
    (nodeId: string, spec: HandleSpec, event: React.PointerEvent<HTMLElement>, client: { x: number; y: number }) => {
      if (spec.type !== "output") return;
      const viewportEl = containerRef.current;
      if (!viewportEl) return;
      setConnectionPrompt(null);
      pointerState.current = {
        type: "drag-connection",
        pointerId: event.pointerId,
        nodeId,
        handleId: spec.id,
        handleKey: `${nodeId}:${spec.id}`,
        spec,
        anchorClient: { x: client.x, y: client.y },
      };
      latestEventRef.current = { clientX: client.x, clientY: client.y };
      viewportEl.setPointerCapture?.(event.pointerId);
      const viewportState = { x: panRef.current.x, y: panRef.current.y, zoom: scaleRef.current };
      const origin =
        handlePositionsRef.current[`${nodeId}:${spec.id}`] ??
        screenToCanvas(client.x, client.y, viewportEl, viewportState);
      setConnectionDraft({
        sourceId: nodeId,
        handleId: spec.id,
        handleKey: `${nodeId}:${spec.id}`,
        from: origin,
        to: origin,
        targetHandleKey: null,
      });
      pointerSchedulerRef.current.schedule();
      scheduleHandleRecompute("move");
    },
    [scheduleHandleRecompute]
  );

  const handleDuplicate = useCallback(
    (id: string) => {
      const result = onDuplicateNode(id);
      if (result && typeof (result as PromiseLike<unknown>).then === "function") {
        setPendingDuplicateId(id);
        Promise.resolve(result).finally(() => {
          setPendingDuplicateId((current) => (current === id ? null : current));
        });
      }
    },
    [onDuplicateNode]
  );

  const handleConnectSelection = useCallback(
    (targetId: string | null) => {
      setConnectionPrompt((prev) => {
        if (!prev) return prev;
        const success = onConnectHandle(prev.sourceId, prev.handleId, targetId);
        if (success) {
          scheduleHandleRecompute("move");
          return null;
        }
        return prev;
      });
    },
    [onConnectHandle, scheduleHandleRecompute]
  );

  const handleCreateSelection = useCallback(
    (kind: ConnectionCreationKind) => {
      setConnectionPrompt((prev) => {
        if (!prev) return prev;
        const createdId = onCreateForHandle(prev.sourceId, prev.handleId, kind);
        return createdId ? null : prev;
      });
    },
    [onCreateForHandle]
  );

  const targetOptions = useMemo(() => {
    if (!connectionPrompt) return [];
    return Object.values(flow.nodes)
      .filter((node) => node.id !== connectionPrompt.sourceId)
      .map((node) => ({
        id: node.id,
        label: node.label,
        descriptor:
          node.type === "menu"
            ? "Menú"
            : node.action?.kind
            ? `Acción · ${node.action.kind}`
            : "Acción",
      }));
  }, [connectionPrompt, flow.nodes]);

  const handleNodeSizeChange = useCallback((id: string, size: { width: number; height: number }) => {
    setNodeSizes((prev) => {
      const current = prev[id];
      if (current && Math.abs(current.width - size.width) < 0.5 && Math.abs(current.height - size.height) < 0.5) {
        return prev;
      }
      return { ...prev, [id]: size };
    });
    scheduleHandleRecompute("resize");
<<<<<<< HEAD
  }, []);

  const registerHandle = useCallback(
    (key: string, nodeId: string, spec: HandleSpec, element: HTMLElement | null) => {
      if (!element) {
        handleElementsRef.current.delete(key);
      } else {
        handleElementsRef.current.set(key, { key, nodeId, spec, element });
      }
      scheduleHandleRecompute("resize");
    },
    []
  );

  const recomputeHandles = useCallback(() => {
    const viewportEl = containerRef.current;
    if (!viewportEl) {
      pendingHandleReasonsRef.current.clear();
      return;
    }
    const viewportState = { x: panRef.current.x, y: panRef.current.y, zoom: scaleRef.current };
    const devicePixelRatio = typeof window !== "undefined" && window.devicePixelRatio ? window.devicePixelRatio : 1;
    const nextPositions: Record<string, { x: number; y: number }> = {};
    handleElementsRef.current.forEach((entry, key) => {
      const rect = entry.element.getBoundingClientRect();
      const centerX = rect.left + rect.width / 2;
      const centerY = rect.top + rect.height / 2;
      const canvasPoint = screenToCanvas(centerX, centerY, viewportEl, viewportState);
      nextPositions[key] = {
        x: Math.round(canvasPoint.x * devicePixelRatio) / devicePixelRatio,
        y: Math.round(canvasPoint.y * devicePixelRatio) / devicePixelRatio,
      };
    });
    setHandlePositions((prev) => {
      const prevKeys = Object.keys(prev);
      const nextKeys = Object.keys(nextPositions);
      if (prevKeys.length === nextKeys.length) {
        let same = true;
        for (const key of nextKeys) {
          const prevPoint = prev[key];
          const nextPoint = nextPositions[key];
          if (!prevPoint || Math.abs(prevPoint.x - nextPoint.x) > 0.5 || Math.abs(prevPoint.y - nextPoint.y) > 0.5) {
            same = false;
            break;
          }
        }
        if (same) {
          return prev;
        }
      }
      return nextPositions;
    });
    pendingHandleReasonsRef.current.clear();
=======
>>>>>>> 2779c55d
  }, []);

  const registerHandle = useCallback(
    (key: string, nodeId: string, spec: HandleSpec, element: HTMLElement | null) => {
      if (!element) {
        handleElementsRef.current.delete(key);
      } else {
        handleElementsRef.current.set(key, { key, nodeId, spec, element });
      }
      scheduleHandleRecompute("resize");
    },
    []
  );

  const recomputeHandles = useCallback(() => {
    const viewportEl = containerRef.current;
    if (!viewportEl) {
      pendingHandleReasonsRef.current.clear();
      return;
    }
    const viewportState = { x: panRef.current.x, y: panRef.current.y, zoom: scaleRef.current };
    const devicePixelRatio = typeof window !== "undefined" && window.devicePixelRatio ? window.devicePixelRatio : 1;
    const nextPositions: Record<string, { x: number; y: number }> = {};
    handleElementsRef.current.forEach((entry, key) => {
      const rect = entry.element.getBoundingClientRect();
      const centerX = rect.left + rect.width / 2;
      const centerY = rect.top + rect.height / 2;
      const canvasPoint = screenToCanvas(centerX, centerY, viewportEl, viewportState);
      nextPositions[key] = {
        x: Math.round(canvasPoint.x * devicePixelRatio) / devicePixelRatio,
        y: Math.round(canvasPoint.y * devicePixelRatio) / devicePixelRatio,
      };
    });
    setHandlePositions((prev) => {
      const prevKeys = Object.keys(prev);
      const nextKeys = Object.keys(nextPositions);
      if (prevKeys.length === nextKeys.length) {
        let same = true;
        for (const key of nextKeys) {
          const prevPoint = prev[key];
          const nextPoint = nextPositions[key];
          if (!prevPoint || Math.abs(prevPoint.x - nextPoint.x) > 0.5 || Math.abs(prevPoint.y - nextPoint.y) > 0.5) {
            same = false;
            break;
          }
        }
        if (same) {
          return prev;
        }
      }
      return nextPositions;
    });
    pendingHandleReasonsRef.current.clear();
  }, []);

  useEffect(() => {
    scheduleHandleRecompute();
  }, [scheduleHandleRecompute, scale, pan, nodes, edges]);

  useEffect(() => {
    const onResize = () => scheduleHandleRecompute();
    window.addEventListener("resize", onResize);
    return () => window.removeEventListener("resize", onResize);
  }, [scheduleHandleRecompute]);

  const applyPointerUpdate = useCallback(() => {
    const evt = latestEventRef.current;
    const state = pointerState.current;
    if (!evt || !state) return;
    if (state.type === "drag-connection") {
      const viewportEl = containerRef.current;
      if (!viewportEl) return;
<<<<<<< HEAD
      const autoPanned = maybeAutoPan(evt.clientX, evt.clientY);
      if (autoPanned) {
        pointerSchedulerRef.current.schedule();
      }
=======
      maybeAutoPan(evt.clientX, evt.clientY);
>>>>>>> 2779c55d
      const viewportState = { x: panRef.current.x, y: panRef.current.y, zoom: scaleRef.current };
      const pointerWorld = screenToCanvas(evt.clientX, evt.clientY, viewportEl, viewportState);
      const origin =
        handlePositionsRef.current[state.handleKey] ?? (() => {
          const entry = handleElementsRef.current.get(state.handleKey);
          if (!entry) {
            return pointerWorld;
          }
          const rect = entry.element.getBoundingClientRect();
          return screenToCanvas(rect.left + rect.width / 2, rect.top + rect.height / 2, viewportEl, viewportState);
        })();

      const candidates: HandlePointCandidate[] = [];
      handleElementsRef.current.forEach((entry, key) => {
        const point = handlePositionsRef.current[key];
        if (!point) return;
        candidates.push({
          id: key,
          nodeId: entry.nodeId,
          type: entry.spec.type,
          x: point.x,
          y: point.y,
        });
      });
      const hit = findNearestHandle(
        pointerWorld,
        candidates,
        HANDLE_SNAP_TOLERANCE,
        (candidate) => candidate.type === "input" && candidate.id !== state.handleKey
      );
      setConnectionDraft({
        sourceId: state.nodeId,
        handleId: state.handleId,
        handleKey: state.handleKey,
        from: origin,
        to: hit ? { x: hit.handle.x, y: hit.handle.y } : pointerWorld,
        targetHandleKey: hit ? hit.handle.id : null,
      });
      return;
    }

    if (state.type === "drag-node") {
<<<<<<< HEAD
      const viewportEl = containerRef.current;
      if (!viewportEl) return;
      const autoPanned = maybeAutoPan(evt.clientX, evt.clientY);
      if (autoPanned) {
        pointerSchedulerRef.current.schedule();
      }
      const viewportState = { x: panRef.current.x, y: panRef.current.y, zoom: scaleRef.current };
      const pointerWorld = screenToCanvas(evt.clientX, evt.clientY, viewportEl, viewportState);
      const nx = pointerWorld.x - state.offset.x;
      const ny = pointerWorld.y - state.offset.y;
=======
      maybeAutoPan(evt.clientX, evt.clientY);
      // Calculate position using delta from start, making it independent of autopan
      const dx = (evt.clientX - state.startClient.x) / state.startZoom;
      const dy = (evt.clientY - state.startClient.y) / state.startZoom;
      const nx = state.startNodePosition.x + dx;
      const ny = state.startNodePosition.y + dy;
>>>>>>> 2779c55d
      updateNodePos((prev) => {
        const current = prev[state.nodeId];
        if (current && Math.abs(current.x - nx) < 0.1 && Math.abs(current.y - ny) < 0.1) {
          return prev;
        }
        const next = { ...prev, [state.nodeId]: { x: nx, y: ny } };
        return next;
      });
      scheduleHandleRecompute();
    } else if (state.type === "pan") {
      const { startClient, startPan } = state;
      const currentScale = scaleRef.current || 1;
      const dx = (evt.clientX - startClient.x) / currentScale;
      const dy = (evt.clientY - startClient.y) / currentScale;
      setPanSafe({ x: startPan.x - dx, y: startPan.y - dy });
    }
  }, [maybeAutoPan, setPanSafe, updateNodePos, setConnectionDraft]);

  useEffect(() => {
    pointerSchedulerRef.current.setCallback(applyPointerUpdate);
    return () => {
      pointerSchedulerRef.current.cancel();
    };
  }, [applyPointerUpdate]);

  useEffect(() => {
    handleMeasureSchedulerRef.current.setCallback(() => {
      if (typeof queueMicrotask === "function") {
        queueMicrotask(recomputeHandles);
      } else {
        Promise.resolve().then(recomputeHandles);
      }
    });
    return () => {
      handleMeasureSchedulerRef.current.cancel();
    };
  }, [recomputeHandles]);

  const stopPointer = useCallback((pointerId: number) => {
    const current = pointerState.current;
    if (current?.pointerId !== pointerId) return;
    pointerState.current = null;
    if (current.type === "drag-connection") {
      setConnectionDraft(null);
    }
    latestEventRef.current = null;
    pointerSchedulerRef.current.cancel();
    const container = containerRef.current;
    container?.releasePointerCapture?.(pointerId);
  }, []);

  const handlePointerMove = useCallback(
    (event: React.PointerEvent<HTMLDivElement>) => {
      if (!pointerState.current || pointerState.current.pointerId !== event.pointerId) return;
      latestEventRef.current = { clientX: event.clientX, clientY: event.clientY };
      clearSelection();
      pointerSchedulerRef.current.schedule();
      scheduleHandleRecompute("move");
    },
    [clearSelection, scheduleHandleRecompute]
  );

  const handlePointerUp = useCallback(
    (event: React.PointerEvent<HTMLDivElement>) => {
      const state = pointerState.current;
      if (state?.pointerId === event.pointerId && state.type === "drag-connection") {
        const draft = connectionDraftRef.current;
        setConnectionDraft(null);
        if (draft?.targetHandleKey) {
          const targetId = draft.targetHandleKey.split(":")[0];
          if (!onConnectHandle(state.nodeId, state.handleId, targetId)) {
            onInvalidConnection("No se pudo conectar el bloque seleccionado");
          } else {
            scheduleHandleRecompute("move");
          }
        } else {
          onInvalidConnection("Conecta el enlace a un puerto válido");
          const containerRect = containerRef.current?.getBoundingClientRect();
          const anchor = {
            x: state.anchorClient.x - (containerRect?.left ?? 0),
            y: state.anchorClient.y - (containerRect?.top ?? 0),
          };
          const assignments = handleAssignmentsByNode.get(state.nodeId) ?? {};
          setConnectionPrompt({
            sourceId: state.nodeId,
            handleId: state.handleId,
            spec: state.spec,
            anchor,
            currentTargetId: assignments[state.handleId] ?? null,
          });
          scheduleHandleRecompute("move");
        }
      }
      stopPointer(event.pointerId);
    },
    [
      stopPointer,
      onConnectHandle,
      onInvalidConnection,
      handleAssignmentsByNode,
      scheduleHandleRecompute,
    ]
  );

  const handlePointerDown = useCallback((event: React.PointerEvent<HTMLDivElement>) => {
    if (event.button !== 0) return;
    if (pointerState.current) return;
    if (isFromNode(event.target)) return;
    pointerState.current = {
      type: "pan",
      pointerId: event.pointerId,
      startClient: { x: event.clientX, y: event.clientY },
      startPan: panRef.current,
    };
    latestEventRef.current = { clientX: event.clientX, clientY: event.clientY };
    containerRef.current?.setPointerCapture?.(event.pointerId);
    clearSelection();
  }, []);

  const handlePointerCancel = useCallback(
    (event: React.PointerEvent<HTMLDivElement>) => {
      setConnectionDraft(null);
      scheduleHandleRecompute("move");
      stopPointer(event.pointerId);
    },
    [stopPointer, scheduleHandleRecompute]
  );

  const onNodePointerDown = useCallback(
    (id: string) => (event: React.PointerEvent<HTMLDivElement>) => {
      if (event.button !== 0) return;
      event.preventDefault();
      event.stopPropagation();
      const viewportEl = containerRef.current;
      if (!viewportEl) return;
<<<<<<< HEAD
      const viewportState = { x: panRef.current.x, y: panRef.current.y, zoom: scaleRef.current };
      const pointerWorld = screenToCanvas(event.clientX, event.clientY, viewportEl, viewportState);
=======
>>>>>>> 2779c55d
      const position = getPos(id);
      pointerState.current = {
        type: "drag-node",
        pointerId: event.pointerId,
        nodeId: id,
<<<<<<< HEAD
        offset: { x: pointerWorld.x - position.x, y: pointerWorld.y - position.y },
=======
        startClient: { x: event.clientX, y: event.clientY },
        startNodePosition: { x: position.x, y: position.y },
        startZoom: scaleRef.current || 1,
>>>>>>> 2779c55d
      };
      latestEventRef.current = { clientX: event.clientX, clientY: event.clientY };
      containerRef.current?.setPointerCapture?.(event.pointerId);
      clearSelection();
      pointerSchedulerRef.current.schedule();
      scheduleHandleRecompute("move");
    },
    [clearSelection, getPos, scheduleHandleRecompute]
  );

  const stopCanvasButtonPointerDown = useCallback((event: React.PointerEvent<HTMLElement>) => {
    event.stopPropagation();
  }, []);

  const gridStyle = useMemo<React.CSSProperties>(() => {
    const scaledSize = GRID_SIZE * scale;
    const offsetX = ((-pan.x * scale) % scaledSize + scaledSize) % scaledSize;
    const offsetY = ((-pan.y * scale) % scaledSize + scaledSize) % scaledSize;

    return {
      backgroundImage: "radial-gradient(var(--grid-dot) 1px, transparent 1px)",
      backgroundSize: `${scaledSize}px ${scaledSize}px`,
      backgroundPosition: `${offsetX}px ${offsetY}px`,
    };
  }, [pan.x, pan.y, scale]);

  const getNodeGeometry = useCallback(
    (id: string): NodeGeometry => {
      const position = getPos(id);
      const size = nodeSizes[id] ?? { width: NODE_W, height: NODE_H };
      return { position, size };
    },
    [getPos, nodeSizes]
  );

  return (
    <div className="relative w-full rounded-xl border overflow-hidden bg-white" style={{ minHeight: "74vh", height: "74vh" }}>
      <div className="absolute z-20 right-3 top-3 flex gap-2 bg-white/95 backdrop-blur rounded-full border border-emerald-200 p-2 shadow-lg">
          <button
            className="px-3 py-1.5 text-sm border rounded-full bg-white/95 hover:bg-emerald-50 border-emerald-200 transition"
            onClick={() => setScaleSafe(scaleRef.current)}
          >
            🔍
          </button>
          <button
            className="px-3 py-1.5 text-sm border rounded-full bg-white/95 hover:bg-emerald-50 border-emerald-200 transition"
            onClick={() => setScaleSafe(Math.min(2.4, scaleRef.current + 0.1))}
          >
            ＋
          </button>
          <button
            className="px-3 py-1.5 text-sm border rounded-full bg-white/95 hover:bg-emerald-50 border-emerald-200 transition"
            onClick={() => setScaleSafe(Math.max(0.4, scaleRef.current - 0.1))}
          >
            －
          </button>
          <button
            className="px-3 py-1.5 text-sm border rounded-full bg-white/95 hover:bg-emerald-50 border-emerald-200 transition"
            onClick={() => {
              setPanSafe({ x: 0, y: 0 });
              setScaleSafe(1);
            }}
          >
            ⛶
          </button>
          <button
            className="px-3 py-1.5 text-sm border rounded-full bg-white/95 hover:bg-emerald-50 border-emerald-200 transition"
            onClick={() => updateNodePos(() => ({ ...autoLayout }))}
          >
            Auto-ordenar
          </button>
          <button
            className="px-3 py-1.5 text-sm border rounded-full bg-white/95 hover:bg-emerald-50 border-emerald-200 transition"
            onClick={toggleScope}
          >
            {soloRoot ? "Mostrar todo" : "Solo raíz"}
          </button>
        </div>

        <div
          ref={containerRef}
          onWheel={onWheel}
          onPointerDown={handlePointerDown}
          onPointerMove={handlePointerMove}
          onPointerUp={handlePointerUp}
          onPointerLeave={handlePointerUp}
          onPointerCancel={handlePointerCancel}
          className="absolute inset-0 cursor-grab active:cursor-grabbing select-none"
          style={gridStyle}
        >
          <div
            className="absolute"
            style={{
              width: SURFACE_W,
              height: SURFACE_H,
              transform: `scale(${scale}) translate(${-pan.x}px, ${-pan.y}px)`,
              transformOrigin: "0 0",
            }}
          >
            {(edges.length > 0 || connectionDraft) && (
              <svg className="absolute z-0" width={SURFACE_W} height={SURFACE_H}>
                {edges.map((edge) => {
                  const sourceNode = getNodeGeometry(edge.from);
                  const targetNode = getNodeGeometry(edge.to);
                  const sourcePercent = (edge.sourceSpec.order + 1) / (edge.sourceCount + 1);
                  const sourceAnchor: HandleAnchor = edge.sourceSpec.side === "left"
                    ? { dx: 0, dy: sourceNode.size.height * sourcePercent }
                    : { dx: sourceNode.size.width, dy: sourceNode.size.height * sourcePercent };
                  const targetAnchor: HandleAnchor = { dx: 0, dy: targetNode.size.height * 0.5 };
                  const measuredSource = handlePositions[edge.sourceHandleId];
                  const measuredTarget = handlePositions[edge.targetHandleId];
                  const source = measuredSource ?? computeHandlePosition(sourceNode, sourceAnchor);
                  const target = measuredTarget ?? computeHandlePosition(targetNode, targetAnchor);
                  const label = { x: (source.x + target.x) / 2, y: (source.y + target.y) / 2 };
                  const overlayRect = {
                    left: label.x - 60,
                    right: label.x + 60,
                    top: label.y - 18,
                    bottom: label.y + 18,
                  };
                  const pathD = buildOrthogonalPath(source, target, {
                    avoid: overlayRect,
                    padding: 12,
                  });

                  return (
                    <g key={edge.key}>
                      <path
                        d={pathD}
                        stroke="#60a5fa"
                        strokeWidth={2}
                        strokeLinecap="round"
                        vectorEffect="non-scaling-stroke"
                        fill="none"
                      />
                      <foreignObject
                        x={overlayRect.left}
                        y={overlayRect.top}
                        width={overlayRect.right - overlayRect.left}
                        height={overlayRect.bottom - overlayRect.top}
                        className="pointer-events-auto"
                      >
                        <div className="flex gap-1">
                          <button
                            className="px-1.5 py-0.5 text-[11px] border rounded bg-white"
                            onPointerDown={stopCanvasButtonPointerDown}
                            onClick={(event) => {
                              event.stopPropagation();
                              onInsertBetween(edge.from, edge.to);
                            }}
                          >
                            + bloque
                          </button>
                          <button
                            className="px-1.5 py-0.5 text-[11px] border rounded bg-white"
                            onPointerDown={stopCanvasButtonPointerDown}
                            onClick={(event) => {
                              event.stopPropagation();
                              onDeleteEdge(edge.from, edge.to);
                            }}
                          >
                            borrar
                          </button>
                        </div>
                      </foreignObject>
                    </g>
                  );
                })}
                {connectionDraft && (
                  <path
                    d={buildOrthogonalPath(connectionDraft.from, connectionDraft.to)}
                    stroke="#60a5fa"
                    strokeWidth={2}
                    strokeLinecap="round"
                    vectorEffect="non-scaling-stroke"
                    fill="none"
                    strokeDasharray="6 4"
                  />
                )}
              </svg>
            )}

            {nodes.map((node) => {
              const position = getPos(node.id);
              const outputSpecs = outputSpecsByNode.get(node.id) ?? [];
              const assignments = handleAssignmentsByNode.get(node.id) ?? {};
              return (
                <FlowCanvasNode
                  key={node.id}
                  node={node}
                  position={position}
                  selected={selectedId === node.id}
                  onSelect={onSelect}
                  onNodePointerDown={onNodePointerDown}
                  onAddChild={onAddChild}
                  onDuplicateNode={handleDuplicate}
                  onDeleteNode={onDeleteNode}
                  stopNodeButtonPointerDown={stopCanvasButtonPointerDown}
                  outputSpecs={outputSpecs}
                  handleAssignments={assignments}
                  rootId={flow.rootId}
                  registerHandle={registerHandle}
                  onStartConnection={handleStartConnection}
                  onSizeChange={handleNodeSizeChange}
                  duplicatePending={pendingDuplicateId === node.id}
                  hasValidationError={invalidMessageIds.has(node.id)}
                />
              );
            })}
          </div>
          {connectionPrompt && (
            <div
              className="absolute z-30"
              style={{ left: connectionPrompt.anchor.x, top: connectionPrompt.anchor.y }}
            >
              <div
                ref={connectionPromptRef}
                className="min-w-[240px] max-w-[280px] -translate-x-1/2 translate-y-3 rounded-xl border border-emerald-200 bg-white p-3 shadow-xl"
                onPointerDown={(event) => event.stopPropagation()}
              >
                <div className="text-[11px] font-semibold text-slate-600 mb-2">
                  Siguiente paso · {connectionPrompt.spec.label}
                </div>
                <div className="flex flex-wrap gap-2 mb-3">
                  <button
                    className="px-2.5 py-1 text-xs rounded-full bg-emerald-500 text-white shadow-sm hover:bg-emerald-600"
                    onClick={() => handleCreateSelection("message")}
                  >
                    Nuevo mensaje
                  </button>
                  <button
                    className="px-2.5 py-1 text-xs rounded-full bg-emerald-500 text-white shadow-sm hover:bg-emerald-600"
                    onClick={() => handleCreateSelection("buttons")}
                  >
                    Botones
                  </button>
                  <button
                    className="px-2.5 py-1 text-xs rounded-full bg-emerald-500 text-white shadow-sm hover:bg-emerald-600"
                    onClick={() => handleCreateSelection("ask")}
                  >
                    Pregunta
                  </button>
                  <button
                    className="px-2.5 py-1 text-xs rounded-full bg-emerald-200 text-emerald-700 shadow-sm hover:bg-emerald-300"
                    onClick={() => handleCreateSelection("menu")}
                  >
                    Submenú
                  </button>
                </div>
                <div className="text-[10px] uppercase tracking-wide text-slate-400 mb-1">
                  Conectar con existente
                </div>
                <div className="max-h-48 overflow-y-auto space-y-1">
                  {targetOptions.length === 0 ? (
                    <div className="text-[11px] text-slate-400">No hay otros nodos disponibles.</div>
                  ) : (
                    targetOptions.map((option) => {
                      const isActive = option.id === connectionPrompt.currentTargetId;
                      return (
                        <button
                          key={option.id}
                          className={`w-full text-left px-2 py-1 rounded-lg border text-xs flex flex-col gap-0.5 transition hover:border-emerald-300 hover:bg-emerald-50 ${
                            isActive ? "border-emerald-400 bg-emerald-50" : "border-slate-200"
                          }`}
                          onClick={() => handleConnectSelection(option.id)}
                        >
                          <span className="font-medium text-slate-700 truncate">{option.label}</span>
                          <span className="text-[10px] text-slate-400">{option.descriptor}</span>
                        </button>
                      );
                    })
                  )}
                </div>
                {connectionPrompt.currentTargetId && (
                  <button
                    className="mt-3 w-full px-2.5 py-1 text-xs rounded-lg border border-rose-200 text-rose-600 hover:bg-rose-50"
                    onClick={() => handleConnectSelection(null)}
                  >
                    Quitar destino
                  </button>
                )}
              </div>
            </div>
          )}
        </div>
      </div>
  );
}
type PersistedState = {
  flow: Flow;
  positions: Record<string, { x: number; y: number }>;
};

type Toast = { id: number; message: string; type: "success" | "error" };

export default function App(): JSX.Element {
  const [flow, setFlowState] = useState<Flow>(demoFlow);
  const [positionsState, setPositionsState] = useState<Record<string, { x: number; y: number }>>({});
  const [selectedId, setSelectedId] = useState(flow.rootId);
  const [channel, setChannel] = useState<'whatsapp'|'facebook'|'instagram'|'tiktok'>("whatsapp");
  const channelTheme = useMemo(()=>{
    switch(channel){
      case 'facebook': return { name:'Facebook', from:'#dbeafe', to:'#bfdbfe', chipBg:'#e0efff', chipText:'#1e3a8a' };
      case 'instagram': return { name:'Instagram', from:'#ffe4e6', to:'#fce7f3', chipBg:'#fde2f3', chipText:'#9d174d' };
      case 'tiktok': return { name:'TikTok', from:'#cffafe', to:'#bae6fd', chipBg:'#def7ff', chipText:'#0e7490' };
      default: return { name:'WhatsApp', from:'#dcfce7', to:'#bbf7d0', chipBg:'#e8fee7', chipText:'#065f46' };
    }
  },[channel]);
  const [soloRoot, setSoloRoot] = useState(false);
  const [dirty, setDirty] = useState(false);
  const [workspaceId, setWorkspaceId] = useState(flow.id);
  const [toast, setToast] = useState<Toast | null>(null);

  const showToast = useCallback((message: string, type: "success" | "error" = "success") => {
    setToast({ id: Date.now(), message, type });
  }, []);

  const suppressDirtyRef = useRef(false);
  const flowRef = useRef(flow);
  const positionsRef = useRef(positionsState);
  const dirtyRef = useRef(dirty);
  const workspaceIdRef = useRef(workspaceId);

  useEffect(() => { flowRef.current = flow; }, [flow]);
  useEffect(() => { positionsRef.current = positionsState; }, [positionsState]);
  useEffect(() => { dirtyRef.current = dirty; }, [dirty]);
  useEffect(() => { workspaceIdRef.current = workspaceId; }, [workspaceId]);

  const setFlow = useCallback((updater: Flow | ((prev: Flow) => Flow)) => {
    setFlowState((prev) => {
      const candidate = typeof updater === "function" ? (updater as (prev: Flow) => Flow)(prev) : updater;
      const next = normalizeFlow(candidate);
      if (!suppressDirtyRef.current && next !== prev) {
        setDirty(true);
      }
      return next;
    });
  }, []);

  const setPositions = useCallback(
    (
      updater:
        | Record<string, { x: number; y: number }>
        | ((prev: Record<string, { x: number; y: number }>) => Record<string, { x: number; y: number }>)
    ) => {
      setPositionsState((prev) => {
        const next =
          typeof updater === "function"
            ? (updater as (prev: Record<string, { x: number; y: number }>) => Record<string, { x: number; y: number }>)(prev)
            : updater;
        if (next === prev) return prev;
        if (!suppressDirtyRef.current) {
          setDirty(true);
        }
        return next;
      });
    },
    []
  );

  const replaceFlow = useCallback((nextFlow: Flow, nextPositions: Record<string, { x: number; y: number }> = {}) => {
    suppressDirtyRef.current = true;
    setFlowState(normalizeFlow(nextFlow));
    setPositionsState(nextPositions);
    suppressDirtyRef.current = false;
    setSelectedId(nextFlow.rootId);
    setWorkspaceId(nextFlow.id);
    setDirty(false);
  }, []);

  const selected = flow.nodes[selectedId] ?? flow.nodes[flow.rootId];
  const emptyMessageNodes = useMemo(() => {
    const ids = new Set<string>();
    for (const node of Object.values(flow.nodes)) {
      if (node.action?.kind === "message") {
        const text = typeof node.action.data?.text === "string" ? node.action.data.text.trim() : "";
        if (!text) {
          ids.add(node.id);
        }
      }
    }
    return ids;
  }, [flow.nodes]);
  const hasBlockingErrors = emptyMessageNodes.size > 0;
  const selectedHasMessageError = emptyMessageNodes.has(selected.id);
  const menuOptionsForSelected = selected.type === "menu" ? getMenuOptions(selected) : [];
  const buttonsDataForSelected = getButtonsData(selected);
  const askDataForSelected = getAskData(selected);
  const askValidationOptions =
    askDataForSelected?.validation?.type === "options" ? askDataForSelected.validation.options : [];
  const schedulerDataForSelected = getSchedulerData(selected);

  const handleMenuOptionUpdate = useCallback(
    (optionId: string, patch: Partial<MenuOption>) => {
      setFlow((prev) => {
        const next: Flow = JSON.parse(JSON.stringify(prev));
        const node = next.nodes[selectedId];
        if (!node || node.type !== "menu") return next;
        const options = getMenuOptions(node);
        const index = options.findIndex((opt) => opt.id === optionId);
        if (index >= 0) {
          options[index] = { ...options[index], ...patch };
          node.menuOptions = options;
        }
        return next;
      });
    },
    [selectedId, setFlow]
  );

  const handleAddMenuOption = useCallback(() => {
    setFlow((prev) => {
      const next: Flow = JSON.parse(JSON.stringify(prev));
      const node = next.nodes[selectedId];
      if (!node || node.type !== "menu") return next;
      const options = getMenuOptions(node);
      options.push(createMenuOption(options.length));
      node.menuOptions = options;
      return next;
    });
  }, [selectedId, setFlow]);

  const handleRemoveMenuOption = useCallback(
    (optionId: string) => {
      setFlow((prev) => {
        const next: Flow = JSON.parse(JSON.stringify(prev));
        const node = next.nodes[selectedId];
        if (!node || node.type !== "menu") return next;
        const options = getMenuOptions(node);
        const option = options.find((opt) => opt.id === optionId);
        if (!option || option.targetId) return next;
        const remaining = options.filter((opt) => opt.id !== optionId);
        node.menuOptions = remaining.map((opt, idx) => createMenuOption(idx, opt));
        return next;
      });
    },
    [selectedId, setFlow]
  );

  const handleButtonUpdate = useCallback(
    (buttonId: string, patch: Partial<ButtonOption>) => {
      setFlow((prev) => {
        const next: Flow = JSON.parse(JSON.stringify(prev));
        const node = next.nodes[selectedId];
        if (!node || node.action?.kind !== "buttons") return next;
        const data = normalizeButtonsData(node.action.data as Partial<ButtonsActionData> | undefined);
        const index = data.items.findIndex((item) => item.id === buttonId);
        if (index >= 0) {
          data.items[index] = { ...data.items[index], ...patch };
          node.action = { ...node.action, data };
        }
        return next;
      });
    },
    [selectedId, setFlow]
  );

  const handleAddButton = useCallback(() => {
    setFlow((prev) => {
      const next: Flow = JSON.parse(JSON.stringify(prev));
      const node = next.nodes[selectedId];
      if (!node || node.action?.kind !== "buttons") return next;
      const data = normalizeButtonsData(node.action.data as Partial<ButtonsActionData> | undefined);
      data.items.push(createButtonOption(data.items.length));
      node.action = { ...node.action, data };
      return next;
    });
  }, [selectedId, setFlow]);

  const handleRemoveButton = useCallback(
    (buttonId: string) => {
      setFlow((prev) => {
        const next: Flow = JSON.parse(JSON.stringify(prev));
        const node = next.nodes[selectedId];
        if (!node || node.action?.kind !== "buttons") return next;
        const data = normalizeButtonsData(node.action.data as Partial<ButtonsActionData> | undefined);
        const button = data.items.find((item) => item.id === buttonId);
        if (!button || button.targetId) return next;
        data.items = data.items.filter((item) => item.id !== buttonId).map((item, idx) => createButtonOption(idx, item));
        node.action = { ...node.action, data };
        return next;
      });
    },
    [selectedId, setFlow]
  );

  const handleConvertButtonsToList = useCallback(() => {
    let createdId: string | null = null;
    setFlow((prev) => {
      const { nextFlow, listNodeId } = convertButtonsOverflowToList(prev, selectedId);
      createdId = listNodeId;
      return nextFlow;
    });
    if (createdId) {
      setSelectedId(createdId);
      showToast("Se movieron las opciones extra a un bloque Lista", "success");
    } else {
      showToast("No hay botones adicionales para convertir", "error");
    }
  }, [selectedId, setFlow, setSelectedId, showToast]);

  const handleAskUpdate = useCallback(
    (patch: Partial<Record<string, any>>) => {
      setFlow((prev) => {
        const next: Flow = JSON.parse(JSON.stringify(prev));
        const node = next.nodes[selectedId];
        if (!node || node.action?.kind !== "ask") return next;
        node.action = { ...node.action, data: { ...node.action.data, ...patch } };
        return next;
      });
    },
    [selectedId, setFlow]
  );

  const handleSchedulerUpdate = useCallback(
    (updater: (current: SchedulerNodeData) => SchedulerNodeData) => {
      setFlow((prev) => {
        const next: Flow = JSON.parse(JSON.stringify(prev));
        const node = next.nodes[selectedId];
        if (!node || node.action?.kind !== "scheduler") return next;
        const current = getSchedulerData(node);
        if (!current) return next;
        const updated = normalizeSchedulerData(updater(current));
        node.action = { ...node.action, data: updated };
        return next;
      });
    },
    [selectedId, setFlow]
  );

  const handleSchedulerModeChange = useCallback(
    (mode: SchedulerMode) => {
      handleSchedulerUpdate((current) => ({ ...current, mode }));
    },
    [handleSchedulerUpdate]
  );

  const handleSchedulerTimezoneChange = useCallback(
    (timezone: string) => {
      handleSchedulerUpdate((current) => ({
        ...current,
        custom: current.custom ? { ...current.custom, timezone } : undefined,
      }));
    },
    [handleSchedulerUpdate]
  );

  const handleSchedulerWindowChange = useCallback(
    (index: number, patch: Partial<TimeWindow>) => {
      handleSchedulerUpdate((current) => {
        const windows = [...(current.custom?.windows ?? [])];
        if (!windows[index]) return current;
        windows[index] = sanitizeTimeWindow({ ...windows[index], ...patch });
        return {
          ...current,
          custom: current.custom ? { ...current.custom, windows } : undefined,
        };
      });
    },
    [handleSchedulerUpdate]
  );

  const handleSchedulerToggleWeekday = useCallback(
    (index: number, day: Weekday) => {
      handleSchedulerUpdate((current) => {
        const windows = [...(current.custom?.windows ?? [])];
        const target = windows[index];
        if (!target) return current;
        const set = new Set(target.weekdays);
        if (set.has(day)) {
          set.delete(day);
        } else {
          set.add(day);
        }
        const nextWeekdays = Array.from(set).sort((a, b) => a - b) as Weekday[];
        windows[index] = { ...target, weekdays: nextWeekdays };
        return {
          ...current,
          custom: current.custom ? { ...current.custom, windows } : undefined,
        };
      });
    },
    [handleSchedulerUpdate]
  );

  const handleSchedulerToggleOvernight = useCallback(
    (index: number) => {
      handleSchedulerUpdate((current) => {
        const windows = [...(current.custom?.windows ?? [])];
        const target = windows[index];
        if (!target) return current;
        windows[index] = { ...target, overnight: !target.overnight };
        return {
          ...current,
          custom: current.custom ? { ...current.custom, windows } : undefined,
        };
      });
    },
    [handleSchedulerUpdate]
  );

  const handleSchedulerAddWindow = useCallback(() => {
    handleSchedulerUpdate((current) => ({
      ...current,
      custom: current.custom
        ? { ...current.custom, windows: [...current.custom.windows, sanitizeTimeWindow(undefined)] }
        : undefined,
    }));
  }, [handleSchedulerUpdate]);

  const handleSchedulerRemoveWindow = useCallback(
    (index: number) => {
      handleSchedulerUpdate((current) => {
        const windows = [...(current.custom?.windows ?? [])];
        windows.splice(index, 1);
        return {
          ...current,
          custom: current.custom
            ? { ...current.custom, windows: windows.length > 0 ? windows : [sanitizeTimeWindow(undefined)] }
            : undefined,
        };
      });
    },
    [handleSchedulerUpdate]
  );

  const handleSchedulerExceptionChange = useCallback(
    (index: number, patch: Partial<DateException>) => {
      handleSchedulerUpdate((current) => {
        const exceptions = [...(current.custom?.exceptions ?? [])];
        if (!exceptions[index]) return current;
        exceptions[index] = { ...exceptions[index], ...patch };
        return {
          ...current,
          custom: current.custom ? { ...current.custom, exceptions } : undefined,
        };
      });
    },
    [handleSchedulerUpdate]
  );

  const handleSchedulerAddException = useCallback(() => {
    handleSchedulerUpdate((current) => ({
      ...current,
      custom: current.custom
        ? {
            ...current.custom,
            exceptions: [
              ...(current.custom.exceptions ?? []),
              { date: "", closed: true } as DateException,
            ],
          }
        : undefined,
    }));
  }, [handleSchedulerUpdate]);

  const handleSchedulerRemoveException = useCallback(
    (index: number) => {
      handleSchedulerUpdate((current) => {
        const exceptions = [...(current.custom?.exceptions ?? [])];
        exceptions.splice(index, 1);
        return {
          ...current,
          custom: current.custom ? { ...current.custom, exceptions } : undefined,
        };
      });
    },
    [handleSchedulerUpdate]
  );

  useEffect(() => {
    if (!toast || typeof window === "undefined") return;
    const timeout = window.setTimeout(() => setToast(null), 2500);
    return () => window.clearTimeout(timeout);
  }, [toast]);

  const performSave = useCallback(async (message?: string) => {
    const payload: PersistedState = { flow: flowRef.current, positions: positionsRef.current };
    try {
      await saveFlow(workspaceIdRef.current, payload);
      setDirty(false);
      if (message) showToast(message, "success");
    } catch (error) {
      showToast("Error al guardar", "error");
      throw error;
    }
  }, [showToast]);

  const debouncedManualSave = useMemo(() => debounce(() => {
    performSave("Flujo guardado").catch(() => {});
  }, 300), [performSave]);

  useEffect(() => {
    return () => {
      debouncedManualSave.cancel?.();
    };
  }, [debouncedManualSave]);

  const handleSaveClick = useCallback(() => {
    debouncedManualSave();
  }, [debouncedManualSave]);

  const handleLoad = useCallback(async () => {
    try {
      const stored = await loadFlow<PersistedState>(workspaceIdRef.current);
      if (!stored || !stored.flow) {
        showToast("No se encontró un flujo guardado", "error");
        return;
      }
      replaceFlow(stored.flow, stored.positions ?? {});
      showToast("Flujo cargado", "success");
    } catch (error) {
      showToast("Error al cargar", "error");
    }
  }, [replaceFlow, showToast]);

  const handleExport = useCallback(() => {
    if (typeof window === "undefined") {
      showToast("Exportación no disponible", "error");
      return;
    }
    try {
      const state: PersistedState = { flow: flowRef.current, positions: positionsRef.current };
      const blob = new Blob([JSON.stringify(state, null, 2)], { type: "application/json" });
      const url = URL.createObjectURL(blob);
      const link = document.createElement("a");
      link.href = url;
      link.download = `${workspaceIdRef.current || "flow"}.json`;
      document.body.appendChild(link);
      link.click();
      document.body.removeChild(link);
      URL.revokeObjectURL(url);
      showToast("Flujo exportado", "success");
    } catch (error) {
      showToast("Error al exportar", "error");
    }
  }, [showToast]);

  const fileInputRef = useRef<HTMLInputElement | null>(null);

  const handleImportClick = useCallback(() => {
    fileInputRef.current?.click();
  }, []);

  const handleImportFile = useCallback(async (event: React.ChangeEvent<HTMLInputElement>) => {
    const file = event.target.files?.[0];
    if (!file) return;
    try {
      const text = await file.text();
      const parsed = JSON.parse(text) as Partial<PersistedState>;
      if (!parsed || !parsed.flow) throw new Error("Invalid file");
      replaceFlow(parsed.flow, parsed.positions ?? {});
      showToast("Flujo importado", "success");
    } catch (error) {
      showToast("Error al importar", "error");
    } finally {
      event.target.value = "";
    }
  }, [replaceFlow, showToast]);

  useEffect(() => {
    if (typeof window === "undefined") return;
    const interval = window.setInterval(() => {
      if (!dirtyRef.current) return;
      performSave("Auto-guardado").catch(() => {});
    }, AUTO_SAVE_INTERVAL_MS);
    return () => window.clearInterval(interval);
  }, [performSave]);

  useEffect(() => {
    let cancelled = false;
    (async () => {
      try {
        const stored = await loadFlow<PersistedState>(workspaceIdRef.current);
        if (!stored || !stored.flow || cancelled) return;
        replaceFlow(stored.flow, stored.positions ?? {});
        showToast("Flujo cargado", "success");
      } catch (error) {
        if (!cancelled) {
          console.error(error);
        }
      }
    })();
    return () => { cancelled = true; };
  }, [replaceFlow, showToast]);

  function addChildTo(parentId: string, type: NodeType) {
    const parent = flow.nodes[parentId];
    if (!parent) return;
    const nid = nextChildId(flow, parentId);
    const newNode: FlowNode = {
      id: nid,
      label: type === "menu" ? "Nuevo submenú" : "Nueva acción",
      type,
      children: [],
      action: type === "action" ? { kind: "message", data: { text: "Respuesta…" } } : undefined,
      menuOptions: type === "menu" ? [] : undefined,
    };
    let linked = false;
    setFlow((prev) => {
      const next: Flow = JSON.parse(JSON.stringify(prev));
      next.nodes[nid] = newNode;
      const parentNode = next.nodes[parentId];
      if (!parentNode) return next;

      if (parentNode.type === "menu") {
        const options = getMenuOptions(parentNode);
        let optionIndex = options.findIndex((opt) => !opt.targetId);
        if (optionIndex === -1) {
          optionIndex = options.length;
          options.push(createMenuOption(optionIndex));
        }
        options[optionIndex] = { ...options[optionIndex], targetId: nid };
        parentNode.menuOptions = options;
        linked = true;
      } else if (parentNode.action?.kind === "buttons") {
        const data = normalizeButtonsData(parentNode.action.data as Partial<ButtonsActionData> | undefined);
        let assigned = false;
        for (const item of data.items) {
          if (!item.targetId) {
            item.targetId = nid;
            assigned = true;
            break;
          }
        }
        if (!assigned) {
          if (data.items.length < data.maxButtons) {
            const newIndex = data.items.length;
            data.items.push(createButtonOption(newIndex, { targetId: nid }));
            assigned = true;
          } else if (!data.moreTargetId) {
            data.moreTargetId = nid;
            assigned = true;
          }
        }
        if (assigned) {
          parentNode.action = { ...parentNode.action, data };
          linked = true;
        }
      } else if (parentNode.action?.kind === "ask") {
        const ask = getAskData(parentNode);
        if (ask) {
          const updated: AskActionData = { ...ask };
          if (!updated.answerTargetId) {
            updated.answerTargetId = nid;
            linked = true;
          } else if (!updated.invalidTargetId) {
            updated.invalidTargetId = nid;
            linked = true;
          }
          if (linked) {
            parentNode.action = { ...parentNode.action, data: updated };
          }
        }
      } else if (parentNode.action?.kind === "scheduler") {
        const scheduler = getSchedulerData(parentNode);
        if (scheduler) {
          const updated: SchedulerNodeData = { ...scheduler };
          if (!updated.inWindowTargetId) {
            updated.inWindowTargetId = nid;
            linked = true;
          } else if (!updated.outOfWindowTargetId) {
            updated.outOfWindowTargetId = nid;
            linked = true;
          }
          if (linked) {
            parentNode.action = { ...parentNode.action, data: updated };
          }
        }
      } else {
        linked = true;
      }

      if (linked) {
        parentNode.children = Array.from(new Set([...(parentNode.children ?? []), nid]));
      } else {
        delete next.nodes[nid];
      }
      return next;
    });
    if (linked) {
      setSelectedId(nid);
    }
  }

  function addActionOfKind(
    parentId: string,
    kind:
      | "message"
      | "buttons"
      | "attachment"
      | "webhook_out"
      | "webhook_in"
      | "transfer"
      | "handoff"
      | "ia_rag"
      | "tool"
      | "ask"
      | "scheduler"
  ) {
    const nid = nextChildId(flow, parentId);
    const defaults: Record<string, any> = {
      message: { text: "Mensaje" },
      buttons: normalizeButtonsData({
        items: [
          createButtonOption(0, { label: "Sí", value: "YES" }),
          createButtonOption(1, { label: "No", value: "NO" }),
        ],
        maxButtons: DEFAULT_BUTTON_LIMIT,
      }),
      attachment: { attType:"image", url:"", name:"archivo" },
      webhook_out: {
        method:"POST",
        url:"https://api.ejemplo.com/webhook",
        headers:[{k:"Content-Type", v:"application/json"}],
        body:'{\\n  "user_id": "{{user.id}}",\\n  "input": "{{last_message}}"\\n}',
      },
      webhook_in: { path:"/hooks/inbound", secret:"", sample:"{ id: 123, text: 'hola' }" },
      transfer: { target:"open_channel", destination:"ventas" },
      handoff: { queue:"agentes", note:"pasar a humano" },
      ia_rag: { prompt:"Buscar en base de conocimiento..." },
      tool: { name:"mi-tool", args:{} },
      ask: {
        questionText: "¿Cuál es tu respuesta?",
        varName: "respuesta",
        varType: "text",
        validation: { type: "none" },
        retryMessage: "Lo siento, ¿puedes intentarlo de nuevo?",
        answerTargetId: null,
        invalidTargetId: null,
      },
      scheduler: normalizeSchedulerData(undefined),
    };
    const newNode: FlowNode = {
      id: nid,
      label: `Acción · ${kind}`,
      type: "action",
      children: [],
      action: { kind: kind as ActionKind, data: defaults[kind] },
    };
    setFlow(prev=>({
      ...prev,
      nodes:{
        ...prev.nodes,
        [nid]: newNode,
        [parentId]: { ...prev.nodes[parentId], children:[...prev.nodes[parentId].children, nid] }
      }
    }));
    setSelectedId(nid);
  }

  function deleteNode(id:string){
    if (id===flow.rootId) return;
    const parentId = Object.values(flow.nodes).find(n=>n.children.includes(id))?.id;
    const next: Flow = JSON.parse(JSON.stringify(flow));
    deleteSubtree(next, id);
    for (const node of Object.values(next.nodes)){
      node.children = node.children.filter(childId=>Boolean(next.nodes[childId]));
      if (node.type === "menu" && node.menuOptions) {
        node.menuOptions = node.menuOptions.map((option, idx) =>
          createMenuOption(idx, {
            ...option,
            targetId: option.targetId && next.nodes[option.targetId] ? option.targetId : null,
          })
        );
      }
      if (node.action?.kind === "buttons") {
        const data = normalizeButtonsData(node.action.data as Partial<ButtonsActionData> | undefined);
        data.items = data.items.map((item, idx) =>
          createButtonOption(idx, {
            ...item,
            targetId: item.targetId && next.nodes[item.targetId] ? item.targetId : null,
          })
        );
        if (data.moreTargetId && !next.nodes[data.moreTargetId]) {
          data.moreTargetId = null;
        }
        node.action = { ...node.action, data };
      }
      if (node.action?.kind === "ask") {
        const ask = getAskData(node);
        if (ask) {
          const updated: AskActionData = { ...ask };
          if (updated.answerTargetId && !next.nodes[updated.answerTargetId]) {
            updated.answerTargetId = null;
          }
          if (updated.invalidTargetId && !next.nodes[updated.invalidTargetId]) {
            updated.invalidTargetId = null;
          }
          node.action = { ...node.action, data: updated };
        }
      }
      if (node.action?.kind === "scheduler") {
        const scheduler = getSchedulerData(node);
        if (scheduler) {
          const updated: SchedulerNodeData = { ...scheduler };
          if (updated.inWindowTargetId && !next.nodes[updated.inWindowTargetId]) {
            updated.inWindowTargetId = null;
          }
          if (updated.outOfWindowTargetId && !next.nodes[updated.outOfWindowTargetId]) {
            updated.outOfWindowTargetId = null;
          }
          node.action = { ...node.action, data: updated };
        }
      }
    }
    setFlow(next);
    setSelectedId(parentId && next.nodes[parentId] ? parentId : next.rootId);
    setPositions((prev) => {
      const updated = { ...prev };
      let changed = false;
      for (const key of Object.keys(prev)) {
        if (!next.nodes[key]) {
          delete updated[key];
          changed = true;
        }
      }
      return changed ? updated : prev;
    });
  }

  function duplicateNode(id:string){
    const parentId = Object.values(flow.nodes).find(n=>n.children.includes(id))?.id;
    if (!parentId) return;
    const basis = flow.nodes[id];
    const nid = nextChildId(flow, parentId);
    const clone: FlowNode = JSON.parse(JSON.stringify({ ...basis, id:nid }));
    clone.children = [];
    if (clone.menuOptions) {
      clone.menuOptions = clone.menuOptions.map((option, idx) => createMenuOption(idx, { ...option, targetId: null }));
    }
    if (clone.action?.kind === "buttons") {
      const data = normalizeButtonsData(clone.action.data as Partial<ButtonsActionData> | undefined);
      data.items = data.items.map((item, idx) => createButtonOption(idx, { ...item, targetId: null }));
      data.moreTargetId = null;
      clone.action = { ...clone.action, data };
    }
    if (clone.action?.kind === "ask") {
      const ask = getAskData(clone);
      const normalized: AskActionData = ask
        ? { ...ask, answerTargetId: null, invalidTargetId: null }
        : {
            questionText: "¿Cuál es tu respuesta?",
            varName: "respuesta",
            varType: "text",
            validation: { type: "none" },
            retryMessage: "Lo siento, ¿puedes intentarlo de nuevo?",
            answerTargetId: null,
            invalidTargetId: null,
          };
      clone.action = {
        ...clone.action,
        data: normalized,
      };
    }
    if (clone.action?.kind === "scheduler") {
      const scheduler = getSchedulerData(clone);
      const normalized: SchedulerNodeData = scheduler
        ? { ...scheduler, inWindowTargetId: null, outOfWindowTargetId: null }
        : normalizeSchedulerData(undefined);
      clone.action = {
        ...clone.action,
        data: normalized,
      };
    }
    setFlow((prev) => {
      const next: Flow = JSON.parse(JSON.stringify(prev));
      next.nodes[nid] = clone;
      const parentNode = next.nodes[parentId];
      if (!parentNode) return next;
      parentNode.children = Array.from(new Set([...(parentNode.children ?? []), nid]));
      if (parentNode.type === "menu") {
        const options = getMenuOptions(parentNode);
        let optionIndex = options.findIndex((opt) => !opt.targetId);
        if (optionIndex === -1) {
          optionIndex = options.length;
          options.push(createMenuOption(optionIndex));
        }
        options[optionIndex] = { ...options[optionIndex], targetId: nid };
        parentNode.menuOptions = options;
      } else if (parentNode.action?.kind === "buttons") {
        const data = normalizeButtonsData(parentNode.action.data as Partial<ButtonsActionData> | undefined);
        let assigned = false;
        for (const item of data.items) {
          if (!item.targetId) {
            item.targetId = nid;
            assigned = true;
            break;
          }
        }
        if (!assigned) {
          if (data.items.length < data.maxButtons) {
            const newIndex = data.items.length;
            data.items.push(createButtonOption(newIndex, { targetId: nid }));
            assigned = true;
          } else if (!data.moreTargetId) {
            data.moreTargetId = nid;
            assigned = true;
          }
        }
        parentNode.action = { ...parentNode.action, data };
      } else if (parentNode.action?.kind === "ask") {
        const ask = getAskData(parentNode);
        if (ask) {
          const updated: AskActionData = { ...ask };
          if (!updated.answerTargetId) {
            updated.answerTargetId = nid;
          } else if (!updated.invalidTargetId) {
            updated.invalidTargetId = nid;
          }
          parentNode.action = { ...parentNode.action, data: updated };
        }
      }
      return next;
    });
    setSelectedId(nid);
  }

  const handleConnectHandle = useCallback(
    (sourceId: string, handleId: string, targetId: string | null) => {
      let updated = false;
      setFlow((prev) => {
        const next: Flow = JSON.parse(JSON.stringify(prev));
        if (targetId && !next.nodes[targetId]) {
          return prev;
        }
        if (!applyHandleAssignment(next, sourceId, handleId, targetId ?? null)) {
          return prev;
        }
        updated = true;
        return next;
      });
      return updated;
    },
    [setFlow]
  );

  const handleCreateForHandle = useCallback(
    (sourceId: string, handleId: string, kind: ConnectionCreationKind) => {
      let createdId: string | null = null;
      setFlow((prev) => {
        const next: Flow = JSON.parse(JSON.stringify(prev));
        const source = next.nodes[sourceId];
        if (!source) return prev;
        const nid = nextChildId(next, sourceId);
        const baseLabel =
          kind === "menu"
            ? "Nuevo submenú"
            : kind === "ask"
            ? "Pregunta al cliente"
            : kind === "buttons"
            ? "Acción · botones"
            : "Acción · mensaje";
        let newNode: FlowNode;
        if (kind === "menu") {
          newNode = { id: nid, label: baseLabel, type: "menu", children: [], menuOptions: [] } as FlowNode;
        } else if (kind === "ask") {
          newNode = {
            id: nid,
            label: baseLabel,
            type: "action",
            children: [],
            action: {
              kind: "ask",
              data: {
                questionText: "¿Cuál es tu respuesta?",
                varName: "respuesta",
                varType: "text",
                validation: { type: "none" },
                retryMessage: "Lo siento, ¿puedes intentarlo de nuevo?",
                answerTargetId: null,
                invalidTargetId: null,
              },
            },
          } as FlowNode;
        } else if (kind === "buttons") {
          newNode = {
            id: nid,
            label: baseLabel,
            type: "action",
            children: [],
            action: {
              kind: "buttons",
              data: normalizeButtonsData({
                items: [
                  createButtonOption(0, { label: "Opción 1", value: "OP_1" }),
                  createButtonOption(1, { label: "Opción 2", value: "OP_2" }),
                ],
                maxButtons: DEFAULT_BUTTON_LIMIT,
              }),
            },
          } as FlowNode;
        } else {
          newNode = {
            id: nid,
            label: baseLabel,
            type: "action",
            children: [],
            action: { kind: "message", data: { text: "Mensaje" } },
          } as FlowNode;
        }
        next.nodes[nid] = newNode;
        if (!applyHandleAssignment(next, sourceId, handleId, nid)) {
          delete next.nodes[nid];
          return prev;
        }
        createdId = nid;
        return next;
      });
      if (createdId) {
        const parentPos = positionsRef.current[sourceId] ?? computeLayout(flowRef.current)[sourceId] ?? { x: 0, y: 0 };
        setPositions((prev) => ({
          ...prev,
          [createdId as string]: { x: parentPos.x + NODE_W + 40, y: parentPos.y + NODE_H + 40 },
        }));
        setSelectedId(createdId);
      }
      return createdId;
    },
    [setFlow, setPositions, setSelectedId]
  );

  function insertBetween(parentId:string, childId:string){
    const nid = nextChildId(flow, parentId);
    setFlow(prev=>{
      const next: Flow = JSON.parse(JSON.stringify(prev));
      next.nodes[nid] = { id:nid, label:"Nueva acción", type:"action", children:[], action:{ kind:"message", data:{text:"Mensaje"} } };
      const arr = next.nodes[parentId].children;
      const idx = arr.indexOf(childId);
      if (idx>=0){
        arr.splice(idx,1,nid);
        next.nodes[nid].children.push(childId);
        const parentNode = next.nodes[parentId];
        if (parentNode.type === "menu" && parentNode.menuOptions) {
          parentNode.menuOptions = parentNode.menuOptions.map((option, optionIdx) =>
            createMenuOption(optionIdx, {
              ...option,
              targetId: option.targetId === childId ? nid : option.targetId,
            })
          );
        } else if (parentNode.action?.kind === "buttons") {
          const data = normalizeButtonsData(parentNode.action.data as Partial<ButtonsActionData> | undefined);
          data.items = data.items.map((item, itemIdx) =>
            createButtonOption(itemIdx, {
              ...item,
              targetId: item.targetId === childId ? nid : item.targetId,
            })
          );
          if (data.moreTargetId === childId) {
            data.moreTargetId = nid;
          }
          parentNode.action = { ...parentNode.action, data };
      } else if (parentNode.action?.kind === "ask") {
        const ask = getAskData(parentNode);
        if (ask) {
          const updated: AskActionData = { ...ask };
          if (updated.answerTargetId === childId) {
            updated.answerTargetId = nid;
          } else if (updated.invalidTargetId === childId) {
            updated.invalidTargetId = nid;
          }
          parentNode.action = { ...parentNode.action, data: updated };
        }
      }
      }
      return next;
    });
  }

  function deleteEdge(parentId:string, childId:string){
    setFlow((prev) => {
      const next: Flow = JSON.parse(JSON.stringify(prev));
      const parentNode = next.nodes[parentId];
      if (!parentNode) return next;
      parentNode.children = parentNode.children.filter((c) => c !== childId);
      if (parentNode.type === "menu" && parentNode.menuOptions) {
        parentNode.menuOptions = parentNode.menuOptions.map((option, idx) =>
          createMenuOption(idx, {
            ...option,
            targetId: option.targetId === childId ? null : option.targetId,
          })
        );
      } else if (parentNode.action?.kind === "buttons") {
        const data = normalizeButtonsData(parentNode.action.data as Partial<ButtonsActionData> | undefined);
        data.items = data.items.map((item, idx) =>
          createButtonOption(idx, {
            ...item,
            targetId: item.targetId === childId ? null : item.targetId,
          })
        );
        if (data.moreTargetId === childId) {
          data.moreTargetId = null;
        }
        parentNode.action = { ...parentNode.action, data };
      } else if (parentNode.action?.kind === "ask") {
        const ask = getAskData(parentNode);
        if (ask) {
          const updated: AskActionData = { ...ask };
          if (updated.answerTargetId === childId) {
            updated.answerTargetId = null;
          }
          if (updated.invalidTargetId === childId) {
            updated.invalidTargetId = null;
          }
          parentNode.action = { ...parentNode.action, data: updated };
        }
      } else if (parentNode.action?.kind === "scheduler") {
        const scheduler = getSchedulerData(parentNode);
        if (scheduler) {
          const updated: SchedulerNodeData = { ...scheduler };
          if (updated.inWindowTargetId === childId) {
            updated.inWindowTargetId = null;
          }
          if (updated.outOfWindowTargetId === childId) {
            updated.outOfWindowTargetId = null;
          }
          parentNode.action = { ...parentNode.action, data: updated };
        }
      }
      return next;
    });
  }

  function updateSelected(patch: Partial<FlowNode>){
    setFlow(prev=>({
      ...prev,
      nodes:{ ...prev.nodes, [selectedId]: { ...prev.nodes[selectedId], ...patch } }
    }));
  }

  function seedDemo(){
    setFlow(prev=>{
      const root = prev.nodes[prev.rootId];
      if (!root || root.children.length>0) return prev;
      const next: Flow = JSON.parse(JSON.stringify(prev));
      const a = nextChildId(next, next.rootId);
      next.nodes[a] = { id:a, label:"Submenú demo", type:"menu", children:[] } as FlowNode;
      next.nodes[next.rootId].children.push(a);
      const b = nextChildId(next, next.rootId);
      next.nodes[b] = { id:b, label:"Acción demo", type:"action", children:[], action:{ kind:"message", data:{ text:"Hola 👋" } } } as FlowNode;
      next.nodes[next.rootId].children.push(b);
      setTimeout(()=>setSelectedId(a),0);
      return next;
    });
  }

  return (
    <div className="mx-auto max-w-[1500px] px-3 md:px-6 py-4 md:py-6 space-y-4 bg-slate-50">
      {toast && (
        <div className="fixed top-4 left-1/2 -translate-x-1/2 z-50">
          <div className={`px-4 py-2 rounded-full shadow-lg text-sm font-medium ${toast.type === "success" ? "bg-emerald-500 text-white" : "bg-rose-500 text-white"}`}>
            {toast.message}
          </div>
        </div>
      )}
      <div className="flex flex-col md:flex-row md:items-center md:justify-between gap-3">
        <div className="flex items-center gap-3">
          <span className="text-xs px-3 py-1 rounded-full border bg-slate-50">Builder · Beta</span>
          <h1 className="text-lg md:text-2xl font-semibold truncate">{flow.name}</h1>
        </div>
        <div className="flex items-center gap-2 flex-wrap">
          <button
            className={`px-3 py-1.5 text-sm border rounded ${
              hasBlockingErrors
                ? "bg-slate-100 text-slate-400 border-slate-200 cursor-not-allowed"
                : "bg-white hover:bg-emerald-50 border-emerald-200"
            }`}
            onClick={handleSaveClick}
            disabled={hasBlockingErrors}
          >
            Guardar
          </button>
          <button className="px-3 py-1.5 text-sm border rounded bg-white hover:bg-slate-100" onClick={handleLoad}>Cargar</button>
          <button className="px-3 py-1.5 text-sm border rounded bg-white hover:bg-slate-100" onClick={handleExport}>Exportar JSON</button>
          <button className="px-3 py-1.5 text-sm border rounded bg-white hover:bg-slate-100" onClick={handleImportClick}>Importar JSON</button>
          <button
            className={`px-3 py-1.5 text-sm rounded ${
              hasBlockingErrors
                ? "bg-slate-300 text-slate-500 cursor-not-allowed"
                : "bg-emerald-600 hover:bg-emerald-700 text-white shadow-sm"
            }`}
            disabled={hasBlockingErrors}
          >
            Publicar
          </button>
        </div>
        {hasBlockingErrors && (
          <div className="text-xs text-rose-600 flex items-center gap-1">
            <span aria-hidden="true">⚠️</span>
            <span>Completa los mensajes vacíos antes de guardar o publicar.</span>
          </div>
        )}
      </div>

      <input ref={fileInputRef} type="file" accept="application/json" className="hidden" onChange={handleImportFile} />

      <div className="grid grid-cols-1 lg:grid-cols-12 gap-4 lg:items-start">
        <div className="order-2 lg:order-1 lg:col-span-9 lg:col-start-1">
          <div className="border rounded-xl bg-white shadow-sm">
            <div className="px-3 py-2 border-b bg-slate-50 text-sm font-semibold flex items-center justify-between">
              <span>Canvas de flujo</span>
              <div className="flex gap-2">
                <button className="px-3 py-1.5 text-sm rounded border border-emerald-200 bg-white hover:bg-emerald-50 transition" onClick={()=>setSoloRoot(s=>!s)}>{soloRoot?"Mostrar todo":"Solo raíz"}</button>
              </div>
            </div>
            <div className="p-2" style={{ minHeight: "76vh" }}>
              <FlowCanvas
                flow={flow}
                selectedId={selectedId}
                onSelect={setSelectedId}
                onAddChild={addChildTo}
                onDeleteNode={deleteNode}
                onDuplicateNode={duplicateNode}
                onInsertBetween={insertBetween}
                onDeleteEdge={deleteEdge}
                onConnectHandle={handleConnectHandle}
                onCreateForHandle={handleCreateForHandle}
                onInvalidConnection={(message) => showToast(message, "error")}
                invalidMessageIds={emptyMessageNodes}
                soloRoot={soloRoot}
                toggleScope={()=>setSoloRoot(s=>!s)}
                nodePositions={positionsState}
                onPositionsChange={setPositions}
              />
            </div>
          </div>
        </div>

        <div className="order-1 lg:order-2 lg:col-span-3 lg:col-start-10 lg:self-start">
          <div className="flex flex-col gap-4 min-w-0">
            <div className="border rounded-xl bg-white shadow-sm">
              <div className="px-3 py-2 border-b text-sm font-semibold">Inspector</div>
              <div className="p-3 space-y-3 text-sm">
                <div className="text-xs text-slate-500">ID: {selected.id}</div>
                <label className="block text-xs mb-1">Etiqueta</label>
                <input className="w-full border rounded px-3 py-2 focus:outline-none focus:ring-2 focus:ring-emerald-300" value={selected.label} onChange={(e)=>updateSelected({ label:e.target.value })} />

                <label className="block text-xs mb-1">Tipo</label>
                <select className="w-full border rounded px-3 py-2 focus:outline-none focus:ring-2 focus:ring-emerald-300" value={selected.type} onChange={(e)=>updateSelected({ type: e.target.value as any })}>
                  <option value="menu">Menú</option>
                  <option value="action">Acción</option>
                </select>

                {selected.type === "menu" && (
                  <div className="mt-2 space-y-2">
                    <div className="flex items-center justify-between text-xs font-medium">
                      <span>Opciones del menú</span>
                      <button
                        className="px-2 py-1 border rounded bg-white hover:bg-emerald-50 border-emerald-200"
                        onClick={handleAddMenuOption}
                      >
                        + opción
                      </button>
                    </div>
                    <div className="space-y-2">
                      {menuOptionsForSelected.length === 0 && (
                        <div className="text-xs text-slate-500 border rounded p-2">Sin opciones configuradas.</div>
                      )}
                      {menuOptionsForSelected.map((option, index) => (
                        <div key={option.id} className="border rounded p-2 space-y-2">
                          <div className="flex items-center justify-between text-xs font-semibold text-slate-700">
                            <span>
                              {index + 1}. {option.label || `Opción ${index + 1}`}
                            </span>
                            <div className="flex items-center gap-2">
                              {option.targetId ? (
                                <button
                                  className="px-2 py-0.5 border rounded bg-emerald-50 text-emerald-700"
                                  onClick={() => option.targetId && setSelectedId(option.targetId)}
                                >
                                  Ver destino
                                </button>
                              ) : (
                                <span className="text-slate-400">sin destino</span>
                              )}
                              <button
                                className="px-2 py-0.5 border rounded"
                                disabled={Boolean(option.targetId) || menuOptionsForSelected.length <= 1}
                                onClick={() => handleRemoveMenuOption(option.id)}
                              >
                                Eliminar
                              </button>
                            </div>
                          </div>
                          <div className="space-y-1">
                            <label className="block text-[11px] text-slate-500">Etiqueta</label>
                            <input
                              className="w-full border rounded px-2 py-1 text-xs"
                              value={option.label}
                              onChange={(e) => handleMenuOptionUpdate(option.id, { label: e.target.value })}
                            />
                          </div>
                          <div className="space-y-1">
                            <label className="block text-[11px] text-slate-500">Valor</label>
                            <input
                              className="w-full border rounded px-2 py-1 text-xs"
                              value={option.value ?? ""}
                              onChange={(e) => handleMenuOptionUpdate(option.id, { value: e.target.value })}
                            />
                          </div>
                        </div>
                      ))}
                    </div>
                  </div>
                )}

                {selected.type==="action" && (
                  <div className="mt-2 space-y-3">
                    <label className="block text-xs mb-1">Tipo de acción</label>
                    <select className="w-full border rounded px-3 py-2 focus:outline-none focus:ring-2 focus:ring-emerald-300" value={selected.action?.kind ?? "message"} onChange={(e)=>updateSelected({ action:{ kind:e.target.value as any, data:selected.action?.data ?? {} } })}>
                      <option value="message">Mensaje</option>
                      <option value="buttons">Botones</option>
                      <option value="attachment">Adjunto</option>
                      <option value="webhook_out">Webhook OUT</option>
                      <option value="webhook_in">Webhook IN</option>
                      <option value="transfer">Transferencia</option>
                      <option value="handoff">Handoff (Humano)</option>
                      <option value="ia_rag">IA · RAG</option>
                      <option value="tool">Tool/Acción externa</option>
                      <option value="ask">Pregunta al cliente</option>
                    </select>

                    {(selected.action?.kind ?? "message")==="message" && (
                      <div className="space-y-1">
                        <label className="block text-xs mb-1">Mensaje</label>
                        <input
                          className={`w-full border rounded px-3 py-2 focus:outline-none focus:ring-2 ${
                            selectedHasMessageError
                              ? "border-rose-300 focus:ring-rose-300"
                              : "focus:ring-emerald-300"
                          }`}
                          aria-invalid={selectedHasMessageError}
                          value={selected.action?.data?.text ?? ""}
                          onChange={(e)=>updateSelected({ action:{ kind:"message", data:{ text:e.target.value } } })}
                        />
                        {selectedHasMessageError && (
                          <p className="text-[11px] text-rose-600">Este mensaje no puede estar vacío.</p>
                        )}
                      </div>
                    )}

                    {selected.action?.kind === "buttons" && buttonsDataForSelected && (
                      <div className="space-y-3">
                        <div className="flex items-center justify-between text-xs font-medium">
                          <span>Lista de botones</span>
                          <button
                            className="px-2 py-1 border rounded bg-white hover:bg-emerald-50 border-emerald-200"
                            onClick={handleAddButton}
                          >
                            + botón
                          </button>
                        </div>
                        <div className="text-[11px] text-slate-500">
                          Máximo visible: {buttonsDataForSelected.maxButtons} · Se usa la política más restrictiva (WhatsApp/Facebook).
                        </div>
                        {buttonsDataForSelected.items.length > buttonsDataForSelected.maxButtons && (
                          <div className="border rounded p-2 text-[11px] bg-amber-50 text-amber-700 space-y-2">
                            <div className="font-semibold">
                              Superaste el límite de {buttonsDataForSelected.maxButtons} botones visibles.
                            </div>
                            <div>Convierte las opciones adicionales en una lista para cumplir con la política multi-canal.</div>
                            <button
                              className="inline-flex items-center gap-1 px-2 py-1 text-xs rounded bg-amber-600 text-white hover:bg-amber-700"
                              onClick={handleConvertButtonsToList}
                            >
                              Convertir a lista automáticamente
                            </button>
                          </div>
                        )}
                        {buttonsDataForSelected.items.map((item, idx) => {
                          const isOverflow = idx >= buttonsDataForSelected.maxButtons;
                          return (
                            <div
                              key={item.id}
                              className={`border rounded p-2 space-y-2 ${isOverflow ? "bg-slate-50" : "bg-white"}`}
                            >
                              <div className="flex items-center justify-between text-xs font-semibold text-slate-700">
                                <span>
                                  Botón {idx + 1}
                                  {isOverflow ? " · Lista" : ""}
                                </span>
                                <div className="flex items-center gap-2">
                                  {item.targetId ? (
                                    <button
                                      className="px-2 py-0.5 border rounded bg-emerald-50 text-emerald-700"
                                      onClick={() => item.targetId && setSelectedId(item.targetId)}
                                    >
                                      Ver destino
                                    </button>
                                  ) : (
                                    <span className="text-slate-400">sin destino</span>
                                  )}
                                  <button
                                    className="px-2 py-0.5 border rounded"
                                    disabled={Boolean(item.targetId)}
                                    onClick={() => handleRemoveButton(item.id)}
                                  >
                                    Eliminar
                                  </button>
                                </div>
                              </div>
                              <div className="grid grid-cols-2 gap-2 text-xs">
                                <div className="space-y-1">
                                  <label className="block text-[11px] text-slate-500">Etiqueta</label>
                                  <input
                                    className="w-full border rounded px-2 py-1"
                                    value={item.label}
                                    onChange={(e) => handleButtonUpdate(item.id, { label: e.target.value })}
                                  />
                                </div>
                                <div className="space-y-1">
                                  <label className="block text-[11px] text-slate-500">Valor</label>
                                  <input
                                    className="w-full border rounded px-2 py-1"
                                    value={item.value}
                                    onChange={(e) => handleButtonUpdate(item.id, { value: e.target.value })}
                                  />
                                </div>
                              </div>
                            </div>
                          );
                        })}
                        {buttonsDataForSelected.items.length > buttonsDataForSelected.maxButtons && (
                          <div className="border rounded p-2 text-[11px] bg-violet-50 text-violet-700 space-y-1">
                            <div className="flex items-center justify-between font-semibold">
                              <span>Opción "Lista"</span>
                              {buttonsDataForSelected.moreTargetId ? (
                                <button
                                  className="px-2 py-0.5 border rounded bg-white"
                                  onClick={() => buttonsDataForSelected.moreTargetId && setSelectedId(buttonsDataForSelected.moreTargetId)}
                                >
                                  Ver destino
                                </button>
                              ) : (
                                <span className="text-violet-500">sin destino</span>
                              )}
                            </div>
                            <div>
                              Contiene: {buttonsDataForSelected.items.slice(buttonsDataForSelected.maxButtons).map((item) => item.label).join(", ") || "(vacío)"}
                            </div>
                          </div>
                        )}
                      </div>
                    )}

                    {selected.action?.kind === "ask" && askDataForSelected && (
                      <div className="space-y-2 text-xs">
                        <div className="space-y-1">
                          <label className="block text-[11px] text-slate-500">Pregunta</label>
                          <textarea
                            className="w-full border rounded px-2 py-1 h-16"
                            value={askDataForSelected.questionText}
                            onChange={(e) => handleAskUpdate({ questionText: e.target.value })}
                          />
                        </div>
                        <div className="grid grid-cols-2 gap-2">
                          <div className="space-y-1">
                            <label className="block text-[11px] text-slate-500">Variable</label>
                            <input
                              className="w-full border rounded px-2 py-1"
                              value={askDataForSelected.varName}
                              onChange={(e) => handleAskUpdate({ varName: e.target.value })}
                            />
                          </div>
                          <div className="space-y-1">
                            <label className="block text-[11px] text-slate-500">Tipo</label>
                            <select
                              className="w-full border rounded px-2 py-1"
                              value={askDataForSelected.varType}
                              onChange={(e) => handleAskUpdate({ varType: e.target.value })}
                            >
                              <option value="text">Texto</option>
                              <option value="number">Número</option>
                              <option value="option">Opción</option>
                            </select>
                          </div>
                        </div>
                        <div className="space-y-1">
                          <label className="block text-[11px] text-slate-500">Validación</label>
                          <select
                            className="w-full border rounded px-2 py-1"
                            value={askDataForSelected.validation?.type ?? "none"}
                            onChange={(e) => {
                              const type = e.target.value as "none" | "regex" | "options";
                              if (type === "regex") {
                                handleAskUpdate({ validation: { type: "regex", pattern: "" } });
                              } else if (type === "options") {
                                handleAskUpdate({ validation: { type: "options", options: ["Sí", "No"] } });
                              } else {
                                handleAskUpdate({ validation: { type: "none" } });
                              }
                            }}
                          >
                            <option value="none">Sin validación</option>
                            <option value="regex">Expresión regular</option>
                            <option value="options">Lista de opciones</option>
                          </select>
                        </div>
                        {askDataForSelected.validation?.type === "regex" && (
                          <div className="space-y-1">
                            <label className="block text-[11px] text-slate-500">Patrón (RegExp)</label>
                            <input
                              className="w-full border rounded px-2 py-1"
                              value={askDataForSelected.validation.pattern}
                              onChange={(e) => handleAskUpdate({ validation: { type: "regex", pattern: e.target.value } })}
                            />
                          </div>
                        )}
                        {askDataForSelected.validation?.type === "options" && (
                          <div className="space-y-2">
                            <div className="flex items-center justify-between text-[11px] text-slate-500">
                              <span>Opciones esperadas</span>
                              <button
                                className="px-2 py-0.5 border rounded"
                                onClick={() => {
                                  handleAskUpdate({
                                    validation: { type: "options", options: [...askValidationOptions, "Nueva opción"] },
                                  });
                                }}
                              >
                                + opción
                              </button>
                            </div>
                            <div className="space-y-2">
                              {askValidationOptions.map((value: string, idx: number) => (
                                <div key={idx} className="flex items-center gap-2">
                                  <input
                                    className="flex-1 border rounded px-2 py-1"
                                    value={value}
                                    onChange={(e) => {
                                      const nextOptions = [...askValidationOptions];
                                      nextOptions[idx] = e.target.value;
                                      handleAskUpdate({ validation: { type: "options", options: nextOptions } });
                                    }}
                                  />
                                  <button
                                    className="px-2 py-0.5 border rounded"
                                    disabled={askValidationOptions.length <= 1}
                                    onClick={() => {
                                      const nextOptions = askValidationOptions.filter(
                                        (_: string, optionIdx: number) => optionIdx !== idx
                                      );
                                      handleAskUpdate({ validation: { type: "options", options: nextOptions } });
                                    }}
                                  >
                                    ✕
                                  </button>
                                </div>
                              ))}
                            </div>
                          </div>
                        )}
                        <div className="space-y-1">
                          <label className="block text-[11px] text-slate-500">Mensaje de reintento</label>
                          <textarea
                            className="w-full border rounded px-2 py-1 h-14"
                            value={askDataForSelected.retryMessage}
                            onChange={(e) => handleAskUpdate({ retryMessage: e.target.value })}
                          />
                        </div>
                      </div>
                    )}

                    {selected.action?.kind==="attachment" && (
                      <div className="space-y-2">
                        <div className="flex gap-2 text-xs">
                          <select className="border rounded px-2 py-1" value={selected.action?.data?.attType ?? "image"} onChange={(e)=>updateSelected({ action:{ kind:"attachment", data:{ ...(selected.action?.data||{}), attType:e.target.value } } })}>
                            <option value="image">Imagen</option>
                            <option value="file">Archivo</option>
                            <option value="audio">Audio</option>
                            <option value="video">Video</option>
                          </select>
                          <input className="flex-1 border rounded px-2 py-1" placeholder="URL" value={selected.action?.data?.url ?? ""} onChange={(e)=>updateSelected({ action:{ kind:"attachment", data:{ ...(selected.action?.data||{}), url:e.target.value } } })} />
                        </div>
                        <input className="w-full border rounded px-2 py-1 text-xs" placeholder="Nombre visible" value={selected.action?.data?.name ?? ""} onChange={(e)=>updateSelected({ action:{ kind:"attachment", data:{ ...(selected.action?.data||{}), name:e.target.value } } })} />
                      </div>
                    )}

                    {selected.action?.kind === "scheduler" && schedulerDataForSelected && (
                      <div className="space-y-3 text-xs">
                        <div className="space-y-1">
                          <label className="block text-[11px] text-slate-500">Modo</label>
                          <select
                            className="w-full border rounded px-2 py-1"
                            value={schedulerDataForSelected.mode}
                            onChange={(event) => handleSchedulerModeChange(event.target.value as SchedulerMode)}
                          >
                            <option value="custom">Horario personalizado</option>
                            <option value="bitrix">Bitrix (compatibilidad)</option>
                          </select>
                        </div>
                        {schedulerDataForSelected.mode === "custom" && schedulerDataForSelected.custom && (
                          <div className="space-y-3">
                            <div className="space-y-1">
                              <label className="block text-[11px] text-slate-500">Zona horaria (IANA)</label>
                              <input
                                className="w-full border rounded px-2 py-1"
                                value={schedulerDataForSelected.custom.timezone}
                                onChange={(event) => handleSchedulerTimezoneChange(event.target.value)}
                                placeholder="America/Lima"
                              />
                            </div>
                            <div className="space-y-2">
                              <div className="flex items-center justify-between">
                                <span className="text-[11px] font-semibold text-slate-600">Ventanas horarias</span>
                                <button
                                  type="button"
                                  className="px-2 py-0.5 border rounded"
                                  onClick={handleSchedulerAddWindow}
                                >
                                  + ventana
                                </button>
                              </div>
                              {schedulerDataForSelected.custom.windows.map((window, idx) => (
                                <div key={idx} className="border rounded p-2 space-y-2">
                                  <div className="flex items-center justify-between text-[11px] font-medium">
                                    <span>Ventana {idx + 1}</span>
                                    <button
                                      type="button"
                                      className="px-2 py-0.5 border rounded"
                                      onClick={() => handleSchedulerRemoveWindow(idx)}
                                    >
                                      Eliminar
                                    </button>
                                  </div>
                                  <div className="flex flex-wrap gap-1">
                                    {WEEKDAY_CHOICES.map((choice) => {
                                      const active = window.weekdays.includes(choice.value);
                                      return (
                                        <button
                                          key={choice.value}
                                          type="button"
                                          title={choice.title}
                                          className={`px-2 py-0.5 rounded border ${
                                            active
                                              ? "border-emerald-400 bg-emerald-50 text-emerald-700"
                                              : "border-slate-200 text-slate-500"
                                          }`}
                                          onClick={() => handleSchedulerToggleWeekday(idx, choice.value)}
                                        >
                                          {choice.label}
                                        </button>
                                      );
                                    })}
                                  </div>
                                  <div className="grid grid-cols-2 gap-2">
                                    <div className="space-y-1">
                                      <label className="block text-[11px] text-slate-500">Inicio</label>
                                      <input
                                        className="w-full border rounded px-2 py-1"
                                        value={window.start}
                                        onChange={(event) => handleSchedulerWindowChange(idx, { start: event.target.value })}
                                        placeholder="09:00"
                                      />
                                    </div>
                                    <div className="space-y-1">
                                      <label className="block text-[11px] text-slate-500">Fin</label>
                                      <input
                                        className="w-full border rounded px-2 py-1"
                                        value={window.end}
                                        onChange={(event) => handleSchedulerWindowChange(idx, { end: event.target.value })}
                                        placeholder="18:00"
                                      />
                                    </div>
                                  </div>
                                  <label className="flex items-center gap-2 text-[11px] text-slate-500">
                                    <input
                                      type="checkbox"
                                      checked={Boolean(window.overnight)}
                                      onChange={() => handleSchedulerToggleOvernight(idx)}
                                    />
                                    Cruza medianoche
                                  </label>
                                </div>
                              ))}
                            </div>
                            <div className="space-y-2">
                              <div className="flex items-center justify-between">
                                <span className="text-[11px] font-semibold text-slate-600">Excepciones</span>
                                <button
                                  type="button"
                                  className="px-2 py-0.5 border rounded"
                                  onClick={handleSchedulerAddException}
                                >
                                  + excepción
                                </button>
                              </div>
                              {(schedulerDataForSelected.custom.exceptions ?? []).map((exception, idx) => (
                                <div key={idx} className="border rounded p-2 space-y-2">
                                  <div className="flex items-center justify-between">
                                    <input
                                      type="date"
                                      className="flex-1 border rounded px-2 py-1"
                                      value={exception.date}
                                      onChange={(event) =>
                                        handleSchedulerExceptionChange(idx, { date: event.target.value })
                                      }
                                    />
                                    <button
                                      type="button"
                                      className="ml-2 px-2 py-0.5 border rounded"
                                      onClick={() => handleSchedulerRemoveException(idx)}
                                    >
                                      ✕
                                    </button>
                                  </div>
                                  <label className="flex items-center gap-2 text-[11px] text-slate-500">
                                    <input
                                      type="checkbox"
                                      checked={Boolean(exception.closed)}
                                      onChange={(event) =>
                                        handleSchedulerExceptionChange(idx, { closed: event.target.checked })
                                      }
                                    />
                                    Cerrado todo el día
                                  </label>
                                  {!exception.closed && (
                                    <div className="grid grid-cols-2 gap-2">
                                      <input
                                        className="border rounded px-2 py-1"
                                        value={exception.start ?? ""}
                                        onChange={(event) =>
                                          handleSchedulerExceptionChange(idx, { start: event.target.value })
                                        }
                                        placeholder="Inicio"
                                      />
                                      <input
                                        className="border rounded px-2 py-1"
                                        value={exception.end ?? ""}
                                        onChange={(event) =>
                                          handleSchedulerExceptionChange(idx, { end: event.target.value })
                                        }
                                        placeholder="Fin"
                                      />
                                    </div>
                                  )}
                                </div>
                              ))}
                            </div>
                            {schedulerDataForSelected.mode === "custom" && (
                              <div className="text-[11px] text-rose-500 space-y-1">
                                {validateCustomSchedule(schedulerDataForSelected.custom).map((error) => (
                                  <div key={error}>{error}</div>
                                ))}
                              </div>
                            )}
                          </div>
                        )}
                      </div>
                    )}

                    {selected.action?.kind==="webhook_out" && (
                      <div className="space-y-2">
                        <div className="flex gap-2 text-xs">
                          <select className="border rounded px-2 py-1" value={selected.action?.data?.method ?? "POST"} onChange={(e)=>updateSelected({ action:{ kind:"webhook_out", data:{ ...(selected.action?.data||{}), method:e.target.value } } })}>
                            <option value="POST">POST</option>
                            <option value="GET">GET</option>
                            <option value="PUT">PUT</option>
                            <option value="PATCH">PATCH</option>
                            <option value="DELETE">DELETE</option>
                          </select>
                          <input className="flex-1 border rounded px-2 py-1" placeholder="https://..." value={selected.action?.data?.url ?? ""} onChange={(e)=>updateSelected({ action:{ kind:"webhook_out", data:{ ...(selected.action?.data||{}), url:e.target.value } } })} />
                        </div>
                        <div className="text-xs">Headers</div>
                        {(selected.action?.data?.headers ?? []).map((h:any, idx:number)=>(
                          <div key={idx} className="flex gap-2 text-xs">
                            <input className="flex-1 border rounded px-2 py-1" placeholder="Clave" value={h.k} onChange={(e)=>{ const headers=[...(selected.action?.data?.headers||[])]; headers[idx] = {...headers[idx], k:e.target.value}; updateSelected({ action:{ kind:"webhook_out", data:{ ...(selected.action?.data||{}), headers } } }); }} />
                            <input className="flex-1 border rounded px-2 py-1" placeholder="Valor" value={h.v} onChange={(e)=>{ const headers=[...(selected.action?.data?.headers||[])]; headers[idx] = {...headers[idx], v:e.target.value}; updateSelected({ action:{ kind:"webhook_out", data:{ ...(selected.action?.data||{}), headers } } }); }} />
                            <button className="px-2 py-1 border rounded" onClick={()=>{ const headers=[...(selected.action?.data?.headers||[])]; headers.splice(idx,1); updateSelected({ action:{ kind:"webhook_out", data:{ ...(selected.action?.data||{}), headers } } }); }}>✕</button>
                          </div>
                        ))}
                        <button className="px-2 py-1 border rounded text-xs" onClick={()=>{ const headers=[...(selected.action?.data?.headers||[])]; headers.push({k:"X-Key", v:"value"}); updateSelected({ action:{ kind:"webhook_out", data:{ ...(selected.action?.data||{}), headers } } }); }}>+ header</button>
                        <label className="block text-xs mt-2">Body (JSON)</label>
                        <textarea className="w-full border rounded px-2 py-1 text-xs h-24 font-mono" value={selected.action?.data?.body ?? ""} onChange={(e)=>updateSelected({ action:{ kind:"webhook_out", data:{ ...(selected.action?.data||{}), body:e.target.value } } })} />
                      </div>
                    )}

                    {selected.action?.kind==="webhook_in" && (
                      <div className="space-y-2">
                        <input className="w-full border rounded px-2 py-1 text-xs" placeholder="/hooks/inbound" value={selected.action?.data?.path ?? ""} onChange={(e)=>updateSelected({ action:{ kind:"webhook_in", data:{ ...(selected.action?.data||{}), path:e.target.value } } })} />
                        <input className="w-full border rounded px-2 py-1 text-xs" placeholder="Secret opcional" value={selected.action?.data?.secret ?? ""} onChange={(e)=>updateSelected({ action:{ kind:"webhook_in", data:{ ...(selected.action?.data||{}), secret:e.target.value } } })} />
                      </div>
                    )}

                    {selected.action?.kind==="transfer" && (
                      <div className="space-y-2">
                        <input className="w-full border rounded px-2 py-1 text-xs" placeholder="Destino" value={selected.action?.data?.destination ?? ""} onChange={(e)=>updateSelected({ action:{ kind:"transfer", data:{ ...(selected.action?.data||{}), destination:e.target.value } } })} />
                      </div>
                    )}

                    {selected.action?.kind==="handoff" && (
                      <div className="space-y-2">
                        <input className="w-full border rounded px-2 py-1 text-xs" placeholder="Cola" value={selected.action?.data?.queue ?? ""} onChange={(e)=>updateSelected({ action:{ kind:"handoff", data:{ ...(selected.action?.data||{}), queue:e.target.value } } })} />
                        <input className="w-full border rounded px-2 py-1 text-xs" placeholder="Nota" value={selected.action?.data?.note ?? ""} onChange={(e)=>updateSelected({ action:{ kind:"handoff", data:{ ...(selected.action?.data||{}), note:e.target.value } } })} />
                      </div>
                    )}

                    {selected.action?.kind==="ia_rag" && (
                      <div className="space-y-2">
                        <textarea className="w-full border rounded px-2 py-1 text-xs h-24" placeholder="Prompt" value={selected.action?.data?.prompt ?? ""} onChange={(e)=>updateSelected({ action:{ kind:"ia_rag", data:{ ...(selected.action?.data||{}), prompt:e.target.value } } })} />
                      </div>
                    )}

                    {selected.action?.kind==="tool" && (
                      <div className="space-y-2">
                        <input className="w-full border rounded px-2 py-1 text-xs" placeholder="Nombre del tool" value={selected.action?.data?.name ?? ""} onChange={(e)=>updateSelected({ action:{ kind:"tool", data:{ ...(selected.action?.data||{}), name:e.target.value } } })} />
                        <textarea className="w-full border rounded px-2 py-1 text-xs h-24 font-mono" placeholder='Args JSON' value={JSON.stringify(selected.action?.data?.args ?? {}, null, 2)} onChange={(e)=>{ let val={}; try{ val=JSON.parse(e.target.value||"{}"); }catch{} updateSelected({ action:{ kind:"tool", data:{ ...(selected.action?.data||{}), args:val } } }); }} />
                      </div>
                    )}
                  </div>
                )}
              </div>
            </div>

            <div className="border rounded-xl overflow-hidden bg-white shadow-sm">
              <div className="px-3 py-2 border-b text-sm font-semibold text-slate-800" style={{ background: `linear-gradient(90deg, ${channelTheme.from}, ${channelTheme.to})` }}>Canal & vista previa</div>
              <div className="px-3 pt-3 text-sm text-slate-800">
                <div className="flex gap-2 flex-wrap text-xs">
                  <button className={`${channel==='whatsapp'?'bg-emerald-500 text-white shadow':'bg-slate-100 hover:bg-slate-200 text-slate-700'} px-3 py-1.5 rounded-full transition`} onClick={()=>setChannel('whatsapp')}>WhatsApp</button>
                  <button className={`${channel==='facebook'?'bg-blue-500 text-white shadow':'bg-slate-100 hover:bg-slate-200 text-slate-700'} px-3 py-1.5 rounded-full transition`} onClick={()=>setChannel('facebook')}>Facebook</button>
                  <button className={`${channel==='instagram'?'bg-pink-400 text-white shadow':'bg-slate-100 hover:bg-slate-200 text-slate-700'} px-3 py-1.5 rounded-full transition`} onClick={()=>setChannel('instagram')}>Instagram</button>
                  <button className={`${channel==='tiktok'?'bg-cyan-400 text-white shadow':'bg-slate-100 hover:bg-slate-200 text-slate-700'} px-3 py-1.5 rounded-full transition`} onClick={()=>setChannel('tiktok')}>TikTok</button>
                </div>
                <div className="mt-3 text-xs">
                  <span className="px-2 py-0.5 rounded" style={{ background: channelTheme.chipBg, color: channelTheme.chipText }}>{channelTheme.name} · Vista previa</span>
                </div>
                <div className="mt-3 border rounded p-2 h-40 overflow-auto">
                  <NodePreview node={selected} flow={flow} channel={channel} />
                  <div className="mt-2 text-[10px] text-slate-400">
                    Límite estricto multi-canal: {STRICTEST_LIMIT.max} botones.
                  </div>
                </div>
              </div>
            </div>

            <div className="border rounded-xl overflow-hidden bg-white shadow-sm">
              <div className="px-3 py-2 border-b text-sm font-semibold">Agregar</div>
              <div className="p-3 flex gap-3 flex-wrap">
                <button className="px-4 py-2 text-sm font-medium rounded-full bg-gradient-to-r from-emerald-400 to-emerald-500 text-white shadow-sm transition hover:from-emerald-500 hover:to-emerald-600 focus:outline-none focus:ring-2 focus:ring-emerald-300" onClick={()=>addChildTo(selectedId,"menu")}>Submenú</button>
                <button className="px-4 py-2 text-sm font-medium rounded-full bg-gradient-to-r from-emerald-400 to-emerald-500 text-white shadow-sm transition hover:from-emerald-500 hover:to-emerald-600 focus:outline-none focus:ring-2 focus:ring-emerald-300" onClick={()=>addChildTo(selectedId,"action")}>Acción (mensaje)</button>
                <button className="px-4 py-2 text-sm font-medium rounded-full bg-gradient-to-r from-emerald-400 to-emerald-500 text-white shadow-sm transition hover:from-emerald-500 hover:to-emerald-600 focus:outline-none focus:ring-2 focus:ring-emerald-300" onClick={()=>addActionOfKind(selectedId,"buttons")}>Acción · Botones</button>
                <button className="px-4 py-2 text-sm font-medium rounded-full bg-gradient-to-r from-emerald-400 to-emerald-500 text-white shadow-sm transition hover:from-emerald-500 hover:to-emerald-600 focus:outline-none focus:ring-2 focus:ring-emerald-300" onClick={()=>addActionOfKind(selectedId,"ask")}>Acción · Pregunta</button>
                <button className="px-4 py-2 text-sm font-medium rounded-full bg-gradient-to-r from-emerald-400 to-emerald-500 text-white shadow-sm transition hover:from-emerald-500 hover:to-emerald-600 focus:outline-none focus:ring-2 focus:ring-emerald-300" onClick={()=>addActionOfKind(selectedId,"attachment")}>Acción · Adjunto</button>
                <button className="px-4 py-2 text-sm font-medium rounded-full bg-gradient-to-r from-emerald-400 to-emerald-500 text-white shadow-sm transition hover:from-emerald-500 hover:to-emerald-600 focus:outline-none focus:ring-2 focus:ring-emerald-300" onClick={()=>addActionOfKind(selectedId,"webhook_out")}>Acción · Webhook OUT</button>
                <button className="px-4 py-2 text-sm font-medium rounded-full bg-gradient-to-r from-emerald-400 to-emerald-500 text-white shadow-sm transition hover:from-emerald-500 hover:to-emerald-600 focus:outline-none focus:ring-2 focus:ring-emerald-300" onClick={()=>addActionOfKind(selectedId,"webhook_in")}>Acción · Webhook IN</button>
                <button className="px-4 py-2 text-sm font-medium rounded-full bg-gradient-to-r from-emerald-400 to-emerald-500 text-white shadow-sm transition hover:from-emerald-500 hover:to-emerald-600 focus:outline-none focus:ring-2 focus:ring-emerald-300" onClick={()=>addActionOfKind(selectedId,"transfer")}>Acción · Transferir</button>
                <button className="px-4 py-2 text-sm font-medium rounded-full bg-gradient-to-r from-emerald-400 to-emerald-500 text-white shadow-sm transition hover:from-emerald-500 hover:to-emerald-600 focus:outline-none focus:ring-2 focus:ring-emerald-300" onClick={()=>addActionOfKind(selectedId,"scheduler")}>Acción · Scheduler</button>
                <button className="px-4 py-2 text-sm font-medium rounded-full bg-gradient-to-r from-emerald-400 to-emerald-500 text-white shadow-sm transition hover:from-emerald-500 hover:to-emerald-600 focus:outline-none focus:ring-2 focus:ring-emerald-300" onClick={seedDemo}>Demo rápido</button>
              </div>
            </div>
          </div>
        </div>
      </div>
    </div>
  );
}<|MERGE_RESOLUTION|>--- conflicted
+++ resolved
@@ -568,7 +568,6 @@
       </div>
     );
   }
-<<<<<<< HEAD
 
   if (node.action?.kind === "ask") {
     const ask = getAskData(node);
@@ -690,129 +689,6 @@
   ];
 }
 
-=======
-
-  if (node.action?.kind === "ask") {
-    const ask = getAskData(node);
-    return ask ? (
-      <div className="space-y-1 text-[11px]">
-        <div className="text-xs font-semibold text-slate-700">Pregunta al cliente</div>
-        <div className="text-slate-600">{ask.questionText}</div>
-        <div className="flex gap-2 text-slate-500">
-          <span>Variable: <strong>{ask.varName}</strong></span>
-          <span>Tipo: {ask.varType}</span>
-        </div>
-        <div className="text-slate-400">
-          Validación: {ask.validation?.type === "regex" ? `regex (${ask.validation.pattern})` : ask.validation?.type === "options" ? `opciones (${ask.validation.options.join(", ")})` : "ninguna"}
-        </div>
-      </div>
-    ) : null;
-  }
-
-  if (node.action?.kind === "scheduler") {
-    const scheduler = getSchedulerData(node);
-    if (!scheduler) return null;
-    const schedule = scheduler.mode === "custom" ? scheduler.custom : undefined;
-    const errors = scheduler.mode === "custom" ? validateCustomSchedule(schedule) : [];
-    const now = new Date();
-    const openNow = schedule ? isInWindow(now, schedule) : false;
-    const nextSlot = schedule ? formatNextOpening(nextOpening(now, schedule)) : null;
-    return (
-      <div className="space-y-1 text-[11px]">
-        <div className="text-xs font-semibold text-slate-700">Scheduler</div>
-        <div className="text-slate-600">Zona horaria: {schedule?.timezone ?? ""}</div>
-        <div className={`font-medium ${openNow ? "text-emerald-600" : "text-amber-600"}`}>
-          {openNow ? "Abierto ahora" : "Fuera de horario"}
-        </div>
-        {nextSlot && (
-          <div className="text-slate-500">Próxima ventana: {nextSlot}</div>
-        )}
-        {errors.length > 0 && (
-          <ul className="text-rose-500 list-disc list-inside space-y-0.5">
-            {errors.slice(0, 2).map((error) => (
-              <li key={error}>{error}</li>
-            ))}
-          </ul>
-        )}
-      </div>
-    );
-  }
-
-  if (node.action?.kind === "message") {
-    const rawText = typeof node.action?.data?.text === "string" ? node.action.data.text : "";
-    const trimmed = rawText.trim();
-    return (
-      <div className="text-[11px] space-y-1">
-        <div className="text-xs font-semibold text-slate-700">Mensaje</div>
-        <div className={trimmed ? "text-slate-600" : "text-rose-600 font-medium"}>
-          {trimmed || "Mensaje sin contenido"}
-        </div>
-        {!trimmed && <div className="text-[10px] text-rose-500">Completa este mensaje para publicar.</div>}
-      </div>
-    );
-  }
-
-  return (
-    <div className="text-[11px] text-slate-500">
-      Vista previa no disponible para {node.action?.kind ?? node.type}.
-    </div>
-  );
-}
-
-export function getOutputHandleSpecs(node: FlowNode): HandleSpec[] {
-  if (node.type === "menu") {
-    return getMenuOptions(node).map((option, idx) => ({
-      id: `out:menu:${option.id}`,
-      label: option.label,
-      side: "right",
-      type: "output",
-      order: idx,
-      variant: "default",
-    }));
-  }
-  const buttons = getButtonsData(node);
-  if (buttons) {
-    const visible = buttons.items.slice(0, buttons.maxButtons);
-    const handles: HandleSpec[] = visible.map((item, idx) => ({
-      id: `out:button:${item.id}`,
-      label: item.label,
-      side: "right",
-      type: "output",
-      order: idx,
-      variant: "default",
-    }));
-    if (buttons.items.length > visible.length) {
-      handles.push({
-        id: "out:button:more",
-        label: "Lista",
-        side: "right",
-        type: "output",
-        order: handles.length,
-        variant: "more",
-      });
-    }
-    return handles;
-  }
-  const ask = getAskData(node);
-  if (ask) {
-    return [
-      { id: "out:answer", label: "Respuesta", side: "right", type: "output", order: 0, variant: "answer" },
-      { id: "out:invalid", label: "On invalid", side: "right", type: "output", order: 1, variant: "invalid" },
-    ];
-  }
-  const scheduler = getSchedulerData(node);
-  if (scheduler) {
-    return [
-      { id: "out:schedule:in", label: "Dentro de horario", side: "right", type: "output", order: 0, variant: "default" },
-      { id: "out:schedule:out", label: "Fuera de horario", side: "right", type: "output", order: 1, variant: "default" },
-    ];
-  }
-  return [
-    { id: "out:default", label: "Siguiente", side: "right", type: "output", order: 0, variant: "default" },
-  ];
-}
-
->>>>>>> 2779c55d
 export function getHandleAssignments(node: FlowNode): Record<string, string | null> {
   if (node.type === "menu") {
     const assignments: Record<string, string | null> = {};
@@ -1233,7 +1109,6 @@
     const map = new Map<string, HandleSpec[]>();
     for (const node of nodes) {
       map.set(node.id, getOutputHandleSpecs(node));
-<<<<<<< HEAD
     }
     return map;
   }, [nodes]);
@@ -1263,37 +1138,6 @@
         });
       }
     }
-=======
-    }
-    return map;
-  }, [nodes]);
-  const handleAssignmentsByNode = useMemo(() => {
-    const map = new Map<string, Record<string, string | null>>();
-    for (const node of nodes) {
-      map.set(node.id, getHandleAssignments(node));
-    }
-    return map;
-  }, [nodes]);
-  const edges = useMemo(() => {
-    const list: EdgeSpec[] = [];
-    for (const node of nodes) {
-      const specs = outputSpecsByNode.get(node.id) ?? [];
-      const assignments = handleAssignmentsByNode.get(node.id) ?? {};
-      for (const spec of specs) {
-        const targetId = assignments[spec.id];
-        if (!targetId || !visibleSet.has(targetId)) continue;
-        list.push({
-          key: `${node.id}:${spec.id}->${targetId}`,
-          from: node.id,
-          to: targetId,
-          sourceHandleId: `${node.id}:${spec.id}`,
-          targetHandleId: `${targetId}:in`,
-          sourceSpec: spec,
-          sourceCount: specs.length || 1,
-        });
-      }
-    }
->>>>>>> 2779c55d
     return list;
   }, [nodes, outputSpecsByNode, handleAssignmentsByNode, visibleSet]);
 
@@ -1308,18 +1152,7 @@
 
   type PointerState =
     | { type: "pan"; pointerId: number; startClient: { x: number; y: number }; startPan: { x: number; y: number } }
-<<<<<<< HEAD
     | { type: "drag-node"; pointerId: number; nodeId: string; offset: { x: number; y: number } }
-=======
-    | {
-        type: "drag-node";
-        pointerId: number;
-        nodeId: string;
-        startClient: { x: number; y: number };
-        startNodePosition: { x: number; y: number };
-        startZoom: number;
-      }
->>>>>>> 2779c55d
     | {
         type: "drag-connection";
         pointerId: number;
@@ -1388,7 +1221,6 @@
     },
     [scheduleHandleRecompute]
   );
-<<<<<<< HEAD
 
   const setPanSafe = useCallback(
     (next: { x: number; y: number }) => {
@@ -1417,36 +1249,6 @@
         return false;
       }
 
-=======
-
-  const setPanSafe = useCallback(
-    (next: { x: number; y: number }) => {
-      panRef.current = next;
-      setPanState(next);
-      scheduleHandleRecompute("scroll");
-    },
-    [scheduleHandleRecompute]
-  );
-
-  const maybeAutoPan = useCallback(
-    (clientX: number, clientY: number) => {
-      const viewportEl = containerRef.current;
-      if (!viewportEl) return false;
-
-      const rect = viewportEl.getBoundingClientRect();
-      const { dx, dy } = computeAutoPanDelta({
-        clientX,
-        clientY,
-        rect,
-        margin: AUTOPAN_MARGIN,
-        maxSpeed: AUTOPAN_MAX_SPEED,
-      });
-
-      if (dx === 0 && dy === 0) {
-        return false;
-      }
-
->>>>>>> 2779c55d
       const currentScale = scaleRef.current || 1;
       const next = {
         x: panRef.current.x - dx / currentScale,
@@ -1643,62 +1445,6 @@
       return { ...prev, [id]: size };
     });
     scheduleHandleRecompute("resize");
-<<<<<<< HEAD
-  }, []);
-
-  const registerHandle = useCallback(
-    (key: string, nodeId: string, spec: HandleSpec, element: HTMLElement | null) => {
-      if (!element) {
-        handleElementsRef.current.delete(key);
-      } else {
-        handleElementsRef.current.set(key, { key, nodeId, spec, element });
-      }
-      scheduleHandleRecompute("resize");
-    },
-    []
-  );
-
-  const recomputeHandles = useCallback(() => {
-    const viewportEl = containerRef.current;
-    if (!viewportEl) {
-      pendingHandleReasonsRef.current.clear();
-      return;
-    }
-    const viewportState = { x: panRef.current.x, y: panRef.current.y, zoom: scaleRef.current };
-    const devicePixelRatio = typeof window !== "undefined" && window.devicePixelRatio ? window.devicePixelRatio : 1;
-    const nextPositions: Record<string, { x: number; y: number }> = {};
-    handleElementsRef.current.forEach((entry, key) => {
-      const rect = entry.element.getBoundingClientRect();
-      const centerX = rect.left + rect.width / 2;
-      const centerY = rect.top + rect.height / 2;
-      const canvasPoint = screenToCanvas(centerX, centerY, viewportEl, viewportState);
-      nextPositions[key] = {
-        x: Math.round(canvasPoint.x * devicePixelRatio) / devicePixelRatio,
-        y: Math.round(canvasPoint.y * devicePixelRatio) / devicePixelRatio,
-      };
-    });
-    setHandlePositions((prev) => {
-      const prevKeys = Object.keys(prev);
-      const nextKeys = Object.keys(nextPositions);
-      if (prevKeys.length === nextKeys.length) {
-        let same = true;
-        for (const key of nextKeys) {
-          const prevPoint = prev[key];
-          const nextPoint = nextPositions[key];
-          if (!prevPoint || Math.abs(prevPoint.x - nextPoint.x) > 0.5 || Math.abs(prevPoint.y - nextPoint.y) > 0.5) {
-            same = false;
-            break;
-          }
-        }
-        if (same) {
-          return prev;
-        }
-      }
-      return nextPositions;
-    });
-    pendingHandleReasonsRef.current.clear();
-=======
->>>>>>> 2779c55d
   }, []);
 
   const registerHandle = useCallback(
@@ -1771,14 +1517,10 @@
     if (state.type === "drag-connection") {
       const viewportEl = containerRef.current;
       if (!viewportEl) return;
-<<<<<<< HEAD
       const autoPanned = maybeAutoPan(evt.clientX, evt.clientY);
       if (autoPanned) {
         pointerSchedulerRef.current.schedule();
       }
-=======
-      maybeAutoPan(evt.clientX, evt.clientY);
->>>>>>> 2779c55d
       const viewportState = { x: panRef.current.x, y: panRef.current.y, zoom: scaleRef.current };
       const pointerWorld = screenToCanvas(evt.clientX, evt.clientY, viewportEl, viewportState);
       const origin =
@@ -1821,7 +1563,6 @@
     }
 
     if (state.type === "drag-node") {
-<<<<<<< HEAD
       const viewportEl = containerRef.current;
       if (!viewportEl) return;
       const autoPanned = maybeAutoPan(evt.clientX, evt.clientY);
@@ -1832,14 +1573,6 @@
       const pointerWorld = screenToCanvas(evt.clientX, evt.clientY, viewportEl, viewportState);
       const nx = pointerWorld.x - state.offset.x;
       const ny = pointerWorld.y - state.offset.y;
-=======
-      maybeAutoPan(evt.clientX, evt.clientY);
-      // Calculate position using delta from start, making it independent of autopan
-      const dx = (evt.clientX - state.startClient.x) / state.startZoom;
-      const dy = (evt.clientY - state.startClient.y) / state.startZoom;
-      const nx = state.startNodePosition.x + dx;
-      const ny = state.startNodePosition.y + dy;
->>>>>>> 2779c55d
       updateNodePos((prev) => {
         const current = prev[state.nodeId];
         if (current && Math.abs(current.x - nx) < 0.1 && Math.abs(current.y - ny) < 0.1) {
@@ -1975,23 +1708,14 @@
       event.stopPropagation();
       const viewportEl = containerRef.current;
       if (!viewportEl) return;
-<<<<<<< HEAD
       const viewportState = { x: panRef.current.x, y: panRef.current.y, zoom: scaleRef.current };
       const pointerWorld = screenToCanvas(event.clientX, event.clientY, viewportEl, viewportState);
-=======
->>>>>>> 2779c55d
       const position = getPos(id);
       pointerState.current = {
         type: "drag-node",
         pointerId: event.pointerId,
         nodeId: id,
-<<<<<<< HEAD
         offset: { x: pointerWorld.x - position.x, y: pointerWorld.y - position.y },
-=======
-        startClient: { x: event.clientX, y: event.clientY },
-        startNodePosition: { x: position.x, y: position.y },
-        startZoom: scaleRef.current || 1,
->>>>>>> 2779c55d
       };
       latestEventRef.current = { clientX: event.clientX, clientY: event.clientY };
       containerRef.current?.setPointerCapture?.(event.pointerId);
