--- conflicted
+++ resolved
@@ -884,7 +884,6 @@
                         <input className="w-full border rounded px-3 py-2 focus:outline-none focus:ring-2 focus:ring-emerald-300" value={selected.action?.data?.text ?? ""} onChange={(e)=>updateSelected({ action:{ kind:"message", data:{ text:e.target.value } } })} />
                       </div>
                     )}
-<<<<<<< HEAD
 
                     {selected.action?.kind==="buttons" && (
                       <div className="space-y-2">
@@ -967,90 +966,6 @@
                       </div>
                     )}
 
-=======
-
-                    {selected.action?.kind==="buttons" && (
-                      <div className="space-y-2">
-                        <div className="text-xs">Lista de botones</div>
-                        {(selected.action?.data?.items ?? []).map((it:any, idx:number)=>(
-                          <div key={idx} className="flex gap-2 text-xs">
-                            <input className="flex-1 border rounded px-2 py-1" placeholder="Etiqueta" value={it.label} onChange={(e)=>{ const items=[...(selected.action?.data?.items ?? [])]; items[idx]={...items[idx], label:e.target.value}; updateSelected({ action:{ kind:"buttons", data:{ items } } }); }} />
-                            <input className="flex-1 border rounded px-2 py-1" placeholder="Payload" value={it.payload} onChange={(e)=>{ const items=[...(selected.action?.data?.items ?? [])]; items[idx]={...items[idx], payload:e.target.value}; updateSelected({ action:{ kind:"buttons", data:{ items } } }); }} />
-                            <button className="px-2 py-1 border rounded" onClick={()=>{ const items=[...(selected.action?.data?.items ?? [])]; items.splice(idx,1); updateSelected({ action:{ kind:"buttons", data:{ items } } }); }}>✕</button>
-                          </div>
-                        ))}
-                        <button className="px-2 py-1 border rounded text-xs" onClick={()=>{ const items=[...(selected.action?.data?.items ?? [])]; items.push({label:"Nuevo",payload:"NEW"}); updateSelected({ action:{ kind:"buttons", data:{ items } } }); }}>+ agregar botón</button>
-                      </div>
-                    )}
-
-                    {selected.action?.kind==="attachment" && (
-                      <div className="space-y-2">
-                        <div className="flex gap-2 text-xs">
-                          <select className="border rounded px-2 py-1" value={selected.action?.data?.attType ?? "image"} onChange={(e)=>updateSelected({ action:{ kind:"attachment", data:{ ...(selected.action?.data||{}), attType:e.target.value } } })}>
-                            <option value="image">Imagen</option>
-                            <option value="file">Archivo</option>
-                            <option value="audio">Audio</option>
-                            <option value="video">Video</option>
-                          </select>
-                          <input className="flex-1 border rounded px-2 py-1" placeholder="URL" value={selected.action?.data?.url ?? ""} onChange={(e)=>updateSelected({ action:{ kind:"attachment", data:{ ...(selected.action?.data||{}), url:e.target.value } } })} />
-                        </div>
-                        <input className="w-full border rounded px-2 py-1 text-xs" placeholder="Nombre visible" value={selected.action?.data?.name ?? ""} onChange={(e)=>updateSelected({ action:{ kind:"attachment", data:{ ...(selected.action?.data||{}), name:e.target.value } } })} />
-                      </div>
-                    )}
-
-                    {selected.action?.kind==="webhook_out" && (
-                      <div className="space-y-2">
-                        <div className="flex gap-2 text-xs">
-                          <select className="border rounded px-2 py-1" value={selected.action?.data?.method ?? "POST"} onChange={(e)=>updateSelected({ action:{ kind:"webhook_out", data:{ ...(selected.action?.data||{}), method:e.target.value } } })}>
-                            <option value="POST">POST</option>
-                            <option value="GET">GET</option>
-                            <option value="PUT">PUT</option>
-                            <option value="PATCH">PATCH</option>
-                            <option value="DELETE">DELETE</option>
-                          </select>
-                          <input className="flex-1 border rounded px-2 py-1" placeholder="https://..." value={selected.action?.data?.url ?? ""} onChange={(e)=>updateSelected({ action:{ kind:"webhook_out", data:{ ...(selected.action?.data||{}), url:e.target.value } } })} />
-                        </div>
-                        <div className="text-xs">Headers</div>
-                        {(selected.action?.data?.headers ?? []).map((h:any, idx:number)=>(
-                          <div key={idx} className="flex gap-2 text-xs">
-                            <input className="flex-1 border rounded px-2 py-1" placeholder="Clave" value={h.k} onChange={(e)=>{ const headers=[...(selected.action?.data?.headers||[])]; headers[idx] = {...headers[idx], k:e.target.value}; updateSelected({ action:{ kind:"webhook_out", data:{ ...(selected.action?.data||{}), headers } } }); }} />
-                            <input className="flex-1 border rounded px-2 py-1" placeholder="Valor" value={h.v} onChange={(e)=>{ const headers=[...(selected.action?.data?.headers||[])]; headers[idx] = {...headers[idx], v:e.target.value}; updateSelected({ action:{ kind:"webhook_out", data:{ ...(selected.action?.data||{}), headers } } }); }} />
-                            <button className="px-2 py-1 border rounded" onClick={()=>{ const headers=[...(selected.action?.data?.headers||[])]; headers.splice(idx,1); updateSelected({ action:{ kind:"webhook_out", data:{ ...(selected.action?.data||{}), headers } } }); }}>✕</button>
-                          </div>
-                        ))}
-                        <button className="px-2 py-1 border rounded text-xs" onClick={()=>{ const headers=[...(selected.action?.data?.headers||[])]; headers.push({k:"X-Key", v:"value"}); updateSelected({ action:{ kind:"webhook_out", data:{ ...(selected.action?.data||{}), headers } } }); }}>+ header</button>
-                        <label className="block text-xs mt-2">Body (JSON)</label>
-                        <textarea className="w-full border rounded px-2 py-1 text-xs h-24 font-mono" value={selected.action?.data?.body ?? ""} onChange={(e)=>updateSelected({ action:{ kind:"webhook_out", data:{ ...(selected.action?.data||{}), body:e.target.value } } })} />
-                      </div>
-                    )}
-
-                    {selected.action?.kind==="webhook_in" && (
-                      <div className="space-y-2">
-                        <input className="w-full border rounded px-2 py-1 text-xs" placeholder="/hooks/inbound" value={selected.action?.data?.path ?? ""} onChange={(e)=>updateSelected({ action:{ kind:"webhook_in", data:{ ...(selected.action?.data||{}), path:e.target.value } } })} />
-                        <input className="w-full border rounded px-2 py-1 text-xs" placeholder="Secret opcional" value={selected.action?.data?.secret ?? ""} onChange={(e)=>updateSelected({ action:{ kind:"webhook_in", data:{ ...(selected.action?.data||{}), secret:e.target.value } } })} />
-                      </div>
-                    )}
-
-                    {selected.action?.kind==="transfer" && (
-                      <div className="space-y-2">
-                        <input className="w-full border rounded px-2 py-1 text-xs" placeholder="Destino" value={selected.action?.data?.destination ?? ""} onChange={(e)=>updateSelected({ action:{ kind:"transfer", data:{ ...(selected.action?.data||{}), destination:e.target.value } } })} />
-                      </div>
-                    )}
-
-                    {selected.action?.kind==="handoff" && (
-                      <div className="space-y-2">
-                        <input className="w-full border rounded px-2 py-1 text-xs" placeholder="Cola" value={selected.action?.data?.queue ?? ""} onChange={(e)=>updateSelected({ action:{ kind:"handoff", data:{ ...(selected.action?.data||{}), queue:e.target.value } } })} />
-                        <input className="w-full border rounded px-2 py-1 text-xs" placeholder="Nota" value={selected.action?.data?.note ?? ""} onChange={(e)=>updateSelected({ action:{ kind:"handoff", data:{ ...(selected.action?.data||{}), note:e.target.value } } })} />
-                      </div>
-                    )}
-
-                    {selected.action?.kind==="ia_rag" && (
-                      <div className="space-y-2">
-                        <textarea className="w-full border rounded px-2 py-1 text-xs h-24" placeholder="Prompt" value={selected.action?.data?.prompt ?? ""} onChange={(e)=>updateSelected({ action:{ kind:"ia_rag", data:{ ...(selected.action?.data||{}), prompt:e.target.value } } })} />
-                      </div>
-                    )}
-
->>>>>>> 5c9c36d8
                     {selected.action?.kind==="tool" && (
                       <div className="space-y-2">
                         <input className="w-full border rounded px-2 py-1 text-xs" placeholder="Nombre del tool" value={selected.action?.data?.name ?? ""} onChange={(e)=>updateSelected({ action:{ kind:"tool", data:{ ...(selected.action?.data||{}), name:e.target.value } } })} />
