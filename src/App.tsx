--- conflicted
+++ resolved
@@ -991,7 +991,6 @@
     const map = new Map<string, HandleSpec[]>();
     for (const node of nodes) {
       map.set(node.id, getOutputHandleSpecs(node));
-<<<<<<< HEAD
     }
     return map;
   }, [nodes]);
@@ -1002,18 +1001,6 @@
     }
     return map;
   }, [nodes]);
-=======
-    }
-    return map;
-  }, [nodes]);
-  const handleAssignmentsByNode = useMemo(() => {
-    const map = new Map<string, Record<string, string | null>>();
-    for (const node of nodes) {
-      map.set(node.id, getHandleAssignments(node));
-    }
-    return map;
-  }, [nodes]);
->>>>>>> 36b8e40e
   const edges = useMemo(() => {
     const list: EdgeSpec[] = [];
     for (const node of nodes) {
@@ -1101,14 +1088,6 @@
     [setPanSafe, setScaleSafe]
   );
 
-<<<<<<< HEAD
-=======
-  const nodePosRef = useRef(nodePositions);
-  useEffect(() => {
-    nodePosRef.current = nodePositions;
-  }, [nodePositions]);
-
->>>>>>> 36b8e40e
   const updateNodePos = useCallback(
     (
       updater:
@@ -1144,13 +1123,8 @@
   }, [autoLayout, nodePositions, onPositionsChange]);
 
   const getPos = useCallback(
-<<<<<<< HEAD
     (id: string) => nodePositions[id] ?? autoLayout[id] ?? { x: 0, y: 0 },
     [nodePositions, autoLayout]
-=======
-    (id: string) => nodePosRef.current[id] ?? autoLayout[id] ?? { x: 0, y: 0 },
-    [autoLayout]
->>>>>>> 36b8e40e
   );
 
   type PointerState =
@@ -1227,114 +1201,6 @@
       }
       return { ...prev, [id]: size };
     });
-<<<<<<< HEAD
-=======
-  }, []);
-
-  const recomputeHandlePositions = useCallback(() => {
-    const context = getStageContext();
-    if (!context) return;
-    const viewport = { stageRect: context.rect, scale: context.scale, pan: context.pan };
-    const next: Record<string, { x: number; y: number }> = {};
-    handleElements.current.forEach(({ nodeElement, handleElement }, id) => {
-      if (!nodeElement || !handleElement) return;
-      const nodeRect = nodeElement.getBoundingClientRect();
-      const handleRect = handleElement.getBoundingClientRect();
-      if (nodeRect.width === 0 || nodeRect.height === 0) return;
-      const anchor = {
-        x: (handleRect.left - nodeRect.left + handleRect.width / 2) / nodeRect.width,
-        y: (handleRect.top - nodeRect.top + handleRect.height / 2) / nodeRect.height,
-      };
-      const position = computeHandlePosition(nodeRect, anchor, viewport);
-      const quantized = quantizeForDPR(position, context.devicePixelRatio);
-      next[id] = quantized;
-    });
-    setHandlePositions(next);
-  }, [getStageContext]);
-
-  const scheduleHandleRecompute = useCallback(() => {
-    if (handleFrameRef.current != null) return;
-    handleFrameRef.current = requestAnimationFrame(() => {
-      handleFrameRef.current = null;
-      recomputeHandlePositions();
-    });
-  }, [recomputeHandlePositions]);
-
-  const registerHandle = useCallback(
-    (handleId: string, nodeElement: HTMLElement, handleElement: HTMLElement) => {
-      handleElements.current.set(handleId, { nodeElement, handleElement });
-      scheduleHandleRecompute();
-    },
-    [scheduleHandleRecompute]
-  );
-
-  const handleStartConnection = useCallback(
-    (nodeId: string, spec: HandleSpec, client: { x: number; y: number }) => {
-      if (spec.type !== "output") return;
-      const containerRect = containerRef.current?.getBoundingClientRect();
-      const anchor = {
-        x: client.x - (containerRect?.left ?? 0),
-        y: client.y - (containerRect?.top ?? 0),
-      };
-      const assignments = handleAssignmentsByNode.get(nodeId) ?? {};
-      setConnectionPrompt({
-        sourceId: nodeId,
-        handleId: spec.id,
-        spec,
-        anchor,
-        currentTargetId: assignments[spec.id] ?? null,
-      });
-    },
-    [handleAssignmentsByNode]
-  );
-
-  const handleConnectSelection = useCallback(
-    (targetId: string | null) => {
-      setConnectionPrompt((prev) => {
-        if (!prev) return prev;
-        const success = onConnectHandle(prev.sourceId, prev.handleId, targetId);
-        return success ? null : prev;
-      });
-    },
-    [onConnectHandle]
-  );
-
-  const handleCreateSelection = useCallback(
-    (kind: ConnectionCreationKind) => {
-      setConnectionPrompt((prev) => {
-        if (!prev) return prev;
-        const createdId = onCreateForHandle(prev.sourceId, prev.handleId, kind);
-        return createdId ? null : prev;
-      });
-    },
-    [onCreateForHandle]
-  );
-
-  const targetOptions = useMemo(() => {
-    if (!connectionPrompt) return [];
-    return Object.values(flow.nodes)
-      .filter((node) => node.id !== connectionPrompt.sourceId)
-      .map((node) => ({
-        id: node.id,
-        label: node.label,
-        descriptor:
-          node.type === "menu"
-            ? "Menú"
-            : node.action?.kind
-            ? `Acción · ${node.action.kind}`
-            : "Acción",
-      }));
-  }, [connectionPrompt, flow.nodes]);
-
-  const unregisterHandle = useCallback((handleId: string) => {
-    handleElements.current.delete(handleId);
-    setHandlePositions((prev) => {
-      if (!(handleId in prev)) return prev;
-      const next = { ...prev };
-      delete next[handleId];
-      return next;
-    });
->>>>>>> 36b8e40e
   }, []);
 
   useEffect(() => {
@@ -1676,7 +1542,6 @@
                   >
                     Submenú
                   </button>
-<<<<<<< HEAD
                 </div>
                 <div className="text-[10px] uppercase tracking-wide text-slate-400 mb-1">
                   Conectar con existente
@@ -1702,33 +1567,6 @@
                     })
                   )}
                 </div>
-=======
-                </div>
-                <div className="text-[10px] uppercase tracking-wide text-slate-400 mb-1">
-                  Conectar con existente
-                </div>
-                <div className="max-h-48 overflow-y-auto space-y-1">
-                  {targetOptions.length === 0 ? (
-                    <div className="text-[11px] text-slate-400">No hay otros nodos disponibles.</div>
-                  ) : (
-                    targetOptions.map((option) => {
-                      const isActive = option.id === connectionPrompt.currentTargetId;
-                      return (
-                        <button
-                          key={option.id}
-                          className={`w-full text-left px-2 py-1 rounded-lg border text-xs flex flex-col gap-0.5 transition hover:border-emerald-300 hover:bg-emerald-50 ${
-                            isActive ? "border-emerald-400 bg-emerald-50" : "border-slate-200"
-                          }`}
-                          onClick={() => handleConnectSelection(option.id)}
-                        >
-                          <span className="font-medium text-slate-700 truncate">{option.label}</span>
-                          <span className="text-[10px] text-slate-400">{option.descriptor}</span>
-                        </button>
-                      );
-                    })
-                  )}
-                </div>
->>>>>>> 36b8e40e
                 {connectionPrompt.currentTargetId && (
                   <button
                     className="mt-3 w-full px-2.5 py-1 text-xs rounded-lg border border-rose-200 text-rose-600 hover:bg-rose-50"
@@ -3396,7 +3234,6 @@
                   <button className={`${channel==='facebook'?'bg-blue-500 text-white shadow':'bg-slate-100 hover:bg-slate-200 text-slate-700'} px-3 py-1.5 rounded-full transition`} onClick={()=>setChannel('facebook')}>Facebook</button>
                   <button className={`${channel==='instagram'?'bg-pink-400 text-white shadow':'bg-slate-100 hover:bg-slate-200 text-slate-700'} px-3 py-1.5 rounded-full transition`} onClick={()=>setChannel('instagram')}>Instagram</button>
                   <button className={`${channel==='tiktok'?'bg-cyan-400 text-white shadow':'bg-slate-100 hover:bg-slate-200 text-slate-700'} px-3 py-1.5 rounded-full transition`} onClick={()=>setChannel('tiktok')}>TikTok</button>
-<<<<<<< HEAD
                 </div>
                 <div className="mt-3 text-xs">
                   <span className="px-2 py-0.5 rounded" style={{ background: channelTheme.chipBg, color: channelTheme.chipText }}>{channelTheme.name} · Vista previa</span>
@@ -3407,18 +3244,6 @@
                     Límite estricto multi-canal: {STRICTEST_LIMIT.max} botones.
                   </div>
                 </div>
-=======
-                </div>
-                <div className="mt-3 text-xs">
-                  <span className="px-2 py-0.5 rounded" style={{ background: channelTheme.chipBg, color: channelTheme.chipText }}>{channelTheme.name} · Vista previa</span>
-                </div>
-                <div className="mt-3 border rounded p-2 h-40 overflow-auto">
-                  <NodePreview node={selected} flow={flow} channel={channel} />
-                  <div className="mt-2 text-[10px] text-slate-400">
-                    Límite estricto multi-canal: {STRICTEST_LIMIT.max} botones.
-                  </div>
-                </div>
->>>>>>> 36b8e40e
               </div>
             </div>
 
