import React, {
  useCallback,
  useEffect,
  useMemo,
  useRef,
  useState,
} from "react";
import { loadFlow, saveFlow } from "./data/persistence";
import { debounce } from "./utils/debounce";
import { CHANNEL_BUTTON_LIMITS, DEFAULT_BUTTON_LIMIT } from "./flow/channelLimits";
import type {
  ActionKind,
  ButtonOption,
  ButtonsActionData,
  Flow,
  FlowNode,
  MenuOption,
  NodeType,
  AskActionData,
  SchedulerMode,
  SchedulerNodeData,
  CustomSchedule,
  TimeWindow,
  DateException,
  Weekday,
} from "./flow/types";
import { screenToCanvas } from "./utils/coords";
import { computeHandlePosition, type HandleAnchor, type NodeGeometry } from "./utils/handles";
<<<<<<< HEAD
import { createHandleScheduler } from "./utils/scheduler";
=======
>>>>>>> 3ebdee76
import { formatNextOpening, isInWindow, nextOpening, validateCustomSchedule } from "./flow/scheduler";

const NODE_W = 300;
const NODE_H = 128;
const SURFACE_W = 4000;
const SURFACE_H = 3000;
const GRID_SIZE = 24;
const AUTO_SAVE_INTERVAL_MS = 5 * 60 * 1000;

const DEFAULT_TIMEZONE = "America/Lima";
const DEFAULT_SCHEDULE_WINDOW: TimeWindow = {
  weekdays: [1, 2, 3, 4, 5],
  start: "09:00",
  end: "18:00",
  overnight: false,
};

const WEEKDAY_CHOICES: { value: Weekday; label: string; title: string }[] = [
  { value: 1, label: "L", title: "Lunes" },
  { value: 2, label: "Ma", title: "Martes" },
  { value: 3, label: "Mi", title: "Miércoles" },
  { value: 4, label: "J", title: "Jueves" },
  { value: 5, label: "V", title: "Viernes" },
  { value: 6, label: "S", title: "Sábado" },
  { value: 7, label: "D", title: "Domingo" },
];

function sanitizeWeekdays(weekdays: Weekday[] | undefined): Weekday[] {
  if (!Array.isArray(weekdays)) {
    return [...DEFAULT_SCHEDULE_WINDOW.weekdays];
  }
  const filtered = weekdays.filter((day): day is Weekday => typeof day === "number" && day >= 1 && day <= 7);
  return Array.from(new Set(filtered));
}

function sanitizeTimeWindow(window: Partial<TimeWindow> | undefined): TimeWindow {
  if (!window) {
    return { ...DEFAULT_SCHEDULE_WINDOW };
  }
  const weekdayList = window.weekdays === undefined ? DEFAULT_SCHEDULE_WINDOW.weekdays : sanitizeWeekdays(window.weekdays);
  return {
    weekdays: weekdayList,
    start: typeof window.start === "string" && window.start.trim() ? window.start : DEFAULT_SCHEDULE_WINDOW.start,
    end: typeof window.end === "string" && window.end.trim() ? window.end : DEFAULT_SCHEDULE_WINDOW.end,
    overnight: Boolean(window.overnight),
  };
}

function sanitizeExceptions(exceptions: DateException[] | undefined): DateException[] {
  if (!exceptions) return [];
  return exceptions
    .filter((item) => typeof item?.date === "string" && item.date.trim().length > 0)
    .map((item) => ({
      date: item.date,
      closed: Boolean(item.closed),
      start: item.start,
      end: item.end,
    }));
}

export function normalizeSchedulerData(data?: Partial<SchedulerNodeData> | null): SchedulerNodeData {
  const mode: SchedulerMode = data?.mode === "bitrix" ? "bitrix" : "custom";
  const baseCustom: CustomSchedule = {
    timezone: typeof data?.custom?.timezone === "string" ? data.custom.timezone : DEFAULT_TIMEZONE,
    windows:
      data?.custom?.windows && data.custom.windows.length > 0
        ? data.custom.windows.map((window) => sanitizeTimeWindow(window))
        : [sanitizeTimeWindow(undefined)],
    exceptions: sanitizeExceptions(data?.custom?.exceptions),
  };
  return {
    mode,
    custom: mode === "custom" ? baseCustom : data?.custom ?? baseCustom,
    inWindowTargetId: typeof data?.inWindowTargetId === "string" ? data.inWindowTargetId : null,
    outOfWindowTargetId: typeof data?.outOfWindowTargetId === "string" ? data.outOfWindowTargetId : null,
  };
}

function createId(prefix: string): string {
  return `${prefix}-${Math.random().toString(36).slice(2, 8)}`;
}

export function createMenuOption(index: number, overrides: Partial<MenuOption> = {}): MenuOption {
  return {
    id: overrides.id ?? createId(`menu-${index + 1}`),
    label: overrides.label ?? `Opción ${index + 1}`,
    value: overrides.value,
    targetId: overrides.targetId ?? null,
  };
}

export function createButtonOption(index: number, overrides: Partial<ButtonOption> = {}): ButtonOption {
  const baseValue = `BTN_${index + 1}`;
  return {
    id: overrides.id ?? createId(`btn-${index + 1}`),
    label: overrides.label ?? `Botón ${index + 1}`,
    value: overrides.value ?? baseValue,
    targetId: overrides.targetId ?? null,
  };
}

export function normalizeButtonsData(data?: Partial<ButtonsActionData> | null): ButtonsActionData {
  const items = (data?.items ?? []).map((item, idx) => ({
    ...createButtonOption(idx, item),
  }));
  const ensuredItems = items.length > 0 ? items : [createButtonOption(0)];
  const maxButtons = data?.maxButtons ?? DEFAULT_BUTTON_LIMIT;
  const moreTargetId = data?.moreTargetId ?? null;
  return { items: ensuredItems, maxButtons, moreTargetId };
}

export function normalizeNode(node: FlowNode): FlowNode {
  let changed = false;
  let next: FlowNode = node;

  if (node.type === "menu") {
    const rawOptions = node.menuOptions ?? [];
    const options = rawOptions.length > 0 ? rawOptions : [createMenuOption(0)];
    const normalizedOptions = options.map((option, idx) => ({
      ...createMenuOption(idx, option),
    }));
    const optionsChanged =
      normalizedOptions.length !== rawOptions.length ||
      normalizedOptions.some((opt, idx) => {
        const prev = rawOptions[idx];
        if (!prev) return true;
        return (
          opt.id !== prev.id ||
          opt.label !== prev.label ||
          opt.value !== prev.value ||
          (opt.targetId ?? null) !== (prev.targetId ?? null)
        );
      });
    const targets = normalizedOptions
      .map((opt) => opt.targetId)
      .filter((id): id is string => Boolean(id));
    const uniqueChildren = Array.from(new Set([...(node.children ?? []), ...targets]));
    const childrenChanged =
      uniqueChildren.length !== node.children.length ||
      uniqueChildren.some((id, idx) => node.children[idx] !== id);
    if (optionsChanged || childrenChanged) {
      next = { ...next, menuOptions: normalizedOptions, children: uniqueChildren };
      changed = true;
    }
  }

  if (node.action?.kind === "buttons") {
    const prevData = (node.action.data as Partial<ButtonsActionData> | undefined) ?? { items: [] };
    const normalized = normalizeButtonsData(prevData);
    const dataChanged =
      normalized.maxButtons !== (prevData.maxButtons ?? DEFAULT_BUTTON_LIMIT) ||
      normalized.items.length !== (prevData.items?.length ?? 0) ||
      normalized.items.some((item, idx) => {
        const prev = prevData.items?.[idx];
        if (!prev) return true;
        return (
          item.id !== prev.id ||
          item.label !== prev.label ||
          item.value !== prev.value ||
          (item.targetId ?? null) !== (prev.targetId ?? null)
        );
      }) ||
      (normalized.moreTargetId ?? null) !== (prevData.moreTargetId ?? null);
    const targets = normalized.items
      .map((item) => item.targetId)
      .filter((id): id is string => Boolean(id));
    const childSet = new Set([...(node.children ?? []), ...targets]);
    if (normalized.moreTargetId) childSet.add(normalized.moreTargetId);
    const childList = Array.from(childSet);
    const childrenChanged =
      childList.length !== node.children.length ||
      childList.some((id, idx) => node.children[idx] !== id);
    if (dataChanged || childrenChanged) {
      next = {
        ...next,
        action: { ...node.action, data: normalized },
        children: childList,
      };
      changed = true;
    }
  }

  if (node.action?.kind === "ask") {
    const data = node.action.data as Partial<AskActionData> | undefined;
    const questionText = typeof data?.questionText === "string" ? data.questionText : "¿Cuál es tu respuesta?";
    const varName = typeof data?.varName === "string" && data.varName.trim() ? data.varName : "respuesta";
    const varType = data?.varType === "number" || data?.varType === "option" ? data.varType : "text";
    const validation: AskActionData["validation"] = data?.validation ?? { type: "none" };
    const retryMessage =
      typeof data?.retryMessage === "string" && data.retryMessage.trim()
        ? data.retryMessage
        : "Lo siento, ¿puedes intentarlo de nuevo?";
    const answerTargetId = typeof data?.answerTargetId === "string" ? data.answerTargetId : null;
    const invalidTargetId = typeof data?.invalidTargetId === "string" ? data.invalidTargetId : null;
    const childSet = new Set([...(node.children ?? [])]);
    if (answerTargetId) childSet.add(answerTargetId);
    if (invalidTargetId) childSet.add(invalidTargetId);
    const childList = Array.from(childSet);
    const normalizedAsk: AskActionData = {
      questionText,
      varName,
      varType,
      validation,
      retryMessage,
      answerTargetId,
      invalidTargetId,
    };
    const prevData = data ?? {};
    const dataChanged =
      prevData.questionText !== normalizedAsk.questionText ||
      prevData.varName !== normalizedAsk.varName ||
      prevData.varType !== normalizedAsk.varType ||
      JSON.stringify(prevData.validation ?? { type: "none" }) !== JSON.stringify(normalizedAsk.validation) ||
      prevData.retryMessage !== normalizedAsk.retryMessage ||
      (prevData.answerTargetId ?? null) !== (normalizedAsk.answerTargetId ?? null) ||
      (prevData.invalidTargetId ?? null) !== (normalizedAsk.invalidTargetId ?? null);
    const childrenChanged =
      childList.length !== node.children.length ||
      childList.some((id, idx) => node.children[idx] !== id);
    if (dataChanged || childrenChanged) {
      next = {
        ...next,
        action: { ...node.action, data: normalizedAsk },
        children: childList,
      };
      changed = true;
    }
  }

  if (node.action?.kind === "scheduler") {
    const data = node.action.data as Partial<SchedulerNodeData> | undefined;
    const normalized = normalizeSchedulerData(data ?? undefined);
    const childSet = new Set(node.children ?? []);
    if (normalized.inWindowTargetId) childSet.add(normalized.inWindowTargetId);
    if (normalized.outOfWindowTargetId) childSet.add(normalized.outOfWindowTargetId);
    const childList = Array.from(childSet);
    const dataChanged =
      (data?.mode === "bitrix" ? "bitrix" : "custom") !== normalized.mode ||
      (normalized.custom?.timezone ?? DEFAULT_TIMEZONE) !==
        (typeof data?.custom?.timezone === "string" ? data.custom.timezone : DEFAULT_TIMEZONE) ||
      JSON.stringify((data?.custom?.windows ?? []).map((window) => sanitizeTimeWindow(window))) !==
        JSON.stringify(normalized.custom?.windows ?? []) ||
      JSON.stringify(sanitizeExceptions(data?.custom?.exceptions)) !==
        JSON.stringify(normalized.custom?.exceptions ?? []) ||
      (typeof data?.inWindowTargetId === "string" ? data.inWindowTargetId : null) !== normalized.inWindowTargetId ||
      (typeof data?.outOfWindowTargetId === "string" ? data.outOfWindowTargetId : null) !== normalized.outOfWindowTargetId;
    const childrenChanged =
      childList.length !== node.children.length ||
      childList.some((id, idx) => node.children[idx] !== id);
    if (dataChanged || childrenChanged) {
      next = {
        ...next,
        action: { ...node.action, data: normalized },
        children: childList,
      };
      changed = true;
    }
  }

  return changed ? next : node;
}

export function normalizeFlow(flow: Flow): Flow {
  let mutated = false;
  const nodes: Record<string, FlowNode> = {};
  for (const [id, node] of Object.entries(flow.nodes)) {
    const normalized = normalizeNode(node);
    nodes[id] = normalized;
    if (normalized !== node) mutated = true;
  }
  const version = typeof flow.version === "number" ? flow.version : 1;
  if (!mutated && version === flow.version) return flow;
  return { ...flow, version, nodes };
}

export function getMenuOptions(node: FlowNode): MenuOption[] {
  if (node.type !== "menu") return [];
  const options = node.menuOptions && node.menuOptions.length > 0 ? node.menuOptions : [createMenuOption(0)];
  return options.map((option, idx) => ({
    ...createMenuOption(idx, option),
  }));
}

export function getButtonsData(node: FlowNode): ButtonsActionData | null {
  if (node.action?.kind !== "buttons") return null;
  return normalizeButtonsData(node.action.data as Partial<ButtonsActionData> | undefined);
}

export function getAskData(node: FlowNode): AskActionData | null {
  if (node.action?.kind !== "ask") return null;
  const data = node.action.data ?? {};
  const questionText = typeof data.questionText === "string" ? data.questionText : "¿Cuál es tu respuesta?";
  const varName = typeof data.varName === "string" && data.varName.trim() ? data.varName : "respuesta";
  const varType = data.varType === "number" || data.varType === "option" ? data.varType : "text";
  const validation: AskActionData["validation"] = data.validation ?? { type: "none" };
  const retryMessage =
    typeof data.retryMessage === "string" && data.retryMessage.trim()
      ? data.retryMessage
      : "Lo siento, ¿puedes intentarlo de nuevo?";
  const answerTargetId = typeof data.answerTargetId === "string" ? data.answerTargetId : null;
  const invalidTargetId = typeof data.invalidTargetId === "string" ? data.invalidTargetId : null;
  return {
    questionText,
    varName,
    varType,
    validation,
    retryMessage,
    answerTargetId,
    invalidTargetId,
  };
}

export function getSchedulerData(node: FlowNode): SchedulerNodeData | null {
  if (node.action?.kind !== "scheduler") return null;
  const data = node.action.data as Partial<SchedulerNodeData> | undefined;
  return normalizeSchedulerData(data ?? undefined);
}

function applyHandleAssignment(flow: Flow, sourceId: string, handleId: string, targetId: string | null): boolean {
  const node = flow.nodes[sourceId];
  if (!node) return false;

  if (node.type === "menu" && handleId.startsWith("out:menu:")) {
    const options = getMenuOptions(node);
    const index = options.findIndex((option) => `out:menu:${option.id}` === handleId);
    if (index === -1) return false;
    const current = options[index].targetId ?? null;
    if (current === targetId) return false;
    options[index] = { ...options[index], targetId };
    node.menuOptions = options;
    const children = new Set<string>();
    for (const option of options) {
      if (option.targetId) {
        children.add(option.targetId);
      }
    }
    node.children = Array.from(children);
    return true;
  }

  if (node.action?.kind === "buttons" && handleId.startsWith("out:button:")) {
    const data = normalizeButtonsData(node.action.data as Partial<ButtonsActionData> | undefined);
    const token = handleId.split(":")[2];
    if (!token) return false;
    if (token === "more") {
      const current = data.moreTargetId ?? null;
      if (current === targetId) return false;
      data.moreTargetId = targetId;
    } else {
      const index = data.items.findIndex((item) => item.id === token);
      if (index === -1) return false;
      const current = data.items[index].targetId ?? null;
      if (current === targetId) return false;
      data.items[index] = { ...data.items[index], targetId };
    }
    node.action = { ...node.action, data };
    const children = new Set<string>();
    for (const item of data.items) {
      if (item.targetId) {
        children.add(item.targetId);
      }
    }
    if (data.moreTargetId) {
      children.add(data.moreTargetId);
    }
    node.children = Array.from(children);
    return true;
  }

  if (node.action?.kind === "ask") {
    const ask = getAskData(node);
    if (!ask) return false;
    const updated: AskActionData = { ...ask };
    if (handleId === "out:answer") {
      if (updated.answerTargetId === targetId) return false;
      updated.answerTargetId = targetId;
    } else if (handleId === "out:invalid") {
      if (updated.invalidTargetId === targetId) return false;
      updated.invalidTargetId = targetId;
    } else {
      return false;
    }
    node.action = { ...node.action, data: updated };
    const children = new Set<string>();
    if (updated.answerTargetId) children.add(updated.answerTargetId);
    if (updated.invalidTargetId) children.add(updated.invalidTargetId);
    node.children = Array.from(children);
    return true;
  }

  if (node.action?.kind === "scheduler") {
    const scheduler = getSchedulerData(node);
    if (!scheduler) return false;
    const updated = { ...scheduler };
    const previousIn = scheduler.inWindowTargetId;
    const previousOut = scheduler.outOfWindowTargetId;
    if (handleId === "out:schedule:in") {
      if (updated.inWindowTargetId === targetId) return false;
      updated.inWindowTargetId = targetId;
    } else if (handleId === "out:schedule:out") {
      if (updated.outOfWindowTargetId === targetId) return false;
      updated.outOfWindowTargetId = targetId;
    } else {
      return false;
    }
    node.action = { ...node.action, data: updated };
    const childSet = new Set(node.children ?? []);
    if (previousIn && previousIn !== updated.inWindowTargetId) childSet.delete(previousIn);
    if (previousOut && previousOut !== updated.outOfWindowTargetId) childSet.delete(previousOut);
    if (updated.inWindowTargetId) childSet.add(updated.inWindowTargetId);
    if (updated.outOfWindowTargetId) childSet.add(updated.outOfWindowTargetId);
    node.children = Array.from(childSet);
    return true;
  }

  if (handleId === "out:default") {
    const current = node.children?.[0] ?? null;
    if (current === targetId) return false;
    node.children = targetId ? [targetId] : [];
    return true;
  }

  if (!targetId) {
    return false;
  }

  const existing = new Set(node.children ?? []);
  if (existing.has(targetId)) return false;
  existing.add(targetId);
  node.children = Array.from(existing);
  return true;
}

type HandleSpec = {
  id: string;
  label: string;
  side: "left" | "right";
  type: "input" | "output";
  order: number;
  variant?: "default" | "more" | "invalid" | "answer";
};

const STRICTEST_LIMIT = CHANNEL_BUTTON_LIMITS.reduce((best, entry) => (entry.max < best.max ? entry : best), CHANNEL_BUTTON_LIMITS[0]);

type NodePreviewProps = {
  node: FlowNode;
  flow: Flow;
  channel: 'whatsapp' | 'facebook' | 'instagram' | 'tiktok';
};

function NodePreview({ node, flow, channel }: NodePreviewProps) {
  if (node.type === "menu") {
    const options = getMenuOptions(node);
    return (
      <div className="space-y-1">
        <div className="text-xs font-semibold text-slate-700">Menú · {node.label}</div>
        <ol className="text-[11px] space-y-1 list-decimal list-inside">
          {options.map((option) => {
            const target = option.targetId ? flow.nodes[option.targetId] : null;
            return (
              <li key={option.id} className="flex justify-between gap-2">
                <span className="truncate">{option.label}</span>
                <span className="text-slate-400">{target ? target.label : "sin destino"}</span>
              </li>
            );
          })}
        </ol>
      </div>
    );
  }

  if (node.action?.kind === "buttons") {
    const data = normalizeButtonsData(node.action.data as Partial<ButtonsActionData> | undefined);
    const visible = data.items.slice(0, data.maxButtons);
    const overflow = data.items.slice(data.maxButtons);
    return (
      <div className="space-y-1">
        <div className="text-xs font-semibold text-slate-700">Botones interactivos</div>
        <div className="flex flex-wrap gap-1">
          {visible.map((item) => (
            <span key={item.id} className="px-2 py-0.5 rounded-full text-[11px] bg-emerald-50 text-emerald-700">
              {item.label}
            </span>
          ))}
          {overflow.length > 0 && (
            <span className="px-2 py-0.5 rounded-full text-[11px] bg-violet-50 text-violet-700">Lista (+{overflow.length})</span>
          )}
        </div>
        <div className="text-[10px] text-slate-400">
          Límite base: {STRICTEST_LIMIT.max} (WhatsApp / Messenger). Canal actual: {channel}.
        </div>
      </div>
    );
  }

  if (node.action?.kind === "ask") {
    const ask = getAskData(node);
    return ask ? (
      <div className="space-y-1 text-[11px]">
        <div className="text-xs font-semibold text-slate-700">Pregunta al cliente</div>
        <div className="text-slate-600">{ask.questionText}</div>
        <div className="flex gap-2 text-slate-500">
          <span>Variable: <strong>{ask.varName}</strong></span>
          <span>Tipo: {ask.varType}</span>
        </div>
        <div className="text-slate-400">
          Validación: {ask.validation?.type === "regex" ? `regex (${ask.validation.pattern})` : ask.validation?.type === "options" ? `opciones (${ask.validation.options.join(", ")})` : "ninguna"}
        </div>
      </div>
    ) : null;
  }

  if (node.action?.kind === "scheduler") {
    const scheduler = getSchedulerData(node);
    if (!scheduler) return null;
    const schedule = scheduler.mode === "custom" ? scheduler.custom : undefined;
    const errors = scheduler.mode === "custom" ? validateCustomSchedule(schedule) : [];
    const now = new Date();
    const openNow = schedule ? isInWindow(now, schedule) : false;
    const nextSlot = schedule ? formatNextOpening(nextOpening(now, schedule)) : null;
    return (
      <div className="space-y-1 text-[11px]">
        <div className="text-xs font-semibold text-slate-700">Scheduler</div>
        <div className="text-slate-600">Zona horaria: {schedule?.timezone ?? ""}</div>
        <div className={`font-medium ${openNow ? "text-emerald-600" : "text-amber-600"}`}>
          {openNow ? "Abierto ahora" : "Fuera de horario"}
        </div>
        {nextSlot && (
          <div className="text-slate-500">Próxima ventana: {nextSlot}</div>
        )}
        {errors.length > 0 && (
          <ul className="text-rose-500 list-disc list-inside space-y-0.5">
            {errors.slice(0, 2).map((error) => (
              <li key={error}>{error}</li>
            ))}
          </ul>
        )}
      </div>
    );
  }

  if (node.action?.kind === "message") {
    return (
      <div className="text-[11px] space-y-1">
        <div className="text-xs font-semibold text-slate-700">Mensaje</div>
        <div className="text-slate-600">{node.action?.data?.text ?? "Mensaje sin contenido"}</div>
      </div>
    );
  }
<<<<<<< HEAD

  return (
    <div className="text-[11px] text-slate-500">
      Vista previa no disponible para {node.action?.kind ?? node.type}.
    </div>
  );
}

export function getOutputHandleSpecs(node: FlowNode): HandleSpec[] {
  if (node.type === "menu") {
    return getMenuOptions(node).map((option, idx) => ({
      id: `out:menu:${option.id}`,
      label: option.label,
      side: "right",
      type: "output",
      order: idx,
      variant: "default",
    }));
  }
  const buttons = getButtonsData(node);
  if (buttons) {
    const visible = buttons.items.slice(0, buttons.maxButtons);
    const handles: HandleSpec[] = visible.map((item, idx) => ({
      id: `out:button:${item.id}`,
      label: item.label,
      side: "right",
      type: "output",
      order: idx,
      variant: "default",
    }));
    if (buttons.items.length > visible.length) {
      handles.push({
        id: "out:button:more",
        label: "Lista",
        side: "right",
        type: "output",
        order: handles.length,
        variant: "more",
      });
    }
    return handles;
  }
  const ask = getAskData(node);
  if (ask) {
    return [
      { id: "out:answer", label: "Respuesta", side: "right", type: "output", order: 0, variant: "answer" },
      { id: "out:invalid", label: "On invalid", side: "right", type: "output", order: 1, variant: "invalid" },
    ];
  }
  const scheduler = getSchedulerData(node);
  if (scheduler) {
    return [
      { id: "out:schedule:in", label: "Dentro de horario", side: "right", type: "output", order: 0, variant: "default" },
      { id: "out:schedule:out", label: "Fuera de horario", side: "right", type: "output", order: 1, variant: "default" },
    ];
  }
  return [
    { id: "out:default", label: "Siguiente", side: "right", type: "output", order: 0, variant: "default" },
  ];
}

export function getHandleAssignments(node: FlowNode): Record<string, string | null> {
  if (node.type === "menu") {
    const assignments: Record<string, string | null> = {};
    getMenuOptions(node).forEach((option) => {
      assignments[`out:menu:${option.id}`] = option.targetId ?? null;
    });
    return assignments;
  }
  const buttons = getButtonsData(node);
  if (buttons) {
    const assignments: Record<string, string | null> = {};
    const visible = buttons.items.slice(0, buttons.maxButtons);
    visible.forEach((item) => {
      assignments[`out:button:${item.id}`] = item.targetId ?? null;
    });
    if (buttons.items.length > visible.length) {
      assignments["out:button:more"] = buttons.moreTargetId ?? null;
    }
    return assignments;
  }
  const ask = getAskData(node);
  if (ask) {
    return {
      "out:answer": ask.answerTargetId ?? null,
      "out:invalid": ask.invalidTargetId ?? null,
    };
  }
  const scheduler = getSchedulerData(node);
  if (scheduler) {
    return {
      "out:schedule:in": scheduler.inWindowTargetId ?? null,
      "out:schedule:out": scheduler.outOfWindowTargetId ?? null,
    };
  }
  return { "out:default": node.children[0] ?? null };
}

=======

  return (
    <div className="text-[11px] text-slate-500">
      Vista previa no disponible para {node.action?.kind ?? node.type}.
    </div>
  );
}

export function getOutputHandleSpecs(node: FlowNode): HandleSpec[] {
  if (node.type === "menu") {
    return getMenuOptions(node).map((option, idx) => ({
      id: `out:menu:${option.id}`,
      label: option.label,
      side: "right",
      type: "output",
      order: idx,
      variant: "default",
    }));
  }
  const buttons = getButtonsData(node);
  if (buttons) {
    const visible = buttons.items.slice(0, buttons.maxButtons);
    const handles: HandleSpec[] = visible.map((item, idx) => ({
      id: `out:button:${item.id}`,
      label: item.label,
      side: "right",
      type: "output",
      order: idx,
      variant: "default",
    }));
    if (buttons.items.length > visible.length) {
      handles.push({
        id: "out:button:more",
        label: "Lista",
        side: "right",
        type: "output",
        order: handles.length,
        variant: "more",
      });
    }
    return handles;
  }
  const ask = getAskData(node);
  if (ask) {
    return [
      { id: "out:answer", label: "Respuesta", side: "right", type: "output", order: 0, variant: "answer" },
      { id: "out:invalid", label: "On invalid", side: "right", type: "output", order: 1, variant: "invalid" },
    ];
  }
  const scheduler = getSchedulerData(node);
  if (scheduler) {
    return [
      { id: "out:schedule:in", label: "Dentro de horario", side: "right", type: "output", order: 0, variant: "default" },
      { id: "out:schedule:out", label: "Fuera de horario", side: "right", type: "output", order: 1, variant: "default" },
    ];
  }
  return [
    { id: "out:default", label: "Siguiente", side: "right", type: "output", order: 0, variant: "default" },
  ];
}

export function getHandleAssignments(node: FlowNode): Record<string, string | null> {
  if (node.type === "menu") {
    const assignments: Record<string, string | null> = {};
    getMenuOptions(node).forEach((option) => {
      assignments[`out:menu:${option.id}`] = option.targetId ?? null;
    });
    return assignments;
  }
  const buttons = getButtonsData(node);
  if (buttons) {
    const assignments: Record<string, string | null> = {};
    const visible = buttons.items.slice(0, buttons.maxButtons);
    visible.forEach((item) => {
      assignments[`out:button:${item.id}`] = item.targetId ?? null;
    });
    if (buttons.items.length > visible.length) {
      assignments["out:button:more"] = buttons.moreTargetId ?? null;
    }
    return assignments;
  }
  const ask = getAskData(node);
  if (ask) {
    return {
      "out:answer": ask.answerTargetId ?? null,
      "out:invalid": ask.invalidTargetId ?? null,
    };
  }
  const scheduler = getSchedulerData(node);
  if (scheduler) {
    return {
      "out:schedule:in": scheduler.inWindowTargetId ?? null,
      "out:schedule:out": scheduler.outOfWindowTargetId ?? null,
    };
  }
  return { "out:default": node.children[0] ?? null };
}

>>>>>>> 3ebdee76
const demoFlow: Flow = normalizeFlow({
  version: 1,
  id: "flow-demo",
  name: "Azaleia · Menú principal",
  rootId: "root",
  nodes: { root: { id: "root", label: "Menú principal", type: "menu", children: [], menuOptions: [] } },
});

function computeLayout(flow: Flow) {
  const pos: Record<string, { x: number; y: number }> = {};
  const levels: Record<number, string[]> = {};
  const seen = new Set<string>();
  function dfs(id: string, d: number) {
    if (seen.has(id)) return;
    seen.add(id);
    (levels[d] ||= []).push(id);
    const n = flow.nodes[id];
    if (!n) return;
    for (const cid of n.children) dfs(cid, d + 1);
  }
  dfs(flow.rootId, 0);
  const colW = 340, rowH = 170;
  Object.entries(levels).forEach(([depth, ids]) => {
    (ids as string[]).forEach((id, i) => { pos[id] = { x: Number(depth) * colW, y: i * rowH }; });
  });
  return pos;
}

function clearSelection(){ try{ (window as any).getSelection?.()?.removeAllRanges?.(); }catch{} }
function isFromNode(target: EventTarget | null){ const el = target as Element | null; return !!(el && (el as any).closest?.('[data-node="true"]')); }

function nextChildId(flow: Flow, parentId: string): string {
  const siblings = flow.nodes[parentId].children;
  let maxIdx = 0;
  for (const sid of siblings) {
    const tail = sid.split(".").pop();
    const n = Number(tail);
    if (!Number.isNaN(n)) maxIdx = Math.max(maxIdx, n);
  }
  const next = maxIdx + 1;
  return parentId === flow.rootId ? String(next) : `${parentId}.${next}`;
}
function deleteSubtree(flow: Flow, id: string){
  const node = flow.nodes[id]; if (!node) return;
  for (const cid of node.children) deleteSubtree(flow, cid);
  delete flow.nodes[id];
}
function cubicMid(x1:number,y1:number,c1x:number,c1y:number,c2x:number,c2y:number,x2:number,y2:number,t:number){
  const mt = 1 - t;
  const X = mt*mt*mt*x1 + 3*mt*mt*t*c1x + 3*mt*t*t*c2x + t*t*t*x2;
  const Y = mt*mt*mt*y1 + 3*mt*mt*t*c1y + 3*mt*t*t*c2y + t*t*t*y2;
  return { X, Y };
}

type EdgeSpec = {
  key: string;
  from: string;
  to: string;
  sourceHandleId: string;
  targetHandleId: string;
  sourceSpec: HandleSpec;
  sourceCount: number;
};

type ConnectionCreationKind = "menu" | "message" | "buttons" | "ask";

type ConnectionPromptState = {
  sourceId: string;
  handleId: string;
  spec: HandleSpec;
  anchor: { x: number; y: number };
  currentTargetId: string | null;
};

type HandlePointProps = {
  spec: HandleSpec;
  positionPercent: number;
  isConnected: boolean;
  onStartConnection?: (clientPosition: { x: number; y: number }) => void;
};

const HandlePoint: React.FC<HandlePointProps> = ({ spec, positionPercent, isConnected, onStartConnection }) => {
  const spanRef = useRef<HTMLSpanElement | null>(null);

  const sideClass = spec.side === "left" ? "left-0 -translate-x-1/2" : "right-0 translate-x-1/2";
  const variantClass =
    spec.variant === "more"
      ? "bg-violet-50 border-violet-300"
      : spec.variant === "invalid"
      ? "bg-amber-50 border-amber-300"
      : spec.variant === "answer"
      ? "bg-emerald-50 border-emerald-300"
      : "bg-white border-slate-300";
  const connectedClass = isConnected ? "shadow-[0_0_0_3px_rgba(16,185,129,0.25)] border-emerald-400" : "shadow-sm";

  return (
    <span
      ref={spanRef}
      data-handle={spec.id}
      className={`absolute ${sideClass} -translate-y-1/2 w-4 h-4 rounded-full border ${variantClass} ${connectedClass}`}
      style={{ top: `${positionPercent * 100}%` }}
      title={spec.label}
      onPointerDown={(event) => {
        event.stopPropagation();
        if (spec.type === "output" && onStartConnection) {
          const rect = spanRef.current?.getBoundingClientRect();
          const clientX = rect ? rect.left + rect.width / 2 : event.clientX;
          const clientY = rect ? rect.top + rect.height / 2 : event.clientY;
          onStartConnection({ x: clientX, y: clientY });
        }
      }}
    />
  );
};

type CanvasNodeProps = {
  node: FlowNode;
  position: { x: number; y: number };
  selected: boolean;
  onSelect: (id: string) => void;
  onNodePointerDown: (id: string) => (event: React.PointerEvent<HTMLDivElement>) => void;
  onAddChild: (parentId: string, type: NodeType) => void;
  onDuplicateNode: (id: string) => void;
  onDeleteNode: (id: string) => void;
  stopNodeButtonPointerDown: (event: React.PointerEvent<HTMLElement>) => void;
  outputSpecs: HandleSpec[];
  handleAssignments: Record<string, string | null>;
  rootId: string;
  onStartConnection: (nodeId: string, spec: HandleSpec, clientPosition: { x: number; y: number }) => void;
  onSizeChange: (nodeId: string, size: { width: number; height: number }) => void;
};

const CanvasNode = React.memo((props: CanvasNodeProps) => {
  const {
    node,
    position,
    selected,
    onSelect,
    onNodePointerDown,
    onAddChild,
    onDuplicateNode,
    onDeleteNode,
    stopNodeButtonPointerDown,
    outputSpecs,
    handleAssignments,
    rootId,
    onStartConnection,
    onSizeChange,
  } = props;
  const nodeRef = useRef<HTMLDivElement | null>(null);
  const badge = node.type === "menu" ? "bg-emerald-50 border-emerald-300 text-emerald-600" : "bg-violet-50 border-violet-300 text-violet-600";
  const icon = node.type === "menu" ? "🟢" : "🔗";
  const outputCount = outputSpecs.length || 1;

  useEffect(() => {
    const element = nodeRef.current;
    if (!element) return;

    const report = () => {
      const width = element.offsetWidth;
      const height = element.offsetHeight;
      const next = { width, height };
      onSizeChange(node.id, next);
    };

    report();

    if (typeof ResizeObserver !== "undefined") {
      const observer = new ResizeObserver(() => {
        report();
      });
      observer.observe(element);
      return () => observer.disconnect();
    }

    return () => {
      /* noop */
    };
  }, [node.id, onSizeChange]);

  return (
    <div
      ref={nodeRef}
      key={node.id}
      data-node="true"
      className={`absolute w-[300px] rounded-2xl border-2 bg-white shadow-lg transition border-slate-300 ${selected ? "ring-2 ring-emerald-500 shadow-emerald-200" : "hover:ring-1 hover:ring-emerald-200"} relative`}
      style={{ left: position.x, top: position.y, cursor: "move" }}
      onPointerDown={onNodePointerDown(node.id)}
      onClick={(event) => {
        event.stopPropagation();
        onSelect(node.id);
      }}
    >
      <HandlePoint
        spec={{ id: "in", label: "Entrada", side: "left", type: "input", order: 0, variant: "default" }}
        positionPercent={0.5}
        isConnected={true}
      />
      {outputSpecs.map((spec) => {
        const positionPercent = (spec.order + 1) / (outputCount + 1);
        return (
          <HandlePoint
            key={spec.id}
            spec={spec}
            positionPercent={positionPercent}
            isConnected={Boolean(handleAssignments[spec.id])}
            onStartConnection={(client) => onStartConnection(node.id, spec, client)}
          />
        );
      })}
      <div className="px-3 pt-3 text-[15px] font-semibold flex items-center gap-2 text-slate-800">
        <span className="inline-flex items-center justify-center w-6 h-6 rounded-md bg-emerald-100 text-emerald-700">{icon}</span>
        <span className="whitespace-normal leading-tight" title={node.label}>{node.label}</span>
        <span className={`ml-auto text-[10px] px-2 py-0.5 rounded-full border ${badge}`}>{node.type}</span>
      </div>
      <div className="px-3 py-2">
        <div className="flex gap-2 flex-wrap">
          <button
            className="text-xs px-3 py-1.5 rounded-md border bg-white hover:bg-emerald-50 border-emerald-200 transition"
            onPointerDown={stopNodeButtonPointerDown}
            onClick={(event) => {
              event.stopPropagation();
              onAddChild(node.id, "menu");
            }}
          >
            + menú
          </button>
          <button
            className="text-xs px-3 py-1.5 rounded-md border bg-white hover:bg-emerald-50 border-emerald-200 transition"
            onPointerDown={stopNodeButtonPointerDown}
            onClick={(event) => {
              event.stopPropagation();
              onAddChild(node.id, "action");
            }}
          >
            + acción
          </button>
          <button
            className="text-xs px-3 py-1.5 rounded-md border bg-white hover:bg-emerald-50 border-emerald-200 transition"
            onPointerDown={stopNodeButtonPointerDown}
            onClick={(event) => {
              event.stopPropagation();
              onDuplicateNode(node.id);
            }}
          >
            duplicar
          </button>
          {node.id !== rootId && (
            <button
              className="text-xs px-3 py-1.5 rounded-md border bg-white hover:bg-emerald-50 border-emerald-200 transition"
              onPointerDown={stopNodeButtonPointerDown}
              onClick={(event) => {
                event.stopPropagation();
                onDeleteNode(node.id);
              }}
            >
              borrar
            </button>
          )}
        </div>
      </div>
      <div className="px-3 pb-3 text-xs text-slate-500">
        {node.type === "menu" ? `${(node.menuOptions ?? []).length} opción(es)` : node.action?.kind ?? "acción"}
      </div>
    </div>
  );
});

function FlowCanvas(props: {
  flow: Flow;
  selectedId: string;
  onSelect: (id: string) => void;
  onAddChild: (parentId: string, type: NodeType) => void;
  onDeleteNode: (id: string) => void;
  onDuplicateNode: (id: string) => void;
  onInsertBetween: (parentId: string, childId: string) => void;
  onDeleteEdge: (parentId: string, childId: string) => void;
  onConnectHandle: (sourceId: string, handleId: string, targetId: string | null) => boolean;
  onCreateForHandle: (sourceId: string, handleId: string, kind: ConnectionCreationKind) => string | null;
  soloRoot: boolean;
  toggleScope: () => void;
  nodePositions: Record<string, { x: number; y: number }>;
  onPositionsChange: (
    updater:
      | Record<string, { x: number; y: number }>
      | ((prev: Record<string, { x: number; y: number }>) => Record<string, { x: number; y: number }>)
  ) => void;
}) {
  const {
    flow,
    selectedId,
    onSelect,
    onAddChild,
    onDeleteNode,
    onDuplicateNode,
    onInsertBetween,
    onDeleteEdge,
    onConnectHandle,
    onCreateForHandle,
    soloRoot,
    toggleScope,
    nodePositions,
    onPositionsChange,
  } = props;

  const autoLayout = useMemo(() => computeLayout(flow), [flow]);
  const visibleIds = useMemo(() => {
    if (soloRoot) return [flow.rootId, ...(flow.nodes[flow.rootId]?.children ?? [])];
    return Object.keys(flow.nodes);
  }, [flow, soloRoot]);
  const nodes = useMemo(
    () => visibleIds.map((id) => flow.nodes[id]).filter(Boolean) as FlowNode[],
    [visibleIds, flow.nodes]
  );
  const visibleSet = useMemo(() => new Set(visibleIds), [visibleIds]);
  const outputSpecsByNode = useMemo(() => {
    const map = new Map<string, HandleSpec[]>();
    for (const node of nodes) {
      map.set(node.id, getOutputHandleSpecs(node));
<<<<<<< HEAD
    }
    return map;
  }, [nodes]);
  const handleAssignmentsByNode = useMemo(() => {
    const map = new Map<string, Record<string, string | null>>();
    for (const node of nodes) {
      map.set(node.id, getHandleAssignments(node));
    }
    return map;
  }, [nodes]);
=======
    }
    return map;
  }, [nodes]);
  const handleAssignmentsByNode = useMemo(() => {
    const map = new Map<string, Record<string, string | null>>();
    for (const node of nodes) {
      map.set(node.id, getHandleAssignments(node));
    }
    return map;
  }, [nodes]);
>>>>>>> 3ebdee76
  const edges = useMemo(() => {
    const list: EdgeSpec[] = [];
    for (const node of nodes) {
      const specs = outputSpecsByNode.get(node.id) ?? [];
      const assignments = handleAssignmentsByNode.get(node.id) ?? {};
      for (const spec of specs) {
        const targetId = assignments[spec.id];
        if (!targetId || !visibleSet.has(targetId)) continue;
        list.push({
          key: `${node.id}:${spec.id}->${targetId}`,
          from: node.id,
          to: targetId,
          sourceHandleId: `${node.id}:${spec.id}`,
          targetHandleId: `${targetId}:in`,
          sourceSpec: spec,
          sourceCount: specs.length || 1,
        });
      }
    }
    return list;
  }, [nodes, outputSpecsByNode, handleAssignmentsByNode, visibleSet]);

  const [scale, setScaleState] = useState(1);
  const [pan, setPanState] = useState({ x: 0, y: 0 });
  const [nodeSizes, setNodeSizes] = useState<Record<string, { width: number; height: number }>>({});
  const containerRef = useRef<HTMLDivElement | null>(null);
  const scaleRef = useRef(scale);
  const panRef = useRef(pan);
  const [connectionPrompt, setConnectionPrompt] = useState<ConnectionPromptState | null>(null);
  const connectionPromptRef = useRef<HTMLDivElement | null>(null);

  useEffect(() => {
    scaleRef.current = scale;
  }, [scale]);
  useEffect(() => {
    panRef.current = pan;
  }, [pan]);

  const setScaleSafe = useCallback((next: number) => {
    scaleRef.current = next;
    setScaleState(next);
  }, []);

  const setPanSafe = useCallback((next: { x: number; y: number }) => {
    panRef.current = next;
    setPanState(next);
  }, []);

  useEffect(() => {
    if (!connectionPrompt) return;
    const handlePointerDown = (event: PointerEvent) => {
      if (!connectionPromptRef.current) return;
      const target = event.target as Node | null;
      if (target && connectionPromptRef.current.contains(target)) return;
      setConnectionPrompt(null);
    };
    const handleKey = (event: KeyboardEvent) => {
      if (event.key === "Escape") {
        setConnectionPrompt(null);
      }
    };
    window.addEventListener("pointerdown", handlePointerDown);
    window.addEventListener("keydown", handleKey);
    return () => {
      window.removeEventListener("pointerdown", handlePointerDown);
      window.removeEventListener("keydown", handleKey);
    };
  }, [connectionPrompt]);

  const onWheel = useCallback(
    (event: React.WheelEvent<HTMLDivElement>) => {
      if (event.ctrlKey) {
        event.preventDefault();
        const next = Math.min(2.4, Math.max(0.4, scaleRef.current - event.deltaY * 0.001));
        setScaleSafe(next);
        return;
      }
      const currentScale = scaleRef.current || 1;
      event.preventDefault();
      setPanSafe({
        x: panRef.current.x + event.deltaX / currentScale,
        y: panRef.current.y + event.deltaY / currentScale,
      });
    },
    [setPanSafe, setScaleSafe]
  );

  const updateNodePos = useCallback(
    (
      updater:
        | Record<string, { x: number; y: number }>
        | ((prev: Record<string, { x: number; y: number }>) => Record<string, { x: number; y: number }>)
    ) => {
      onPositionsChange(updater);
    },
    [onPositionsChange]
  );

  useEffect(() => {
    let needsUpdate = false;
    const missing: Record<string, { x: number; y: number }> = {};
    for (const id of Object.keys(autoLayout)) {
      if (!nodePositions[id]) {
        missing[id] = autoLayout[id];
        needsUpdate = true;
      }
    }
    if (!needsUpdate) return;
    onPositionsChange((prev) => {
      const next = { ...prev };
      let changed = false;
      for (const [id, pos] of Object.entries(missing)) {
        if (!next[id]) {
          next[id] = pos;
          changed = true;
        }
      }
      return changed ? next : prev;
    });
  }, [autoLayout, nodePositions, onPositionsChange]);

  const getPos = useCallback(
    (id: string) => nodePositions[id] ?? autoLayout[id] ?? { x: 0, y: 0 },
    [nodePositions, autoLayout]
  );

  type PointerState =
    | { type: "pan"; pointerId: number; startClient: { x: number; y: number }; startPan: { x: number; y: number } }
    | { type: "drag-node"; pointerId: number; nodeId: string; offset: { x: number; y: number } };

  const pointerState = useRef<PointerState | null>(null);
  const latestEventRef = useRef<{ clientX: number; clientY: number } | null>(null);
<<<<<<< HEAD
  const handleSchedulerRef = useRef(createHandleScheduler(() => {}));
=======
  const frameRef = useRef<number | null>(null);
>>>>>>> 3ebdee76

  const handleStartConnection = useCallback(
    (nodeId: string, spec: HandleSpec, client: { x: number; y: number }) => {
      if (spec.type !== "output") return;
      const containerRect = containerRef.current?.getBoundingClientRect();
      const anchor = {
        x: client.x - (containerRect?.left ?? 0),
        y: client.y - (containerRect?.top ?? 0),
      };
      const assignments = handleAssignmentsByNode.get(nodeId) ?? {};
      setConnectionPrompt({
        sourceId: nodeId,
        handleId: spec.id,
        spec,
        anchor,
        currentTargetId: assignments[spec.id] ?? null,
      });
    },
    [handleAssignmentsByNode]
  );

  const handleConnectSelection = useCallback(
    (targetId: string | null) => {
      setConnectionPrompt((prev) => {
        if (!prev) return prev;
        const success = onConnectHandle(prev.sourceId, prev.handleId, targetId);
        return success ? null : prev;
      });
    },
    [onConnectHandle]
  );

  const handleCreateSelection = useCallback(
    (kind: ConnectionCreationKind) => {
      setConnectionPrompt((prev) => {
        if (!prev) return prev;
        const createdId = onCreateForHandle(prev.sourceId, prev.handleId, kind);
        return createdId ? null : prev;
      });
    },
    [onCreateForHandle]
  );

  const targetOptions = useMemo(() => {
    if (!connectionPrompt) return [];
    return Object.values(flow.nodes)
      .filter((node) => node.id !== connectionPrompt.sourceId)
      .map((node) => ({
        id: node.id,
        label: node.label,
        descriptor:
          node.type === "menu"
            ? "Menú"
            : node.action?.kind
            ? `Acción · ${node.action.kind}`
            : "Acción",
      }));
  }, [connectionPrompt, flow.nodes]);

  const handleNodeSizeChange = useCallback((id: string, size: { width: number; height: number }) => {
    setNodeSizes((prev) => {
      const current = prev[id];
      if (current && Math.abs(current.width - size.width) < 0.5 && Math.abs(current.height - size.height) < 0.5) {
        return prev;
      }
      return { ...prev, [id]: size };
    });
  }, []);

  useEffect(() => {
    scheduleHandleRecompute();
  }, [scheduleHandleRecompute, scale, pan, nodes, edges]);

  useEffect(() => {
    const onResize = () => scheduleHandleRecompute();
    window.addEventListener("resize", onResize);
    return () => window.removeEventListener("resize", onResize);
  }, [scheduleHandleRecompute]);

  const applyPointerUpdate = useCallback(() => {
    const evt = latestEventRef.current;
    const state = pointerState.current;
    if (!evt || !state) return;
    if (state.type === "drag-node") {
      const viewportEl = containerRef.current;
      if (!viewportEl) return;
      const viewportState = { x: panRef.current.x, y: panRef.current.y, zoom: scaleRef.current };
      const pointerWorld = screenToCanvas(evt.clientX, evt.clientY, viewportEl, viewportState);
      const nx = pointerWorld.x - state.offset.x;
      const ny = pointerWorld.y - state.offset.y;
      updateNodePos((prev) => {
        const current = prev[state.nodeId];
        if (current && Math.abs(current.x - nx) < 0.1 && Math.abs(current.y - ny) < 0.1) {
          return prev;
        }
        const next = { ...prev, [state.nodeId]: { x: nx, y: ny } };
        return next;
      });
      scheduleHandleRecompute();
    } else if (state.type === "pan") {
      const { startClient, startPan } = state;
      const currentScale = scaleRef.current || 1;
      const dx = (evt.clientX - startClient.x) / currentScale;
      const dy = (evt.clientY - startClient.y) / currentScale;
      setPanSafe({ x: startPan.x - dx, y: startPan.y - dy });
    }
  }, [setPanSafe, updateNodePos]);

  useEffect(() => {
    handleSchedulerRef.current.setCallback(applyPointerUpdate);
    return () => {
      handleSchedulerRef.current.cancel();
    };
  }, [applyPointerUpdate]);

  // Backwards compatibility alias: some downstream builds still reference the
  // previous `scheduleHandleRecompute` helper name. Keeping this hoisted function
  // ensures TypeScript can resolve the symbol even if older codepaths invoke it.
  function scheduleHandleRecompute() {
    handleSchedulerRef.current.schedule();
  }

  const stopPointer = useCallback((pointerId: number) => {
    if (pointerState.current?.pointerId !== pointerId) return;
    pointerState.current = null;
    latestEventRef.current = null;
    handleSchedulerRef.current.cancel();
    const container = containerRef.current;
    container?.releasePointerCapture?.(pointerId);
  }, []);

  const handlePointerMove = useCallback(
    (event: React.PointerEvent<HTMLDivElement>) => {
      if (!pointerState.current || pointerState.current.pointerId !== event.pointerId) return;
      latestEventRef.current = { clientX: event.clientX, clientY: event.clientY };
      clearSelection();
<<<<<<< HEAD
      scheduleHandleRecompute();
    },
    [clearSelection, scheduleHandleRecompute]
=======
      scheduleUpdate();
    },
    [scheduleUpdate]
>>>>>>> 3ebdee76
  );

  const handlePointerUp = useCallback(
    (event: React.PointerEvent<HTMLDivElement>) => {
      stopPointer(event.pointerId);
    },
    [stopPointer]
  );

  const handlePointerDown = useCallback((event: React.PointerEvent<HTMLDivElement>) => {
    if (event.button !== 0) return;
    if (pointerState.current) return;
    if (isFromNode(event.target)) return;
    pointerState.current = {
      type: "pan",
      pointerId: event.pointerId,
      startClient: { x: event.clientX, y: event.clientY },
      startPan: panRef.current,
    };
    latestEventRef.current = { clientX: event.clientX, clientY: event.clientY };
    containerRef.current?.setPointerCapture?.(event.pointerId);
    clearSelection();
  }, []);

  const handlePointerCancel = useCallback(
    (event: React.PointerEvent<HTMLDivElement>) => {
      stopPointer(event.pointerId);
    },
    [stopPointer]
  );

  const onNodePointerDown = useCallback(
    (id: string) => (event: React.PointerEvent<HTMLDivElement>) => {
      if (event.button !== 0) return;
      event.preventDefault();
      event.stopPropagation();
      const viewportEl = containerRef.current;
      if (!viewportEl) return;
      const viewportState = { x: panRef.current.x, y: panRef.current.y, zoom: scaleRef.current };
      const pointerWorld = screenToCanvas(event.clientX, event.clientY, viewportEl, viewportState);
      const position = getPos(id);
      pointerState.current = {
        type: "drag-node",
        pointerId: event.pointerId,
        nodeId: id,
        offset: { x: pointerWorld.x - position.x, y: pointerWorld.y - position.y },
      };
      latestEventRef.current = { clientX: event.clientX, clientY: event.clientY };
      containerRef.current?.setPointerCapture?.(event.pointerId);
      clearSelection();
<<<<<<< HEAD
      scheduleHandleRecompute();
    },
    [clearSelection, getPos, scheduleHandleRecompute]
=======
      scheduleUpdate();
    },
    [getPos, scheduleUpdate]
>>>>>>> 3ebdee76
  );

  const stopCanvasButtonPointerDown = useCallback((event: React.PointerEvent<HTMLElement>) => {
    event.stopPropagation();
  }, []);

  const gridStyle = useMemo<React.CSSProperties>(() => {
    const scaledSize = GRID_SIZE * scale;
    const offsetX = ((-pan.x * scale) % scaledSize + scaledSize) % scaledSize;
    const offsetY = ((-pan.y * scale) % scaledSize + scaledSize) % scaledSize;

    return {
      backgroundImage: "radial-gradient(var(--grid-dot) 1px, transparent 1px)",
      backgroundSize: `${scaledSize}px ${scaledSize}px`,
      backgroundPosition: `${offsetX}px ${offsetY}px`,
    };
  }, [pan.x, pan.y, scale]);

  const getNodeGeometry = useCallback(
    (id: string): NodeGeometry => {
      const position = getPos(id);
      const size = nodeSizes[id] ?? { width: NODE_W, height: NODE_H };
      return { position, size };
    },
    [getPos, nodeSizes]
  );

  return (
    <div className="relative w-full rounded-xl border overflow-hidden bg-white" style={{ minHeight: "74vh", height: "74vh" }}>
      <div className="absolute z-20 right-3 top-3 flex gap-2 bg-white/95 backdrop-blur rounded-full border border-emerald-200 p-2 shadow-lg">
          <button
            className="px-3 py-1.5 text-sm border rounded-full bg-white/95 hover:bg-emerald-50 border-emerald-200 transition"
            onClick={() => setScaleSafe(scaleRef.current)}
          >
            🔍
          </button>
          <button
            className="px-3 py-1.5 text-sm border rounded-full bg-white/95 hover:bg-emerald-50 border-emerald-200 transition"
            onClick={() => setScaleSafe(Math.min(2.4, scaleRef.current + 0.1))}
          >
            ＋
          </button>
          <button
            className="px-3 py-1.5 text-sm border rounded-full bg-white/95 hover:bg-emerald-50 border-emerald-200 transition"
            onClick={() => setScaleSafe(Math.max(0.4, scaleRef.current - 0.1))}
          >
            －
          </button>
          <button
            className="px-3 py-1.5 text-sm border rounded-full bg-white/95 hover:bg-emerald-50 border-emerald-200 transition"
            onClick={() => {
              setPanSafe({ x: 0, y: 0 });
              setScaleSafe(1);
            }}
          >
            ⛶
          </button>
          <button
            className="px-3 py-1.5 text-sm border rounded-full bg-white/95 hover:bg-emerald-50 border-emerald-200 transition"
            onClick={() => updateNodePos(() => ({ ...autoLayout }))}
          >
            Auto-ordenar
          </button>
          <button
            className="px-3 py-1.5 text-sm border rounded-full bg-white/95 hover:bg-emerald-50 border-emerald-200 transition"
            onClick={toggleScope}
          >
            {soloRoot ? "Mostrar todo" : "Solo raíz"}
          </button>
        </div>

        <div
          ref={containerRef}
          onWheel={onWheel}
          onPointerDown={handlePointerDown}
          onPointerMove={handlePointerMove}
          onPointerUp={handlePointerUp}
          onPointerLeave={handlePointerUp}
          onPointerCancel={handlePointerCancel}
          className="absolute inset-0 cursor-grab active:cursor-grabbing select-none"
          style={gridStyle}
        >
          <div
            className="absolute"
            style={{
              width: SURFACE_W,
              height: SURFACE_H,
              transform: `scale(${scale}) translate(${-pan.x}px, ${-pan.y}px)`,
              transformOrigin: "0 0",
            }}
          >
            {edges.length > 0 && (
              <svg className="absolute z-0" width={SURFACE_W} height={SURFACE_H}>
                {edges.map((edge) => {
                  const sourceNode = getNodeGeometry(edge.from);
                  const targetNode = getNodeGeometry(edge.to);
                  const sourcePercent = (edge.sourceSpec.order + 1) / (edge.sourceCount + 1);
                  const sourceAnchor: HandleAnchor = edge.sourceSpec.side === "left"
                    ? { dx: 0, dy: sourceNode.size.height * sourcePercent }
                    : { dx: sourceNode.size.width, dy: sourceNode.size.height * sourcePercent };
                  const targetAnchor: HandleAnchor = { dx: 0, dy: targetNode.size.height * 0.5 };
                  const source = computeHandlePosition(sourceNode, sourceAnchor);
                  const target = computeHandlePosition(targetNode, targetAnchor);
                  const direction = target.x >= source.x ? 1 : -1;
                  const distanceX = Math.max(80, Math.abs(target.x - source.x));
                  const controlOffset = distanceX * 0.35;
                  const c1x = source.x + direction * controlOffset;
                  const c2x = target.x - direction * controlOffset;
                  const c1y = source.y;
                  const c2y = target.y;
                  const mid = cubicMid(source.x, source.y, c1x, c1y, c2x, c2y, target.x, target.y, 0.5);

                  return (
                    <g key={edge.key}>
                      <path
                        d={`M ${source.x} ${source.y} C ${c1x} ${c1y}, ${c2x} ${c2y}, ${target.x} ${target.y}`}
                        stroke="#60a5fa"
                        strokeWidth={2}
                        strokeLinecap="round"
                        vectorEffect="non-scaling-stroke"
                        fill="none"
                      />
                      <foreignObject
                        x={mid.X - 24}
                        y={mid.Y - 14}
                        width={120}
                        height={28}
                        className="pointer-events-auto"
                      >
                        <div className="flex gap-1">
                          <button
                            className="px-1.5 py-0.5 text-[11px] border rounded bg-white"
                            onPointerDown={stopCanvasButtonPointerDown}
                            onClick={(event) => {
                              event.stopPropagation();
                              onInsertBetween(edge.from, edge.to);
                            }}
                          >
                            + bloque
                          </button>
                          <button
                            className="px-1.5 py-0.5 text-[11px] border rounded bg-white"
                            onPointerDown={stopCanvasButtonPointerDown}
                            onClick={(event) => {
                              event.stopPropagation();
                              onDeleteEdge(edge.from, edge.to);
                            }}
                          >
                            borrar
                          </button>
                        </div>
                      </foreignObject>
                    </g>
                  );
                })}
              </svg>
            )}

            {nodes.map((node) => {
              const position = getPos(node.id);
              const outputSpecs = outputSpecsByNode.get(node.id) ?? [];
              const assignments = handleAssignmentsByNode.get(node.id) ?? {};
              return (
                <CanvasNode
                  key={node.id}
                  node={node}
                  position={position}
                  selected={selectedId === node.id}
                  onSelect={onSelect}
                  onNodePointerDown={onNodePointerDown}
                  onAddChild={onAddChild}
                  onDuplicateNode={onDuplicateNode}
                  onDeleteNode={onDeleteNode}
                  stopNodeButtonPointerDown={stopCanvasButtonPointerDown}
                  outputSpecs={outputSpecs}
                  handleAssignments={assignments}
                  rootId={flow.rootId}
                  onStartConnection={handleStartConnection}
                  onSizeChange={handleNodeSizeChange}
                />
              );
            })}
          </div>
          {connectionPrompt && (
            <div
              className="absolute z-30"
              style={{ left: connectionPrompt.anchor.x, top: connectionPrompt.anchor.y }}
            >
              <div
                ref={connectionPromptRef}
                className="min-w-[240px] max-w-[280px] -translate-x-1/2 translate-y-3 rounded-xl border border-emerald-200 bg-white p-3 shadow-xl"
                onPointerDown={(event) => event.stopPropagation()}
              >
                <div className="text-[11px] font-semibold text-slate-600 mb-2">
                  Siguiente paso · {connectionPrompt.spec.label}
                </div>
                <div className="flex flex-wrap gap-2 mb-3">
                  <button
                    className="px-2.5 py-1 text-xs rounded-full bg-emerald-500 text-white shadow-sm hover:bg-emerald-600"
                    onClick={() => handleCreateSelection("message")}
                  >
                    Nuevo mensaje
                  </button>
                  <button
                    className="px-2.5 py-1 text-xs rounded-full bg-emerald-500 text-white shadow-sm hover:bg-emerald-600"
                    onClick={() => handleCreateSelection("buttons")}
                  >
                    Botones
                  </button>
                  <button
                    className="px-2.5 py-1 text-xs rounded-full bg-emerald-500 text-white shadow-sm hover:bg-emerald-600"
                    onClick={() => handleCreateSelection("ask")}
                  >
                    Pregunta
                  </button>
                  <button
                    className="px-2.5 py-1 text-xs rounded-full bg-emerald-200 text-emerald-700 shadow-sm hover:bg-emerald-300"
                    onClick={() => handleCreateSelection("menu")}
                  >
                    Submenú
                  </button>
<<<<<<< HEAD
                </div>
                <div className="text-[10px] uppercase tracking-wide text-slate-400 mb-1">
                  Conectar con existente
                </div>
=======
                </div>
                <div className="text-[10px] uppercase tracking-wide text-slate-400 mb-1">
                  Conectar con existente
                </div>
>>>>>>> 3ebdee76
                <div className="max-h-48 overflow-y-auto space-y-1">
                  {targetOptions.length === 0 ? (
                    <div className="text-[11px] text-slate-400">No hay otros nodos disponibles.</div>
                  ) : (
                    targetOptions.map((option) => {
                      const isActive = option.id === connectionPrompt.currentTargetId;
                      return (
                        <button
                          key={option.id}
                          className={`w-full text-left px-2 py-1 rounded-lg border text-xs flex flex-col gap-0.5 transition hover:border-emerald-300 hover:bg-emerald-50 ${
                            isActive ? "border-emerald-400 bg-emerald-50" : "border-slate-200"
                          }`}
                          onClick={() => handleConnectSelection(option.id)}
                        >
                          <span className="font-medium text-slate-700 truncate">{option.label}</span>
                          <span className="text-[10px] text-slate-400">{option.descriptor}</span>
                        </button>
                      );
                    })
                  )}
                </div>
                {connectionPrompt.currentTargetId && (
                  <button
                    className="mt-3 w-full px-2.5 py-1 text-xs rounded-lg border border-rose-200 text-rose-600 hover:bg-rose-50"
                    onClick={() => handleConnectSelection(null)}
                  >
                    Quitar destino
                  </button>
                )}
              </div>
            </div>
          )}
        </div>
      </div>
  );
}
type PersistedState = {
  flow: Flow;
  positions: Record<string, { x: number; y: number }>;
};

type Toast = { id: number; message: string; type: "success" | "error" };

export default function App(): JSX.Element {
  const [flow, setFlowState] = useState<Flow>(demoFlow);
  const [positionsState, setPositionsState] = useState<Record<string, { x: number; y: number }>>({});
  const [selectedId, setSelectedId] = useState(flow.rootId);
  const [channel, setChannel] = useState<'whatsapp'|'facebook'|'instagram'|'tiktok'>("whatsapp");
  const channelTheme = useMemo(()=>{
    switch(channel){
      case 'facebook': return { name:'Facebook', from:'#dbeafe', to:'#bfdbfe', chipBg:'#e0efff', chipText:'#1e3a8a' };
      case 'instagram': return { name:'Instagram', from:'#ffe4e6', to:'#fce7f3', chipBg:'#fde2f3', chipText:'#9d174d' };
      case 'tiktok': return { name:'TikTok', from:'#cffafe', to:'#bae6fd', chipBg:'#def7ff', chipText:'#0e7490' };
      default: return { name:'WhatsApp', from:'#dcfce7', to:'#bbf7d0', chipBg:'#e8fee7', chipText:'#065f46' };
    }
  },[channel]);
  const [soloRoot, setSoloRoot] = useState(false);
  const [dirty, setDirty] = useState(false);
  const [workspaceId, setWorkspaceId] = useState(flow.id);
  const [toast, setToast] = useState<Toast | null>(null);

  const suppressDirtyRef = useRef(false);
  const flowRef = useRef(flow);
  const positionsRef = useRef(positionsState);
  const dirtyRef = useRef(dirty);
  const workspaceIdRef = useRef(workspaceId);

  useEffect(() => { flowRef.current = flow; }, [flow]);
  useEffect(() => { positionsRef.current = positionsState; }, [positionsState]);
  useEffect(() => { dirtyRef.current = dirty; }, [dirty]);
  useEffect(() => { workspaceIdRef.current = workspaceId; }, [workspaceId]);

  const setFlow = useCallback((updater: Flow | ((prev: Flow) => Flow)) => {
    setFlowState((prev) => {
      const candidate = typeof updater === "function" ? (updater as (prev: Flow) => Flow)(prev) : updater;
      const next = normalizeFlow(candidate);
      if (!suppressDirtyRef.current && next !== prev) {
        setDirty(true);
      }
      return next;
    });
  }, []);

  const setPositions = useCallback(
    (
      updater:
        | Record<string, { x: number; y: number }>
        | ((prev: Record<string, { x: number; y: number }>) => Record<string, { x: number; y: number }>)
    ) => {
      setPositionsState((prev) => {
        const next =
          typeof updater === "function"
            ? (updater as (prev: Record<string, { x: number; y: number }>) => Record<string, { x: number; y: number }>)(prev)
            : updater;
        if (next === prev) return prev;
        if (!suppressDirtyRef.current) {
          setDirty(true);
        }
        return next;
      });
    },
    []
  );

  const replaceFlow = useCallback((nextFlow: Flow, nextPositions: Record<string, { x: number; y: number }> = {}) => {
    suppressDirtyRef.current = true;
    setFlowState(normalizeFlow(nextFlow));
    setPositionsState(nextPositions);
    suppressDirtyRef.current = false;
    setSelectedId(nextFlow.rootId);
    setWorkspaceId(nextFlow.id);
    setDirty(false);
  }, []);

  const selected = flow.nodes[selectedId] ?? flow.nodes[flow.rootId];
  const menuOptionsForSelected = selected.type === "menu" ? getMenuOptions(selected) : [];
  const buttonsDataForSelected = getButtonsData(selected);
  const askDataForSelected = getAskData(selected);
  const askValidationOptions =
    askDataForSelected?.validation?.type === "options" ? askDataForSelected.validation.options : [];
  const schedulerDataForSelected = getSchedulerData(selected);

  const handleMenuOptionUpdate = useCallback(
    (optionId: string, patch: Partial<MenuOption>) => {
      setFlow((prev) => {
        const next: Flow = JSON.parse(JSON.stringify(prev));
        const node = next.nodes[selectedId];
        if (!node || node.type !== "menu") return next;
        const options = getMenuOptions(node);
        const index = options.findIndex((opt) => opt.id === optionId);
        if (index >= 0) {
          options[index] = { ...options[index], ...patch };
          node.menuOptions = options;
        }
        return next;
      });
    },
    [selectedId, setFlow]
  );

  const handleAddMenuOption = useCallback(() => {
    setFlow((prev) => {
      const next: Flow = JSON.parse(JSON.stringify(prev));
      const node = next.nodes[selectedId];
      if (!node || node.type !== "menu") return next;
      const options = getMenuOptions(node);
      options.push(createMenuOption(options.length));
      node.menuOptions = options;
      return next;
    });
  }, [selectedId, setFlow]);

  const handleRemoveMenuOption = useCallback(
    (optionId: string) => {
      setFlow((prev) => {
        const next: Flow = JSON.parse(JSON.stringify(prev));
        const node = next.nodes[selectedId];
        if (!node || node.type !== "menu") return next;
        const options = getMenuOptions(node);
        const option = options.find((opt) => opt.id === optionId);
        if (!option || option.targetId) return next;
        const remaining = options.filter((opt) => opt.id !== optionId);
        node.menuOptions = remaining.map((opt, idx) => createMenuOption(idx, opt));
        return next;
      });
    },
    [selectedId, setFlow]
  );

  const handleButtonUpdate = useCallback(
    (buttonId: string, patch: Partial<ButtonOption>) => {
      setFlow((prev) => {
        const next: Flow = JSON.parse(JSON.stringify(prev));
        const node = next.nodes[selectedId];
        if (!node || node.action?.kind !== "buttons") return next;
        const data = normalizeButtonsData(node.action.data as Partial<ButtonsActionData> | undefined);
        const index = data.items.findIndex((item) => item.id === buttonId);
        if (index >= 0) {
          data.items[index] = { ...data.items[index], ...patch };
          node.action = { ...node.action, data };
        }
        return next;
      });
    },
    [selectedId, setFlow]
  );

  const handleAddButton = useCallback(() => {
    setFlow((prev) => {
      const next: Flow = JSON.parse(JSON.stringify(prev));
      const node = next.nodes[selectedId];
      if (!node || node.action?.kind !== "buttons") return next;
      const data = normalizeButtonsData(node.action.data as Partial<ButtonsActionData> | undefined);
      data.items.push(createButtonOption(data.items.length));
      node.action = { ...node.action, data };
      return next;
    });
  }, [selectedId, setFlow]);

  const handleRemoveButton = useCallback(
    (buttonId: string) => {
      setFlow((prev) => {
        const next: Flow = JSON.parse(JSON.stringify(prev));
        const node = next.nodes[selectedId];
        if (!node || node.action?.kind !== "buttons") return next;
        const data = normalizeButtonsData(node.action.data as Partial<ButtonsActionData> | undefined);
        const button = data.items.find((item) => item.id === buttonId);
        if (!button || button.targetId) return next;
        data.items = data.items.filter((item) => item.id !== buttonId).map((item, idx) => createButtonOption(idx, item));
        node.action = { ...node.action, data };
        return next;
      });
    },
    [selectedId, setFlow]
  );

  const handleAskUpdate = useCallback(
    (patch: Partial<Record<string, any>>) => {
      setFlow((prev) => {
        const next: Flow = JSON.parse(JSON.stringify(prev));
        const node = next.nodes[selectedId];
        if (!node || node.action?.kind !== "ask") return next;
        node.action = { ...node.action, data: { ...node.action.data, ...patch } };
        return next;
      });
    },
    [selectedId, setFlow]
  );

  const handleSchedulerUpdate = useCallback(
    (updater: (current: SchedulerNodeData) => SchedulerNodeData) => {
      setFlow((prev) => {
        const next: Flow = JSON.parse(JSON.stringify(prev));
        const node = next.nodes[selectedId];
        if (!node || node.action?.kind !== "scheduler") return next;
        const current = getSchedulerData(node);
        if (!current) return next;
        const updated = normalizeSchedulerData(updater(current));
        node.action = { ...node.action, data: updated };
        return next;
      });
    },
    [selectedId, setFlow]
  );

  const handleSchedulerModeChange = useCallback(
    (mode: SchedulerMode) => {
      handleSchedulerUpdate((current) => ({ ...current, mode }));
    },
    [handleSchedulerUpdate]
  );

  const handleSchedulerTimezoneChange = useCallback(
    (timezone: string) => {
      handleSchedulerUpdate((current) => ({
        ...current,
        custom: current.custom ? { ...current.custom, timezone } : undefined,
      }));
    },
    [handleSchedulerUpdate]
  );

  const handleSchedulerWindowChange = useCallback(
    (index: number, patch: Partial<TimeWindow>) => {
      handleSchedulerUpdate((current) => {
        const windows = [...(current.custom?.windows ?? [])];
        if (!windows[index]) return current;
        windows[index] = sanitizeTimeWindow({ ...windows[index], ...patch });
        return {
          ...current,
          custom: current.custom ? { ...current.custom, windows } : undefined,
        };
      });
    },
    [handleSchedulerUpdate]
  );

  const handleSchedulerToggleWeekday = useCallback(
    (index: number, day: Weekday) => {
      handleSchedulerUpdate((current) => {
        const windows = [...(current.custom?.windows ?? [])];
        const target = windows[index];
        if (!target) return current;
        const set = new Set(target.weekdays);
        if (set.has(day)) {
          set.delete(day);
        } else {
          set.add(day);
        }
        const nextWeekdays = Array.from(set).sort((a, b) => a - b) as Weekday[];
        windows[index] = { ...target, weekdays: nextWeekdays };
        return {
          ...current,
          custom: current.custom ? { ...current.custom, windows } : undefined,
        };
      });
    },
    [handleSchedulerUpdate]
  );

  const handleSchedulerToggleOvernight = useCallback(
    (index: number) => {
      handleSchedulerUpdate((current) => {
        const windows = [...(current.custom?.windows ?? [])];
        const target = windows[index];
        if (!target) return current;
        windows[index] = { ...target, overnight: !target.overnight };
        return {
          ...current,
          custom: current.custom ? { ...current.custom, windows } : undefined,
        };
      });
    },
    [handleSchedulerUpdate]
  );

  const handleSchedulerAddWindow = useCallback(() => {
    handleSchedulerUpdate((current) => ({
      ...current,
      custom: current.custom
        ? { ...current.custom, windows: [...current.custom.windows, sanitizeTimeWindow(undefined)] }
        : undefined,
    }));
  }, [handleSchedulerUpdate]);

  const handleSchedulerRemoveWindow = useCallback(
    (index: number) => {
      handleSchedulerUpdate((current) => {
        const windows = [...(current.custom?.windows ?? [])];
        windows.splice(index, 1);
        return {
          ...current,
          custom: current.custom
            ? { ...current.custom, windows: windows.length > 0 ? windows : [sanitizeTimeWindow(undefined)] }
            : undefined,
        };
      });
    },
    [handleSchedulerUpdate]
  );

  const handleSchedulerExceptionChange = useCallback(
    (index: number, patch: Partial<DateException>) => {
      handleSchedulerUpdate((current) => {
        const exceptions = [...(current.custom?.exceptions ?? [])];
        if (!exceptions[index]) return current;
        exceptions[index] = { ...exceptions[index], ...patch };
        return {
          ...current,
          custom: current.custom ? { ...current.custom, exceptions } : undefined,
        };
      });
    },
    [handleSchedulerUpdate]
  );

  const handleSchedulerAddException = useCallback(() => {
    handleSchedulerUpdate((current) => ({
      ...current,
      custom: current.custom
        ? {
            ...current.custom,
            exceptions: [
              ...(current.custom.exceptions ?? []),
              { date: "", closed: true } as DateException,
            ],
          }
        : undefined,
    }));
  }, [handleSchedulerUpdate]);

  const handleSchedulerRemoveException = useCallback(
    (index: number) => {
      handleSchedulerUpdate((current) => {
        const exceptions = [...(current.custom?.exceptions ?? [])];
        exceptions.splice(index, 1);
        return {
          ...current,
          custom: current.custom ? { ...current.custom, exceptions } : undefined,
        };
      });
    },
    [handleSchedulerUpdate]
  );

  const showToast = useCallback((message: string, type: "success" | "error" = "success") => {
    setToast({ id: Date.now(), message, type });
  }, []);

  useEffect(() => {
    if (!toast || typeof window === "undefined") return;
    const timeout = window.setTimeout(() => setToast(null), 2500);
    return () => window.clearTimeout(timeout);
  }, [toast]);

  const performSave = useCallback(async (message?: string) => {
    const payload: PersistedState = { flow: flowRef.current, positions: positionsRef.current };
    try {
      await saveFlow(workspaceIdRef.current, payload);
      setDirty(false);
      if (message) showToast(message, "success");
    } catch (error) {
      showToast("Error al guardar", "error");
      throw error;
    }
  }, [showToast]);

  const debouncedManualSave = useMemo(() => debounce(() => {
    performSave("Flujo guardado").catch(() => {});
  }, 300), [performSave]);

  useEffect(() => {
    return () => {
      debouncedManualSave.cancel?.();
    };
  }, [debouncedManualSave]);

  const handleSaveClick = useCallback(() => {
    debouncedManualSave();
  }, [debouncedManualSave]);

  const handleLoad = useCallback(async () => {
    try {
      const stored = await loadFlow<PersistedState>(workspaceIdRef.current);
      if (!stored || !stored.flow) {
        showToast("No se encontró un flujo guardado", "error");
        return;
      }
      replaceFlow(stored.flow, stored.positions ?? {});
      showToast("Flujo cargado", "success");
    } catch (error) {
      showToast("Error al cargar", "error");
    }
  }, [replaceFlow, showToast]);

  const handleExport = useCallback(() => {
    if (typeof window === "undefined") {
      showToast("Exportación no disponible", "error");
      return;
    }
    try {
      const state: PersistedState = { flow: flowRef.current, positions: positionsRef.current };
      const blob = new Blob([JSON.stringify(state, null, 2)], { type: "application/json" });
      const url = URL.createObjectURL(blob);
      const link = document.createElement("a");
      link.href = url;
      link.download = `${workspaceIdRef.current || "flow"}.json`;
      document.body.appendChild(link);
      link.click();
      document.body.removeChild(link);
      URL.revokeObjectURL(url);
      showToast("Flujo exportado", "success");
    } catch (error) {
      showToast("Error al exportar", "error");
    }
  }, [showToast]);

  const fileInputRef = useRef<HTMLInputElement | null>(null);

  const handleImportClick = useCallback(() => {
    fileInputRef.current?.click();
  }, []);

  const handleImportFile = useCallback(async (event: React.ChangeEvent<HTMLInputElement>) => {
    const file = event.target.files?.[0];
    if (!file) return;
    try {
      const text = await file.text();
      const parsed = JSON.parse(text) as Partial<PersistedState>;
      if (!parsed || !parsed.flow) throw new Error("Invalid file");
      replaceFlow(parsed.flow, parsed.positions ?? {});
      showToast("Flujo importado", "success");
    } catch (error) {
      showToast("Error al importar", "error");
    } finally {
      event.target.value = "";
    }
  }, [replaceFlow, showToast]);

  useEffect(() => {
    if (typeof window === "undefined") return;
    const interval = window.setInterval(() => {
      if (!dirtyRef.current) return;
      performSave("Auto-guardado").catch(() => {});
    }, AUTO_SAVE_INTERVAL_MS);
    return () => window.clearInterval(interval);
  }, [performSave]);

  useEffect(() => {
    let cancelled = false;
    (async () => {
      try {
        const stored = await loadFlow<PersistedState>(workspaceIdRef.current);
        if (!stored || !stored.flow || cancelled) return;
        replaceFlow(stored.flow, stored.positions ?? {});
        showToast("Flujo cargado", "success");
      } catch (error) {
        if (!cancelled) {
          console.error(error);
        }
      }
    })();
    return () => { cancelled = true; };
  }, [replaceFlow, showToast]);

  function addChildTo(parentId: string, type: NodeType) {
    const parent = flow.nodes[parentId];
    if (!parent) return;
    const nid = nextChildId(flow, parentId);
    const newNode: FlowNode = {
      id: nid,
      label: type === "menu" ? "Nuevo submenú" : "Nueva acción",
      type,
      children: [],
      action: type === "action" ? { kind: "message", data: { text: "Respuesta…" } } : undefined,
      menuOptions: type === "menu" ? [] : undefined,
    };
    let linked = false;
    setFlow((prev) => {
      const next: Flow = JSON.parse(JSON.stringify(prev));
      next.nodes[nid] = newNode;
      const parentNode = next.nodes[parentId];
      if (!parentNode) return next;

      if (parentNode.type === "menu") {
        const options = getMenuOptions(parentNode);
        let optionIndex = options.findIndex((opt) => !opt.targetId);
        if (optionIndex === -1) {
          optionIndex = options.length;
          options.push(createMenuOption(optionIndex));
        }
        options[optionIndex] = { ...options[optionIndex], targetId: nid };
        parentNode.menuOptions = options;
        linked = true;
      } else if (parentNode.action?.kind === "buttons") {
        const data = normalizeButtonsData(parentNode.action.data as Partial<ButtonsActionData> | undefined);
        let assigned = false;
        for (const item of data.items) {
          if (!item.targetId) {
            item.targetId = nid;
            assigned = true;
            break;
          }
        }
        if (!assigned) {
          if (data.items.length < data.maxButtons) {
            const newIndex = data.items.length;
            data.items.push(createButtonOption(newIndex, { targetId: nid }));
            assigned = true;
          } else if (!data.moreTargetId) {
            data.moreTargetId = nid;
            assigned = true;
          }
        }
        if (assigned) {
          parentNode.action = { ...parentNode.action, data };
          linked = true;
        }
      } else if (parentNode.action?.kind === "ask") {
        const ask = getAskData(parentNode);
        if (ask) {
          const updated: AskActionData = { ...ask };
          if (!updated.answerTargetId) {
            updated.answerTargetId = nid;
            linked = true;
          } else if (!updated.invalidTargetId) {
            updated.invalidTargetId = nid;
            linked = true;
          }
          if (linked) {
            parentNode.action = { ...parentNode.action, data: updated };
          }
        }
      } else if (parentNode.action?.kind === "scheduler") {
        const scheduler = getSchedulerData(parentNode);
        if (scheduler) {
          const updated: SchedulerNodeData = { ...scheduler };
          if (!updated.inWindowTargetId) {
            updated.inWindowTargetId = nid;
            linked = true;
          } else if (!updated.outOfWindowTargetId) {
            updated.outOfWindowTargetId = nid;
            linked = true;
          }
          if (linked) {
            parentNode.action = { ...parentNode.action, data: updated };
          }
        }
      } else {
        linked = true;
      }

      if (linked) {
        parentNode.children = Array.from(new Set([...(parentNode.children ?? []), nid]));
      } else {
        delete next.nodes[nid];
      }
      return next;
    });
    if (linked) {
      setSelectedId(nid);
    }
  }

  function addActionOfKind(
    parentId: string,
    kind:
      | "message"
      | "buttons"
      | "attachment"
      | "webhook_out"
      | "webhook_in"
      | "transfer"
      | "handoff"
      | "ia_rag"
      | "tool"
      | "ask"
      | "scheduler"
  ) {
    const nid = nextChildId(flow, parentId);
    const defaults: Record<string, any> = {
      message: { text: "Mensaje" },
      buttons: normalizeButtonsData({
        items: [
          createButtonOption(0, { label: "Sí", value: "YES" }),
          createButtonOption(1, { label: "No", value: "NO" }),
        ],
        maxButtons: DEFAULT_BUTTON_LIMIT,
      }),
      attachment: { attType:"image", url:"", name:"archivo" },
      webhook_out: {
        method:"POST",
        url:"https://api.ejemplo.com/webhook",
        headers:[{k:"Content-Type", v:"application/json"}],
        body:'{\\n  "user_id": "{{user.id}}",\\n  "input": "{{last_message}}"\\n}',
      },
      webhook_in: { path:"/hooks/inbound", secret:"", sample:"{ id: 123, text: 'hola' }" },
      transfer: { target:"open_channel", destination:"ventas" },
      handoff: { queue:"agentes", note:"pasar a humano" },
      ia_rag: { prompt:"Buscar en base de conocimiento..." },
      tool: { name:"mi-tool", args:{} },
      ask: {
        questionText: "¿Cuál es tu respuesta?",
        varName: "respuesta",
        varType: "text",
        validation: { type: "none" },
        retryMessage: "Lo siento, ¿puedes intentarlo de nuevo?",
        answerTargetId: null,
        invalidTargetId: null,
      },
      scheduler: normalizeSchedulerData(undefined),
    };
    const newNode: FlowNode = {
      id: nid,
      label: `Acción · ${kind}`,
      type: "action",
      children: [],
      action: { kind: kind as ActionKind, data: defaults[kind] },
    };
    setFlow(prev=>({
      ...prev,
      nodes:{
        ...prev.nodes,
        [nid]: newNode,
        [parentId]: { ...prev.nodes[parentId], children:[...prev.nodes[parentId].children, nid] }
      }
    }));
    setSelectedId(nid);
  }

  function deleteNode(id:string){
    if (id===flow.rootId) return;
    const parentId = Object.values(flow.nodes).find(n=>n.children.includes(id))?.id;
    const next: Flow = JSON.parse(JSON.stringify(flow));
    deleteSubtree(next, id);
    for (const node of Object.values(next.nodes)){
      node.children = node.children.filter(childId=>Boolean(next.nodes[childId]));
      if (node.type === "menu" && node.menuOptions) {
        node.menuOptions = node.menuOptions.map((option, idx) =>
          createMenuOption(idx, {
            ...option,
            targetId: option.targetId && next.nodes[option.targetId] ? option.targetId : null,
          })
        );
      }
      if (node.action?.kind === "buttons") {
        const data = normalizeButtonsData(node.action.data as Partial<ButtonsActionData> | undefined);
        data.items = data.items.map((item, idx) =>
          createButtonOption(idx, {
            ...item,
            targetId: item.targetId && next.nodes[item.targetId] ? item.targetId : null,
          })
        );
        if (data.moreTargetId && !next.nodes[data.moreTargetId]) {
          data.moreTargetId = null;
        }
        node.action = { ...node.action, data };
      }
      if (node.action?.kind === "ask") {
        const ask = getAskData(node);
        if (ask) {
          const updated: AskActionData = { ...ask };
          if (updated.answerTargetId && !next.nodes[updated.answerTargetId]) {
            updated.answerTargetId = null;
          }
          if (updated.invalidTargetId && !next.nodes[updated.invalidTargetId]) {
            updated.invalidTargetId = null;
          }
          node.action = { ...node.action, data: updated };
        }
      }
      if (node.action?.kind === "scheduler") {
        const scheduler = getSchedulerData(node);
        if (scheduler) {
          const updated: SchedulerNodeData = { ...scheduler };
          if (updated.inWindowTargetId && !next.nodes[updated.inWindowTargetId]) {
            updated.inWindowTargetId = null;
          }
          if (updated.outOfWindowTargetId && !next.nodes[updated.outOfWindowTargetId]) {
            updated.outOfWindowTargetId = null;
          }
          node.action = { ...node.action, data: updated };
        }
      }
    }
    setFlow(next);
    setSelectedId(parentId && next.nodes[parentId] ? parentId : next.rootId);
    setPositions((prev) => {
      const updated = { ...prev };
      let changed = false;
      for (const key of Object.keys(prev)) {
        if (!next.nodes[key]) {
          delete updated[key];
          changed = true;
        }
      }
      return changed ? updated : prev;
    });
  }

  function duplicateNode(id:string){
    const parentId = Object.values(flow.nodes).find(n=>n.children.includes(id))?.id;
    if (!parentId) return;
    const basis = flow.nodes[id];
    const nid = nextChildId(flow, parentId);
    const clone: FlowNode = JSON.parse(JSON.stringify({ ...basis, id:nid }));
    clone.children = [];
    if (clone.menuOptions) {
      clone.menuOptions = clone.menuOptions.map((option, idx) => createMenuOption(idx, { ...option, targetId: null }));
    }
    if (clone.action?.kind === "buttons") {
      const data = normalizeButtonsData(clone.action.data as Partial<ButtonsActionData> | undefined);
      data.items = data.items.map((item, idx) => createButtonOption(idx, { ...item, targetId: null }));
      data.moreTargetId = null;
      clone.action = { ...clone.action, data };
    }
    if (clone.action?.kind === "ask") {
      const ask = getAskData(clone);
      const normalized: AskActionData = ask
        ? { ...ask, answerTargetId: null, invalidTargetId: null }
        : {
            questionText: "¿Cuál es tu respuesta?",
            varName: "respuesta",
            varType: "text",
            validation: { type: "none" },
            retryMessage: "Lo siento, ¿puedes intentarlo de nuevo?",
            answerTargetId: null,
            invalidTargetId: null,
          };
      clone.action = {
        ...clone.action,
        data: normalized,
      };
    }
    if (clone.action?.kind === "scheduler") {
      const scheduler = getSchedulerData(clone);
      const normalized: SchedulerNodeData = scheduler
        ? { ...scheduler, inWindowTargetId: null, outOfWindowTargetId: null }
        : normalizeSchedulerData(undefined);
      clone.action = {
        ...clone.action,
        data: normalized,
      };
    }
    setFlow((prev) => {
      const next: Flow = JSON.parse(JSON.stringify(prev));
      next.nodes[nid] = clone;
      const parentNode = next.nodes[parentId];
      if (!parentNode) return next;
      parentNode.children = Array.from(new Set([...(parentNode.children ?? []), nid]));
      if (parentNode.type === "menu") {
        const options = getMenuOptions(parentNode);
        let optionIndex = options.findIndex((opt) => !opt.targetId);
        if (optionIndex === -1) {
          optionIndex = options.length;
          options.push(createMenuOption(optionIndex));
        }
        options[optionIndex] = { ...options[optionIndex], targetId: nid };
        parentNode.menuOptions = options;
      } else if (parentNode.action?.kind === "buttons") {
        const data = normalizeButtonsData(parentNode.action.data as Partial<ButtonsActionData> | undefined);
        let assigned = false;
        for (const item of data.items) {
          if (!item.targetId) {
            item.targetId = nid;
            assigned = true;
            break;
          }
        }
        if (!assigned) {
          if (data.items.length < data.maxButtons) {
            const newIndex = data.items.length;
            data.items.push(createButtonOption(newIndex, { targetId: nid }));
            assigned = true;
          } else if (!data.moreTargetId) {
            data.moreTargetId = nid;
            assigned = true;
          }
        }
        parentNode.action = { ...parentNode.action, data };
      } else if (parentNode.action?.kind === "ask") {
        const ask = getAskData(parentNode);
        if (ask) {
          const updated: AskActionData = { ...ask };
          if (!updated.answerTargetId) {
            updated.answerTargetId = nid;
          } else if (!updated.invalidTargetId) {
            updated.invalidTargetId = nid;
          }
          parentNode.action = { ...parentNode.action, data: updated };
        }
      }
      return next;
    });
    setSelectedId(nid);
  }

  const handleConnectHandle = useCallback(
    (sourceId: string, handleId: string, targetId: string | null) => {
      let updated = false;
      setFlow((prev) => {
        const next: Flow = JSON.parse(JSON.stringify(prev));
        if (targetId && !next.nodes[targetId]) {
          return prev;
        }
        if (!applyHandleAssignment(next, sourceId, handleId, targetId ?? null)) {
          return prev;
        }
        updated = true;
        return next;
      });
      return updated;
    },
    [setFlow]
  );

  const handleCreateForHandle = useCallback(
    (sourceId: string, handleId: string, kind: ConnectionCreationKind) => {
      let createdId: string | null = null;
      setFlow((prev) => {
        const next: Flow = JSON.parse(JSON.stringify(prev));
        const source = next.nodes[sourceId];
        if (!source) return prev;
        const nid = nextChildId(next, sourceId);
        const baseLabel =
          kind === "menu"
            ? "Nuevo submenú"
            : kind === "ask"
            ? "Pregunta al cliente"
            : kind === "buttons"
            ? "Acción · botones"
            : "Acción · mensaje";
        let newNode: FlowNode;
        if (kind === "menu") {
          newNode = { id: nid, label: baseLabel, type: "menu", children: [], menuOptions: [] } as FlowNode;
        } else if (kind === "ask") {
          newNode = {
            id: nid,
            label: baseLabel,
            type: "action",
            children: [],
            action: {
              kind: "ask",
              data: {
                questionText: "¿Cuál es tu respuesta?",
                varName: "respuesta",
                varType: "text",
                validation: { type: "none" },
                retryMessage: "Lo siento, ¿puedes intentarlo de nuevo?",
                answerTargetId: null,
                invalidTargetId: null,
              },
            },
          } as FlowNode;
        } else if (kind === "buttons") {
          newNode = {
            id: nid,
            label: baseLabel,
            type: "action",
            children: [],
            action: {
              kind: "buttons",
              data: normalizeButtonsData({
                items: [
                  createButtonOption(0, { label: "Opción 1", value: "OP_1" }),
                  createButtonOption(1, { label: "Opción 2", value: "OP_2" }),
                ],
                maxButtons: DEFAULT_BUTTON_LIMIT,
              }),
            },
          } as FlowNode;
        } else {
          newNode = {
            id: nid,
            label: baseLabel,
            type: "action",
            children: [],
            action: { kind: "message", data: { text: "Mensaje" } },
          } as FlowNode;
        }
        next.nodes[nid] = newNode;
        if (!applyHandleAssignment(next, sourceId, handleId, nid)) {
          delete next.nodes[nid];
          return prev;
        }
        createdId = nid;
        return next;
      });
      if (createdId) {
        const parentPos = positionsRef.current[sourceId] ?? computeLayout(flowRef.current)[sourceId] ?? { x: 0, y: 0 };
        setPositions((prev) => ({
          ...prev,
          [createdId as string]: { x: parentPos.x + NODE_W + 40, y: parentPos.y + NODE_H + 40 },
        }));
        setSelectedId(createdId);
      }
      return createdId;
    },
    [setFlow, setPositions, setSelectedId]
  );

  function insertBetween(parentId:string, childId:string){
    const nid = nextChildId(flow, parentId);
    setFlow(prev=>{
      const next: Flow = JSON.parse(JSON.stringify(prev));
      next.nodes[nid] = { id:nid, label:"Nueva acción", type:"action", children:[], action:{ kind:"message", data:{text:"Mensaje"} } };
      const arr = next.nodes[parentId].children;
      const idx = arr.indexOf(childId);
      if (idx>=0){
        arr.splice(idx,1,nid);
        next.nodes[nid].children.push(childId);
        const parentNode = next.nodes[parentId];
        if (parentNode.type === "menu" && parentNode.menuOptions) {
          parentNode.menuOptions = parentNode.menuOptions.map((option, optionIdx) =>
            createMenuOption(optionIdx, {
              ...option,
              targetId: option.targetId === childId ? nid : option.targetId,
            })
          );
        } else if (parentNode.action?.kind === "buttons") {
          const data = normalizeButtonsData(parentNode.action.data as Partial<ButtonsActionData> | undefined);
          data.items = data.items.map((item, itemIdx) =>
            createButtonOption(itemIdx, {
              ...item,
              targetId: item.targetId === childId ? nid : item.targetId,
            })
          );
          if (data.moreTargetId === childId) {
            data.moreTargetId = nid;
          }
          parentNode.action = { ...parentNode.action, data };
      } else if (parentNode.action?.kind === "ask") {
        const ask = getAskData(parentNode);
        if (ask) {
          const updated: AskActionData = { ...ask };
          if (updated.answerTargetId === childId) {
            updated.answerTargetId = nid;
          } else if (updated.invalidTargetId === childId) {
            updated.invalidTargetId = nid;
          }
          parentNode.action = { ...parentNode.action, data: updated };
        }
      }
      }
      return next;
    });
  }

  function deleteEdge(parentId:string, childId:string){
    setFlow((prev) => {
      const next: Flow = JSON.parse(JSON.stringify(prev));
      const parentNode = next.nodes[parentId];
      if (!parentNode) return next;
      parentNode.children = parentNode.children.filter((c) => c !== childId);
      if (parentNode.type === "menu" && parentNode.menuOptions) {
        parentNode.menuOptions = parentNode.menuOptions.map((option, idx) =>
          createMenuOption(idx, {
            ...option,
            targetId: option.targetId === childId ? null : option.targetId,
          })
        );
      } else if (parentNode.action?.kind === "buttons") {
        const data = normalizeButtonsData(parentNode.action.data as Partial<ButtonsActionData> | undefined);
        data.items = data.items.map((item, idx) =>
          createButtonOption(idx, {
            ...item,
            targetId: item.targetId === childId ? null : item.targetId,
          })
        );
        if (data.moreTargetId === childId) {
          data.moreTargetId = null;
        }
        parentNode.action = { ...parentNode.action, data };
      } else if (parentNode.action?.kind === "ask") {
        const ask = getAskData(parentNode);
        if (ask) {
          const updated: AskActionData = { ...ask };
          if (updated.answerTargetId === childId) {
            updated.answerTargetId = null;
          }
          if (updated.invalidTargetId === childId) {
            updated.invalidTargetId = null;
          }
          parentNode.action = { ...parentNode.action, data: updated };
        }
      } else if (parentNode.action?.kind === "scheduler") {
        const scheduler = getSchedulerData(parentNode);
        if (scheduler) {
          const updated: SchedulerNodeData = { ...scheduler };
          if (updated.inWindowTargetId === childId) {
            updated.inWindowTargetId = null;
          }
          if (updated.outOfWindowTargetId === childId) {
            updated.outOfWindowTargetId = null;
          }
          parentNode.action = { ...parentNode.action, data: updated };
        }
      }
      return next;
    });
  }

  function updateSelected(patch: Partial<FlowNode>){
    setFlow(prev=>({
      ...prev,
      nodes:{ ...prev.nodes, [selectedId]: { ...prev.nodes[selectedId], ...patch } }
    }));
  }

  function seedDemo(){
    setFlow(prev=>{
      const root = prev.nodes[prev.rootId];
      if (!root || root.children.length>0) return prev;
      const next: Flow = JSON.parse(JSON.stringify(prev));
      const a = nextChildId(next, next.rootId);
      next.nodes[a] = { id:a, label:"Submenú demo", type:"menu", children:[] } as FlowNode;
      next.nodes[next.rootId].children.push(a);
      const b = nextChildId(next, next.rootId);
      next.nodes[b] = { id:b, label:"Acción demo", type:"action", children:[], action:{ kind:"message", data:{ text:"Hola 👋" } } } as FlowNode;
      next.nodes[next.rootId].children.push(b);
      setTimeout(()=>setSelectedId(a),0);
      return next;
    });
  }

  return (
    <div className="mx-auto max-w-[1500px] px-3 md:px-6 py-4 md:py-6 space-y-4 bg-slate-50">
      {toast && (
        <div className="fixed top-4 left-1/2 -translate-x-1/2 z-50">
          <div className={`px-4 py-2 rounded-full shadow-lg text-sm font-medium ${toast.type === "success" ? "bg-emerald-500 text-white" : "bg-rose-500 text-white"}`}>
            {toast.message}
          </div>
        </div>
      )}
      <div className="flex flex-col md:flex-row md:items-center md:justify-between gap-3">
        <div className="flex items-center gap-3">
          <span className="text-xs px-3 py-1 rounded-full border bg-slate-50">Builder · Beta</span>
          <h1 className="text-lg md:text-2xl font-semibold truncate">{flow.name}</h1>
        </div>
        <div className="flex items-center gap-2 flex-wrap">
          <button className="px-3 py-1.5 text-sm border rounded bg-white hover:bg-emerald-50 border-emerald-200" onClick={handleSaveClick}>Guardar</button>
          <button className="px-3 py-1.5 text-sm border rounded bg-white hover:bg-slate-100" onClick={handleLoad}>Cargar</button>
          <button className="px-3 py-1.5 text-sm border rounded bg-white hover:bg-slate-100" onClick={handleExport}>Exportar JSON</button>
          <button className="px-3 py-1.5 text-sm border rounded bg-white hover:bg-slate-100" onClick={handleImportClick}>Importar JSON</button>
          <button className="px-3 py-1.5 text-sm rounded bg-emerald-600 hover:bg-emerald-700 text-white shadow-sm">Publicar</button>
        </div>
      </div>

      <input ref={fileInputRef} type="file" accept="application/json" className="hidden" onChange={handleImportFile} />

      <div className="grid grid-cols-1 lg:grid-cols-12 gap-4 lg:items-start">
        <div className="order-2 lg:order-1 lg:col-span-9 lg:col-start-1">
          <div className="border rounded-xl bg-white shadow-sm">
            <div className="px-3 py-2 border-b bg-slate-50 text-sm font-semibold flex items-center justify-between">
              <span>Canvas de flujo</span>
              <div className="flex gap-2">
                <button className="px-3 py-1.5 text-sm rounded border border-emerald-200 bg-white hover:bg-emerald-50 transition" onClick={()=>setSoloRoot(s=>!s)}>{soloRoot?"Mostrar todo":"Solo raíz"}</button>
              </div>
            </div>
            <div className="p-2" style={{ minHeight: "76vh" }}>
              <FlowCanvas
                flow={flow}
                selectedId={selectedId}
                onSelect={setSelectedId}
                onAddChild={addChildTo}
                onDeleteNode={deleteNode}
                onDuplicateNode={duplicateNode}
                onInsertBetween={insertBetween}
                onDeleteEdge={deleteEdge}
                onConnectHandle={handleConnectHandle}
                onCreateForHandle={handleCreateForHandle}
                soloRoot={soloRoot}
                toggleScope={()=>setSoloRoot(s=>!s)}
                nodePositions={positionsState}
                onPositionsChange={setPositions}
              />
            </div>
          </div>
        </div>

        <div className="order-1 lg:order-2 lg:col-span-3 lg:col-start-10 lg:self-start">
          <div className="flex flex-col gap-4 min-w-0">
            <div className="border rounded-xl bg-white shadow-sm">
              <div className="px-3 py-2 border-b text-sm font-semibold">Inspector</div>
              <div className="p-3 space-y-3 text-sm">
                <div className="text-xs text-slate-500">ID: {selected.id}</div>
                <label className="block text-xs mb-1">Etiqueta</label>
                <input className="w-full border rounded px-3 py-2 focus:outline-none focus:ring-2 focus:ring-emerald-300" value={selected.label} onChange={(e)=>updateSelected({ label:e.target.value })} />

                <label className="block text-xs mb-1">Tipo</label>
                <select className="w-full border rounded px-3 py-2 focus:outline-none focus:ring-2 focus:ring-emerald-300" value={selected.type} onChange={(e)=>updateSelected({ type: e.target.value as any })}>
                  <option value="menu">Menú</option>
                  <option value="action">Acción</option>
                </select>

                {selected.type === "menu" && (
                  <div className="mt-2 space-y-2">
                    <div className="flex items-center justify-between text-xs font-medium">
                      <span>Opciones del menú</span>
                      <button
                        className="px-2 py-1 border rounded bg-white hover:bg-emerald-50 border-emerald-200"
                        onClick={handleAddMenuOption}
                      >
                        + opción
                      </button>
                    </div>
                    <div className="space-y-2">
                      {menuOptionsForSelected.length === 0 && (
                        <div className="text-xs text-slate-500 border rounded p-2">Sin opciones configuradas.</div>
                      )}
                      {menuOptionsForSelected.map((option, index) => (
                        <div key={option.id} className="border rounded p-2 space-y-2">
                          <div className="flex items-center justify-between text-xs font-semibold text-slate-700">
                            <span>
                              {index + 1}. {option.label || `Opción ${index + 1}`}
                            </span>
                            <div className="flex items-center gap-2">
                              {option.targetId ? (
                                <button
                                  className="px-2 py-0.5 border rounded bg-emerald-50 text-emerald-700"
                                  onClick={() => option.targetId && setSelectedId(option.targetId)}
                                >
                                  Ver destino
                                </button>
                              ) : (
                                <span className="text-slate-400">sin destino</span>
                              )}
                              <button
                                className="px-2 py-0.5 border rounded"
                                disabled={Boolean(option.targetId) || menuOptionsForSelected.length <= 1}
                                onClick={() => handleRemoveMenuOption(option.id)}
                              >
                                Eliminar
                              </button>
                            </div>
                          </div>
                          <div className="space-y-1">
                            <label className="block text-[11px] text-slate-500">Etiqueta</label>
                            <input
                              className="w-full border rounded px-2 py-1 text-xs"
                              value={option.label}
                              onChange={(e) => handleMenuOptionUpdate(option.id, { label: e.target.value })}
                            />
                          </div>
                          <div className="space-y-1">
                            <label className="block text-[11px] text-slate-500">Valor</label>
                            <input
                              className="w-full border rounded px-2 py-1 text-xs"
                              value={option.value ?? ""}
                              onChange={(e) => handleMenuOptionUpdate(option.id, { value: e.target.value })}
                            />
                          </div>
                        </div>
                      ))}
                    </div>
                  </div>
                )}

                {selected.type==="action" && (
                  <div className="mt-2 space-y-3">
                    <label className="block text-xs mb-1">Tipo de acción</label>
                    <select className="w-full border rounded px-3 py-2 focus:outline-none focus:ring-2 focus:ring-emerald-300" value={selected.action?.kind ?? "message"} onChange={(e)=>updateSelected({ action:{ kind:e.target.value as any, data:selected.action?.data ?? {} } })}>
                      <option value="message">Mensaje</option>
                      <option value="buttons">Botones</option>
                      <option value="attachment">Adjunto</option>
                      <option value="webhook_out">Webhook OUT</option>
                      <option value="webhook_in">Webhook IN</option>
                      <option value="transfer">Transferencia</option>
                      <option value="handoff">Handoff (Humano)</option>
                      <option value="ia_rag">IA · RAG</option>
                      <option value="tool">Tool/Acción externa</option>
                      <option value="ask">Pregunta al cliente</option>
                    </select>

                    {(selected.action?.kind ?? "message")==="message" && (
                      <div>
                        <label className="block text-xs mb-1">Mensaje</label>
                        <input className="w-full border rounded px-3 py-2 focus:outline-none focus:ring-2 focus:ring-emerald-300" value={selected.action?.data?.text ?? ""} onChange={(e)=>updateSelected({ action:{ kind:"message", data:{ text:e.target.value } } })} />
                      </div>
                    )}

                    {selected.action?.kind === "buttons" && buttonsDataForSelected && (
                      <div className="space-y-3">
                        <div className="flex items-center justify-between text-xs font-medium">
                          <span>Lista de botones</span>
                          <button
                            className="px-2 py-1 border rounded bg-white hover:bg-emerald-50 border-emerald-200"
                            onClick={handleAddButton}
                          >
                            + botón
                          </button>
                        </div>
                        <div className="text-[11px] text-slate-500">
                          Máximo visible: {buttonsDataForSelected.maxButtons} · Se usa la política más restrictiva (WhatsApp/Facebook).
                        </div>
                        {buttonsDataForSelected.items.map((item, idx) => {
                          const isOverflow = idx >= buttonsDataForSelected.maxButtons;
                          return (
                            <div
                              key={item.id}
                              className={`border rounded p-2 space-y-2 ${isOverflow ? "bg-slate-50" : "bg-white"}`}
                            >
                              <div className="flex items-center justify-between text-xs font-semibold text-slate-700">
                                <span>
                                  Botón {idx + 1}
                                  {isOverflow ? " · Lista" : ""}
                                </span>
                                <div className="flex items-center gap-2">
                                  {item.targetId ? (
                                    <button
                                      className="px-2 py-0.5 border rounded bg-emerald-50 text-emerald-700"
                                      onClick={() => item.targetId && setSelectedId(item.targetId)}
                                    >
                                      Ver destino
                                    </button>
                                  ) : (
                                    <span className="text-slate-400">sin destino</span>
                                  )}
                                  <button
                                    className="px-2 py-0.5 border rounded"
                                    disabled={Boolean(item.targetId)}
                                    onClick={() => handleRemoveButton(item.id)}
                                  >
                                    Eliminar
                                  </button>
                                </div>
                              </div>
                              <div className="grid grid-cols-2 gap-2 text-xs">
                                <div className="space-y-1">
                                  <label className="block text-[11px] text-slate-500">Etiqueta</label>
                                  <input
                                    className="w-full border rounded px-2 py-1"
                                    value={item.label}
                                    onChange={(e) => handleButtonUpdate(item.id, { label: e.target.value })}
                                  />
                                </div>
                                <div className="space-y-1">
                                  <label className="block text-[11px] text-slate-500">Valor</label>
                                  <input
                                    className="w-full border rounded px-2 py-1"
                                    value={item.value}
                                    onChange={(e) => handleButtonUpdate(item.id, { value: e.target.value })}
                                  />
                                </div>
                              </div>
                            </div>
                          );
                        })}
                        {buttonsDataForSelected.items.length > buttonsDataForSelected.maxButtons && (
                          <div className="border rounded p-2 text-[11px] bg-violet-50 text-violet-700 space-y-1">
                            <div className="flex items-center justify-between font-semibold">
                              <span>Opción "Lista"</span>
                              {buttonsDataForSelected.moreTargetId ? (
                                <button
                                  className="px-2 py-0.5 border rounded bg-white"
                                  onClick={() => buttonsDataForSelected.moreTargetId && setSelectedId(buttonsDataForSelected.moreTargetId)}
                                >
                                  Ver destino
                                </button>
                              ) : (
                                <span className="text-violet-500">sin destino</span>
                              )}
                            </div>
                            <div>
                              Contiene: {buttonsDataForSelected.items.slice(buttonsDataForSelected.maxButtons).map((item) => item.label).join(", ") || "(vacío)"}
                            </div>
                          </div>
                        )}
                      </div>
                    )}

                    {selected.action?.kind === "ask" && askDataForSelected && (
                      <div className="space-y-2 text-xs">
                        <div className="space-y-1">
                          <label className="block text-[11px] text-slate-500">Pregunta</label>
                          <textarea
                            className="w-full border rounded px-2 py-1 h-16"
                            value={askDataForSelected.questionText}
                            onChange={(e) => handleAskUpdate({ questionText: e.target.value })}
                          />
                        </div>
                        <div className="grid grid-cols-2 gap-2">
                          <div className="space-y-1">
                            <label className="block text-[11px] text-slate-500">Variable</label>
                            <input
                              className="w-full border rounded px-2 py-1"
                              value={askDataForSelected.varName}
                              onChange={(e) => handleAskUpdate({ varName: e.target.value })}
                            />
                          </div>
                          <div className="space-y-1">
                            <label className="block text-[11px] text-slate-500">Tipo</label>
                            <select
                              className="w-full border rounded px-2 py-1"
                              value={askDataForSelected.varType}
                              onChange={(e) => handleAskUpdate({ varType: e.target.value })}
                            >
                              <option value="text">Texto</option>
                              <option value="number">Número</option>
                              <option value="option">Opción</option>
                            </select>
                          </div>
                        </div>
                        <div className="space-y-1">
                          <label className="block text-[11px] text-slate-500">Validación</label>
                          <select
                            className="w-full border rounded px-2 py-1"
                            value={askDataForSelected.validation?.type ?? "none"}
                            onChange={(e) => {
                              const type = e.target.value as "none" | "regex" | "options";
                              if (type === "regex") {
                                handleAskUpdate({ validation: { type: "regex", pattern: "" } });
                              } else if (type === "options") {
                                handleAskUpdate({ validation: { type: "options", options: ["Sí", "No"] } });
                              } else {
                                handleAskUpdate({ validation: { type: "none" } });
                              }
                            }}
                          >
                            <option value="none">Sin validación</option>
                            <option value="regex">Expresión regular</option>
                            <option value="options">Lista de opciones</option>
                          </select>
                        </div>
                        {askDataForSelected.validation?.type === "regex" && (
                          <div className="space-y-1">
                            <label className="block text-[11px] text-slate-500">Patrón (RegExp)</label>
                            <input
                              className="w-full border rounded px-2 py-1"
                              value={askDataForSelected.validation.pattern}
                              onChange={(e) => handleAskUpdate({ validation: { type: "regex", pattern: e.target.value } })}
                            />
                          </div>
                        )}
                        {askDataForSelected.validation?.type === "options" && (
                          <div className="space-y-2">
                            <div className="flex items-center justify-between text-[11px] text-slate-500">
                              <span>Opciones esperadas</span>
                              <button
                                className="px-2 py-0.5 border rounded"
                                onClick={() => {
                                  handleAskUpdate({
                                    validation: { type: "options", options: [...askValidationOptions, "Nueva opción"] },
                                  });
                                }}
                              >
                                + opción
                              </button>
                            </div>
                            <div className="space-y-2">
                              {askValidationOptions.map((value: string, idx: number) => (
                                <div key={idx} className="flex items-center gap-2">
                                  <input
                                    className="flex-1 border rounded px-2 py-1"
                                    value={value}
                                    onChange={(e) => {
                                      const nextOptions = [...askValidationOptions];
                                      nextOptions[idx] = e.target.value;
                                      handleAskUpdate({ validation: { type: "options", options: nextOptions } });
                                    }}
                                  />
                                  <button
                                    className="px-2 py-0.5 border rounded"
                                    disabled={askValidationOptions.length <= 1}
                                    onClick={() => {
                                      const nextOptions = askValidationOptions.filter(
                                        (_: string, optionIdx: number) => optionIdx !== idx
                                      );
                                      handleAskUpdate({ validation: { type: "options", options: nextOptions } });
                                    }}
                                  >
                                    ✕
                                  </button>
                                </div>
                              ))}
                            </div>
                          </div>
                        )}
                        <div className="space-y-1">
                          <label className="block text-[11px] text-slate-500">Mensaje de reintento</label>
                          <textarea
                            className="w-full border rounded px-2 py-1 h-14"
                            value={askDataForSelected.retryMessage}
                            onChange={(e) => handleAskUpdate({ retryMessage: e.target.value })}
                          />
                        </div>
                      </div>
                    )}

                    {selected.action?.kind==="attachment" && (
                      <div className="space-y-2">
                        <div className="flex gap-2 text-xs">
                          <select className="border rounded px-2 py-1" value={selected.action?.data?.attType ?? "image"} onChange={(e)=>updateSelected({ action:{ kind:"attachment", data:{ ...(selected.action?.data||{}), attType:e.target.value } } })}>
                            <option value="image">Imagen</option>
                            <option value="file">Archivo</option>
                            <option value="audio">Audio</option>
                            <option value="video">Video</option>
                          </select>
                          <input className="flex-1 border rounded px-2 py-1" placeholder="URL" value={selected.action?.data?.url ?? ""} onChange={(e)=>updateSelected({ action:{ kind:"attachment", data:{ ...(selected.action?.data||{}), url:e.target.value } } })} />
                        </div>
                        <input className="w-full border rounded px-2 py-1 text-xs" placeholder="Nombre visible" value={selected.action?.data?.name ?? ""} onChange={(e)=>updateSelected({ action:{ kind:"attachment", data:{ ...(selected.action?.data||{}), name:e.target.value } } })} />
                      </div>
                    )}

                    {selected.action?.kind === "scheduler" && schedulerDataForSelected && (
                      <div className="space-y-3 text-xs">
                        <div className="space-y-1">
                          <label className="block text-[11px] text-slate-500">Modo</label>
                          <select
                            className="w-full border rounded px-2 py-1"
                            value={schedulerDataForSelected.mode}
                            onChange={(event) => handleSchedulerModeChange(event.target.value as SchedulerMode)}
                          >
                            <option value="custom">Horario personalizado</option>
                            <option value="bitrix">Bitrix (compatibilidad)</option>
                          </select>
                        </div>
                        {schedulerDataForSelected.mode === "custom" && schedulerDataForSelected.custom && (
                          <div className="space-y-3">
                            <div className="space-y-1">
                              <label className="block text-[11px] text-slate-500">Zona horaria (IANA)</label>
                              <input
                                className="w-full border rounded px-2 py-1"
                                value={schedulerDataForSelected.custom.timezone}
                                onChange={(event) => handleSchedulerTimezoneChange(event.target.value)}
                                placeholder="America/Lima"
                              />
                            </div>
                            <div className="space-y-2">
                              <div className="flex items-center justify-between">
                                <span className="text-[11px] font-semibold text-slate-600">Ventanas horarias</span>
                                <button
                                  type="button"
                                  className="px-2 py-0.5 border rounded"
                                  onClick={handleSchedulerAddWindow}
                                >
                                  + ventana
                                </button>
                              </div>
                              {schedulerDataForSelected.custom.windows.map((window, idx) => (
                                <div key={idx} className="border rounded p-2 space-y-2">
                                  <div className="flex items-center justify-between text-[11px] font-medium">
                                    <span>Ventana {idx + 1}</span>
                                    <button
                                      type="button"
                                      className="px-2 py-0.5 border rounded"
                                      onClick={() => handleSchedulerRemoveWindow(idx)}
                                    >
                                      Eliminar
                                    </button>
                                  </div>
                                  <div className="flex flex-wrap gap-1">
                                    {WEEKDAY_CHOICES.map((choice) => {
                                      const active = window.weekdays.includes(choice.value);
                                      return (
                                        <button
                                          key={choice.value}
                                          type="button"
                                          title={choice.title}
                                          className={`px-2 py-0.5 rounded border ${
                                            active
                                              ? "border-emerald-400 bg-emerald-50 text-emerald-700"
                                              : "border-slate-200 text-slate-500"
                                          }`}
                                          onClick={() => handleSchedulerToggleWeekday(idx, choice.value)}
                                        >
                                          {choice.label}
                                        </button>
                                      );
                                    })}
                                  </div>
                                  <div className="grid grid-cols-2 gap-2">
                                    <div className="space-y-1">
                                      <label className="block text-[11px] text-slate-500">Inicio</label>
                                      <input
                                        className="w-full border rounded px-2 py-1"
                                        value={window.start}
                                        onChange={(event) => handleSchedulerWindowChange(idx, { start: event.target.value })}
                                        placeholder="09:00"
                                      />
                                    </div>
                                    <div className="space-y-1">
                                      <label className="block text-[11px] text-slate-500">Fin</label>
                                      <input
                                        className="w-full border rounded px-2 py-1"
                                        value={window.end}
                                        onChange={(event) => handleSchedulerWindowChange(idx, { end: event.target.value })}
                                        placeholder="18:00"
                                      />
                                    </div>
                                  </div>
                                  <label className="flex items-center gap-2 text-[11px] text-slate-500">
                                    <input
                                      type="checkbox"
                                      checked={Boolean(window.overnight)}
                                      onChange={() => handleSchedulerToggleOvernight(idx)}
                                    />
                                    Cruza medianoche
                                  </label>
                                </div>
                              ))}
                            </div>
                            <div className="space-y-2">
                              <div className="flex items-center justify-between">
                                <span className="text-[11px] font-semibold text-slate-600">Excepciones</span>
                                <button
                                  type="button"
                                  className="px-2 py-0.5 border rounded"
                                  onClick={handleSchedulerAddException}
                                >
                                  + excepción
                                </button>
                              </div>
                              {(schedulerDataForSelected.custom.exceptions ?? []).map((exception, idx) => (
                                <div key={idx} className="border rounded p-2 space-y-2">
                                  <div className="flex items-center justify-between">
                                    <input
                                      type="date"
                                      className="flex-1 border rounded px-2 py-1"
                                      value={exception.date}
                                      onChange={(event) =>
                                        handleSchedulerExceptionChange(idx, { date: event.target.value })
                                      }
                                    />
                                    <button
                                      type="button"
                                      className="ml-2 px-2 py-0.5 border rounded"
                                      onClick={() => handleSchedulerRemoveException(idx)}
                                    >
                                      ✕
                                    </button>
                                  </div>
                                  <label className="flex items-center gap-2 text-[11px] text-slate-500">
                                    <input
                                      type="checkbox"
                                      checked={Boolean(exception.closed)}
                                      onChange={(event) =>
                                        handleSchedulerExceptionChange(idx, { closed: event.target.checked })
                                      }
                                    />
                                    Cerrado todo el día
                                  </label>
                                  {!exception.closed && (
                                    <div className="grid grid-cols-2 gap-2">
                                      <input
                                        className="border rounded px-2 py-1"
                                        value={exception.start ?? ""}
                                        onChange={(event) =>
                                          handleSchedulerExceptionChange(idx, { start: event.target.value })
                                        }
                                        placeholder="Inicio"
                                      />
                                      <input
                                        className="border rounded px-2 py-1"
                                        value={exception.end ?? ""}
                                        onChange={(event) =>
                                          handleSchedulerExceptionChange(idx, { end: event.target.value })
                                        }
                                        placeholder="Fin"
                                      />
                                    </div>
                                  )}
                                </div>
                              ))}
                            </div>
                            {schedulerDataForSelected.mode === "custom" && (
                              <div className="text-[11px] text-rose-500 space-y-1">
                                {validateCustomSchedule(schedulerDataForSelected.custom).map((error) => (
                                  <div key={error}>{error}</div>
                                ))}
                              </div>
                            )}
                          </div>
                        )}
                      </div>
                    )}

                    {selected.action?.kind==="webhook_out" && (
                      <div className="space-y-2">
                        <div className="flex gap-2 text-xs">
                          <select className="border rounded px-2 py-1" value={selected.action?.data?.method ?? "POST"} onChange={(e)=>updateSelected({ action:{ kind:"webhook_out", data:{ ...(selected.action?.data||{}), method:e.target.value } } })}>
                            <option value="POST">POST</option>
                            <option value="GET">GET</option>
                            <option value="PUT">PUT</option>
                            <option value="PATCH">PATCH</option>
                            <option value="DELETE">DELETE</option>
                          </select>
                          <input className="flex-1 border rounded px-2 py-1" placeholder="https://..." value={selected.action?.data?.url ?? ""} onChange={(e)=>updateSelected({ action:{ kind:"webhook_out", data:{ ...(selected.action?.data||{}), url:e.target.value } } })} />
                        </div>
                        <div className="text-xs">Headers</div>
                        {(selected.action?.data?.headers ?? []).map((h:any, idx:number)=>(
                          <div key={idx} className="flex gap-2 text-xs">
                            <input className="flex-1 border rounded px-2 py-1" placeholder="Clave" value={h.k} onChange={(e)=>{ const headers=[...(selected.action?.data?.headers||[])]; headers[idx] = {...headers[idx], k:e.target.value}; updateSelected({ action:{ kind:"webhook_out", data:{ ...(selected.action?.data||{}), headers } } }); }} />
                            <input className="flex-1 border rounded px-2 py-1" placeholder="Valor" value={h.v} onChange={(e)=>{ const headers=[...(selected.action?.data?.headers||[])]; headers[idx] = {...headers[idx], v:e.target.value}; updateSelected({ action:{ kind:"webhook_out", data:{ ...(selected.action?.data||{}), headers } } }); }} />
                            <button className="px-2 py-1 border rounded" onClick={()=>{ const headers=[...(selected.action?.data?.headers||[])]; headers.splice(idx,1); updateSelected({ action:{ kind:"webhook_out", data:{ ...(selected.action?.data||{}), headers } } }); }}>✕</button>
                          </div>
                        ))}
                        <button className="px-2 py-1 border rounded text-xs" onClick={()=>{ const headers=[...(selected.action?.data?.headers||[])]; headers.push({k:"X-Key", v:"value"}); updateSelected({ action:{ kind:"webhook_out", data:{ ...(selected.action?.data||{}), headers } } }); }}>+ header</button>
                        <label className="block text-xs mt-2">Body (JSON)</label>
                        <textarea className="w-full border rounded px-2 py-1 text-xs h-24 font-mono" value={selected.action?.data?.body ?? ""} onChange={(e)=>updateSelected({ action:{ kind:"webhook_out", data:{ ...(selected.action?.data||{}), body:e.target.value } } })} />
                      </div>
                    )}

                    {selected.action?.kind==="webhook_in" && (
                      <div className="space-y-2">
                        <input className="w-full border rounded px-2 py-1 text-xs" placeholder="/hooks/inbound" value={selected.action?.data?.path ?? ""} onChange={(e)=>updateSelected({ action:{ kind:"webhook_in", data:{ ...(selected.action?.data||{}), path:e.target.value } } })} />
                        <input className="w-full border rounded px-2 py-1 text-xs" placeholder="Secret opcional" value={selected.action?.data?.secret ?? ""} onChange={(e)=>updateSelected({ action:{ kind:"webhook_in", data:{ ...(selected.action?.data||{}), secret:e.target.value } } })} />
                      </div>
                    )}

                    {selected.action?.kind==="transfer" && (
                      <div className="space-y-2">
                        <input className="w-full border rounded px-2 py-1 text-xs" placeholder="Destino" value={selected.action?.data?.destination ?? ""} onChange={(e)=>updateSelected({ action:{ kind:"transfer", data:{ ...(selected.action?.data||{}), destination:e.target.value } } })} />
                      </div>
                    )}

                    {selected.action?.kind==="handoff" && (
                      <div className="space-y-2">
                        <input className="w-full border rounded px-2 py-1 text-xs" placeholder="Cola" value={selected.action?.data?.queue ?? ""} onChange={(e)=>updateSelected({ action:{ kind:"handoff", data:{ ...(selected.action?.data||{}), queue:e.target.value } } })} />
                        <input className="w-full border rounded px-2 py-1 text-xs" placeholder="Nota" value={selected.action?.data?.note ?? ""} onChange={(e)=>updateSelected({ action:{ kind:"handoff", data:{ ...(selected.action?.data||{}), note:e.target.value } } })} />
                      </div>
                    )}

                    {selected.action?.kind==="ia_rag" && (
                      <div className="space-y-2">
                        <textarea className="w-full border rounded px-2 py-1 text-xs h-24" placeholder="Prompt" value={selected.action?.data?.prompt ?? ""} onChange={(e)=>updateSelected({ action:{ kind:"ia_rag", data:{ ...(selected.action?.data||{}), prompt:e.target.value } } })} />
                      </div>
                    )}

                    {selected.action?.kind==="tool" && (
                      <div className="space-y-2">
                        <input className="w-full border rounded px-2 py-1 text-xs" placeholder="Nombre del tool" value={selected.action?.data?.name ?? ""} onChange={(e)=>updateSelected({ action:{ kind:"tool", data:{ ...(selected.action?.data||{}), name:e.target.value } } })} />
                        <textarea className="w-full border rounded px-2 py-1 text-xs h-24 font-mono" placeholder='Args JSON' value={JSON.stringify(selected.action?.data?.args ?? {}, null, 2)} onChange={(e)=>{ let val={}; try{ val=JSON.parse(e.target.value||"{}"); }catch{} updateSelected({ action:{ kind:"tool", data:{ ...(selected.action?.data||{}), args:val } } }); }} />
                      </div>
                    )}
                  </div>
                )}
              </div>
            </div>

            <div className="border rounded-xl overflow-hidden bg-white shadow-sm">
              <div className="px-3 py-2 border-b text-sm font-semibold text-slate-800" style={{ background: `linear-gradient(90deg, ${channelTheme.from}, ${channelTheme.to})` }}>Canal & vista previa</div>
              <div className="px-3 pt-3 text-sm text-slate-800">
                <div className="flex gap-2 flex-wrap text-xs">
                  <button className={`${channel==='whatsapp'?'bg-emerald-500 text-white shadow':'bg-slate-100 hover:bg-slate-200 text-slate-700'} px-3 py-1.5 rounded-full transition`} onClick={()=>setChannel('whatsapp')}>WhatsApp</button>
                  <button className={`${channel==='facebook'?'bg-blue-500 text-white shadow':'bg-slate-100 hover:bg-slate-200 text-slate-700'} px-3 py-1.5 rounded-full transition`} onClick={()=>setChannel('facebook')}>Facebook</button>
                  <button className={`${channel==='instagram'?'bg-pink-400 text-white shadow':'bg-slate-100 hover:bg-slate-200 text-slate-700'} px-3 py-1.5 rounded-full transition`} onClick={()=>setChannel('instagram')}>Instagram</button>
                  <button className={`${channel==='tiktok'?'bg-cyan-400 text-white shadow':'bg-slate-100 hover:bg-slate-200 text-slate-700'} px-3 py-1.5 rounded-full transition`} onClick={()=>setChannel('tiktok')}>TikTok</button>
                </div>
                <div className="mt-3 text-xs">
                  <span className="px-2 py-0.5 rounded" style={{ background: channelTheme.chipBg, color: channelTheme.chipText }}>{channelTheme.name} · Vista previa</span>
                </div>
                <div className="mt-3 border rounded p-2 h-40 overflow-auto">
                  <NodePreview node={selected} flow={flow} channel={channel} />
                  <div className="mt-2 text-[10px] text-slate-400">
                    Límite estricto multi-canal: {STRICTEST_LIMIT.max} botones.
                  </div>
                </div>
              </div>
            </div>

            <div className="border rounded-xl overflow-hidden bg-white shadow-sm">
              <div className="px-3 py-2 border-b text-sm font-semibold">Agregar</div>
              <div className="p-3 flex gap-3 flex-wrap">
                <button className="px-4 py-2 text-sm font-medium rounded-full bg-gradient-to-r from-emerald-400 to-emerald-500 text-white shadow-sm transition hover:from-emerald-500 hover:to-emerald-600 focus:outline-none focus:ring-2 focus:ring-emerald-300" onClick={()=>addChildTo(selectedId,"menu")}>Submenú</button>
                <button className="px-4 py-2 text-sm font-medium rounded-full bg-gradient-to-r from-emerald-400 to-emerald-500 text-white shadow-sm transition hover:from-emerald-500 hover:to-emerald-600 focus:outline-none focus:ring-2 focus:ring-emerald-300" onClick={()=>addChildTo(selectedId,"action")}>Acción (mensaje)</button>
                <button className="px-4 py-2 text-sm font-medium rounded-full bg-gradient-to-r from-emerald-400 to-emerald-500 text-white shadow-sm transition hover:from-emerald-500 hover:to-emerald-600 focus:outline-none focus:ring-2 focus:ring-emerald-300" onClick={()=>addActionOfKind(selectedId,"buttons")}>Acción · Botones</button>
                <button className="px-4 py-2 text-sm font-medium rounded-full bg-gradient-to-r from-emerald-400 to-emerald-500 text-white shadow-sm transition hover:from-emerald-500 hover:to-emerald-600 focus:outline-none focus:ring-2 focus:ring-emerald-300" onClick={()=>addActionOfKind(selectedId,"ask")}>Acción · Pregunta</button>
                <button className="px-4 py-2 text-sm font-medium rounded-full bg-gradient-to-r from-emerald-400 to-emerald-500 text-white shadow-sm transition hover:from-emerald-500 hover:to-emerald-600 focus:outline-none focus:ring-2 focus:ring-emerald-300" onClick={()=>addActionOfKind(selectedId,"attachment")}>Acción · Adjunto</button>
                <button className="px-4 py-2 text-sm font-medium rounded-full bg-gradient-to-r from-emerald-400 to-emerald-500 text-white shadow-sm transition hover:from-emerald-500 hover:to-emerald-600 focus:outline-none focus:ring-2 focus:ring-emerald-300" onClick={()=>addActionOfKind(selectedId,"webhook_out")}>Acción · Webhook OUT</button>
                <button className="px-4 py-2 text-sm font-medium rounded-full bg-gradient-to-r from-emerald-400 to-emerald-500 text-white shadow-sm transition hover:from-emerald-500 hover:to-emerald-600 focus:outline-none focus:ring-2 focus:ring-emerald-300" onClick={()=>addActionOfKind(selectedId,"webhook_in")}>Acción · Webhook IN</button>
                <button className="px-4 py-2 text-sm font-medium rounded-full bg-gradient-to-r from-emerald-400 to-emerald-500 text-white shadow-sm transition hover:from-emerald-500 hover:to-emerald-600 focus:outline-none focus:ring-2 focus:ring-emerald-300" onClick={()=>addActionOfKind(selectedId,"transfer")}>Acción · Transferir</button>
                <button className="px-4 py-2 text-sm font-medium rounded-full bg-gradient-to-r from-emerald-400 to-emerald-500 text-white shadow-sm transition hover:from-emerald-500 hover:to-emerald-600 focus:outline-none focus:ring-2 focus:ring-emerald-300" onClick={()=>addActionOfKind(selectedId,"scheduler")}>Acción · Scheduler</button>
                <button className="px-4 py-2 text-sm font-medium rounded-full bg-gradient-to-r from-emerald-400 to-emerald-500 text-white shadow-sm transition hover:from-emerald-500 hover:to-emerald-600 focus:outline-none focus:ring-2 focus:ring-emerald-300" onClick={seedDemo}>Demo rápido</button>
              </div>
            </div>
          </div>
        </div>
      </div>
    </div>
  );
}<|MERGE_RESOLUTION|>--- conflicted
+++ resolved
@@ -26,10 +26,7 @@
 } from "./flow/types";
 import { screenToCanvas } from "./utils/coords";
 import { computeHandlePosition, type HandleAnchor, type NodeGeometry } from "./utils/handles";
-<<<<<<< HEAD
 import { createHandleScheduler } from "./utils/scheduler";
-=======
->>>>>>> 3ebdee76
 import { formatNextOpening, isInWindow, nextOpening, validateCustomSchedule } from "./flow/scheduler";
 
 const NODE_W = 300;
@@ -579,7 +576,6 @@
       </div>
     );
   }
-<<<<<<< HEAD
 
   return (
     <div className="text-[11px] text-slate-500">
@@ -678,106 +674,6 @@
   return { "out:default": node.children[0] ?? null };
 }
 
-=======
-
-  return (
-    <div className="text-[11px] text-slate-500">
-      Vista previa no disponible para {node.action?.kind ?? node.type}.
-    </div>
-  );
-}
-
-export function getOutputHandleSpecs(node: FlowNode): HandleSpec[] {
-  if (node.type === "menu") {
-    return getMenuOptions(node).map((option, idx) => ({
-      id: `out:menu:${option.id}`,
-      label: option.label,
-      side: "right",
-      type: "output",
-      order: idx,
-      variant: "default",
-    }));
-  }
-  const buttons = getButtonsData(node);
-  if (buttons) {
-    const visible = buttons.items.slice(0, buttons.maxButtons);
-    const handles: HandleSpec[] = visible.map((item, idx) => ({
-      id: `out:button:${item.id}`,
-      label: item.label,
-      side: "right",
-      type: "output",
-      order: idx,
-      variant: "default",
-    }));
-    if (buttons.items.length > visible.length) {
-      handles.push({
-        id: "out:button:more",
-        label: "Lista",
-        side: "right",
-        type: "output",
-        order: handles.length,
-        variant: "more",
-      });
-    }
-    return handles;
-  }
-  const ask = getAskData(node);
-  if (ask) {
-    return [
-      { id: "out:answer", label: "Respuesta", side: "right", type: "output", order: 0, variant: "answer" },
-      { id: "out:invalid", label: "On invalid", side: "right", type: "output", order: 1, variant: "invalid" },
-    ];
-  }
-  const scheduler = getSchedulerData(node);
-  if (scheduler) {
-    return [
-      { id: "out:schedule:in", label: "Dentro de horario", side: "right", type: "output", order: 0, variant: "default" },
-      { id: "out:schedule:out", label: "Fuera de horario", side: "right", type: "output", order: 1, variant: "default" },
-    ];
-  }
-  return [
-    { id: "out:default", label: "Siguiente", side: "right", type: "output", order: 0, variant: "default" },
-  ];
-}
-
-export function getHandleAssignments(node: FlowNode): Record<string, string | null> {
-  if (node.type === "menu") {
-    const assignments: Record<string, string | null> = {};
-    getMenuOptions(node).forEach((option) => {
-      assignments[`out:menu:${option.id}`] = option.targetId ?? null;
-    });
-    return assignments;
-  }
-  const buttons = getButtonsData(node);
-  if (buttons) {
-    const assignments: Record<string, string | null> = {};
-    const visible = buttons.items.slice(0, buttons.maxButtons);
-    visible.forEach((item) => {
-      assignments[`out:button:${item.id}`] = item.targetId ?? null;
-    });
-    if (buttons.items.length > visible.length) {
-      assignments["out:button:more"] = buttons.moreTargetId ?? null;
-    }
-    return assignments;
-  }
-  const ask = getAskData(node);
-  if (ask) {
-    return {
-      "out:answer": ask.answerTargetId ?? null,
-      "out:invalid": ask.invalidTargetId ?? null,
-    };
-  }
-  const scheduler = getSchedulerData(node);
-  if (scheduler) {
-    return {
-      "out:schedule:in": scheduler.inWindowTargetId ?? null,
-      "out:schedule:out": scheduler.outOfWindowTargetId ?? null,
-    };
-  }
-  return { "out:default": node.children[0] ?? null };
-}
-
->>>>>>> 3ebdee76
 const demoFlow: Flow = normalizeFlow({
   version: 1,
   id: "flow-demo",
@@ -1097,7 +993,6 @@
     const map = new Map<string, HandleSpec[]>();
     for (const node of nodes) {
       map.set(node.id, getOutputHandleSpecs(node));
-<<<<<<< HEAD
     }
     return map;
   }, [nodes]);
@@ -1108,18 +1003,6 @@
     }
     return map;
   }, [nodes]);
-=======
-    }
-    return map;
-  }, [nodes]);
-  const handleAssignmentsByNode = useMemo(() => {
-    const map = new Map<string, Record<string, string | null>>();
-    for (const node of nodes) {
-      map.set(node.id, getHandleAssignments(node));
-    }
-    return map;
-  }, [nodes]);
->>>>>>> 3ebdee76
   const edges = useMemo(() => {
     const list: EdgeSpec[] = [];
     for (const node of nodes) {
@@ -1252,11 +1135,7 @@
 
   const pointerState = useRef<PointerState | null>(null);
   const latestEventRef = useRef<{ clientX: number; clientY: number } | null>(null);
-<<<<<<< HEAD
   const handleSchedulerRef = useRef(createHandleScheduler(() => {}));
-=======
-  const frameRef = useRef<number | null>(null);
->>>>>>> 3ebdee76
 
   const handleStartConnection = useCallback(
     (nodeId: string, spec: HandleSpec, client: { x: number; y: number }) => {
@@ -1393,15 +1272,9 @@
       if (!pointerState.current || pointerState.current.pointerId !== event.pointerId) return;
       latestEventRef.current = { clientX: event.clientX, clientY: event.clientY };
       clearSelection();
-<<<<<<< HEAD
       scheduleHandleRecompute();
     },
     [clearSelection, scheduleHandleRecompute]
-=======
-      scheduleUpdate();
-    },
-    [scheduleUpdate]
->>>>>>> 3ebdee76
   );
 
   const handlePointerUp = useCallback(
@@ -1452,15 +1325,9 @@
       latestEventRef.current = { clientX: event.clientX, clientY: event.clientY };
       containerRef.current?.setPointerCapture?.(event.pointerId);
       clearSelection();
-<<<<<<< HEAD
       scheduleHandleRecompute();
     },
     [clearSelection, getPos, scheduleHandleRecompute]
-=======
-      scheduleUpdate();
-    },
-    [getPos, scheduleUpdate]
->>>>>>> 3ebdee76
   );
 
   const stopCanvasButtonPointerDown = useCallback((event: React.PointerEvent<HTMLElement>) => {
@@ -1682,17 +1549,10 @@
                   >
                     Submenú
                   </button>
-<<<<<<< HEAD
                 </div>
                 <div className="text-[10px] uppercase tracking-wide text-slate-400 mb-1">
                   Conectar con existente
                 </div>
-=======
-                </div>
-                <div className="text-[10px] uppercase tracking-wide text-slate-400 mb-1">
-                  Conectar con existente
-                </div>
->>>>>>> 3ebdee76
                 <div className="max-h-48 overflow-y-auto space-y-1">
                   {targetOptions.length === 0 ? (
                     <div className="text-[11px] text-slate-400">No hay otros nodos disponibles.</div>
