import React, {
  useCallback,
  useEffect,
  useMemo,
  useRef,
  useState,
} from "react";
import { loadFlow, saveFlow } from "./data/persistence";
import { debounce } from "./utils/debounce";
import { CHANNEL_BUTTON_LIMITS, DEFAULT_BUTTON_LIMIT } from "./flow/channelLimits";
import type {
  ActionKind,
  ButtonOption,
  ButtonsActionData,
  Flow,
  FlowNode,
  MenuOption,
  NodeType,
  AskActionData,
  SchedulerMode,
  SchedulerNodeData,
  CustomSchedule,
  TimeWindow,
  DateException,
  Weekday,
} from "./flow/types";
import { screenToCanvas } from "./utils/coords";
import { computeHandlePosition, type HandleAnchor, type NodeGeometry } from "./utils/handles";
import { createHandleScheduler } from "./utils/scheduler";
import { buildOrthogonalPath } from "./utils/edgePath";
import { findNearestHandle, type HandlePointCandidate } from "./utils/hitTest";
import { formatNextOpening, isInWindow, nextOpening, validateCustomSchedule } from "./flow/scheduler";

const NODE_W = 300;
const NODE_H = 128;
const SURFACE_W = 4000;
const SURFACE_H = 3000;
const GRID_SIZE = 24;
const HANDLE_SNAP_TOLERANCE = 12;
const AUTO_SAVE_INTERVAL_MS = 5 * 60 * 1000;

const DEFAULT_TIMEZONE = "America/Lima";
const DEFAULT_SCHEDULE_WINDOW: TimeWindow = {
  weekdays: [1, 2, 3, 4, 5],
  start: "09:00",
  end: "18:00",
  overnight: false,
};

const WEEKDAY_CHOICES: { value: Weekday; label: string; title: string }[] = [
  { value: 1, label: "L", title: "Lunes" },
  { value: 2, label: "Ma", title: "Martes" },
  { value: 3, label: "Mi", title: "Miércoles" },
  { value: 4, label: "J", title: "Jueves" },
  { value: 5, label: "V", title: "Viernes" },
  { value: 6, label: "S", title: "Sábado" },
  { value: 7, label: "D", title: "Domingo" },
];

function sanitizeWeekdays(weekdays: Weekday[] | undefined): Weekday[] {
  if (!Array.isArray(weekdays)) {
    return [...DEFAULT_SCHEDULE_WINDOW.weekdays];
  }
  const filtered = weekdays.filter((day): day is Weekday => typeof day === "number" && day >= 1 && day <= 7);
  return Array.from(new Set(filtered));
}

function sanitizeTimeWindow(window: Partial<TimeWindow> | undefined): TimeWindow {
  if (!window) {
    return { ...DEFAULT_SCHEDULE_WINDOW };
  }
  const weekdayList = window.weekdays === undefined ? DEFAULT_SCHEDULE_WINDOW.weekdays : sanitizeWeekdays(window.weekdays);
  return {
    weekdays: weekdayList,
    start: typeof window.start === "string" && window.start.trim() ? window.start : DEFAULT_SCHEDULE_WINDOW.start,
    end: typeof window.end === "string" && window.end.trim() ? window.end : DEFAULT_SCHEDULE_WINDOW.end,
    overnight: Boolean(window.overnight),
  };
}

function sanitizeExceptions(exceptions: DateException[] | undefined): DateException[] {
  if (!exceptions) return [];
  return exceptions
    .filter((item) => typeof item?.date === "string" && item.date.trim().length > 0)
    .map((item) => ({
      date: item.date,
      closed: Boolean(item.closed),
      start: item.start,
      end: item.end,
    }));
}

export function normalizeSchedulerData(data?: Partial<SchedulerNodeData> | null): SchedulerNodeData {
  const mode: SchedulerMode = data?.mode === "bitrix" ? "bitrix" : "custom";
  const baseCustom: CustomSchedule = {
    timezone: typeof data?.custom?.timezone === "string" ? data.custom.timezone : DEFAULT_TIMEZONE,
    windows:
      data?.custom?.windows && data.custom.windows.length > 0
        ? data.custom.windows.map((window) => sanitizeTimeWindow(window))
        : [sanitizeTimeWindow(undefined)],
    exceptions: sanitizeExceptions(data?.custom?.exceptions),
  };
  return {
    mode,
    custom: mode === "custom" ? baseCustom : data?.custom ?? baseCustom,
    inWindowTargetId: typeof data?.inWindowTargetId === "string" ? data.inWindowTargetId : null,
    outOfWindowTargetId: typeof data?.outOfWindowTargetId === "string" ? data.outOfWindowTargetId : null,
  };
}

function createId(prefix: string): string {
  return `${prefix}-${Math.random().toString(36).slice(2, 8)}`;
}

export function createMenuOption(index: number, overrides: Partial<MenuOption> = {}): MenuOption {
  return {
    id: overrides.id ?? createId(`menu-${index + 1}`),
    label: overrides.label ?? `Opción ${index + 1}`,
    value: overrides.value,
    targetId: overrides.targetId ?? null,
  };
}

export function createButtonOption(index: number, overrides: Partial<ButtonOption> = {}): ButtonOption {
  const baseValue = `BTN_${index + 1}`;
  return {
    id: overrides.id ?? createId(`btn-${index + 1}`),
    label: overrides.label ?? `Botón ${index + 1}`,
    value: overrides.value ?? baseValue,
    targetId: overrides.targetId ?? null,
  };
}

export function normalizeButtonsData(data?: Partial<ButtonsActionData> | null): ButtonsActionData {
  const items = (data?.items ?? []).map((item, idx) => ({
    ...createButtonOption(idx, item),
  }));
  const ensuredItems = items.length > 0 ? items : [createButtonOption(0)];
  const maxButtons = data?.maxButtons ?? DEFAULT_BUTTON_LIMIT;
  const moreTargetId = data?.moreTargetId ?? null;
  return { items: ensuredItems, maxButtons, moreTargetId };
}

export function convertButtonsOverflowToList(flow: Flow, nodeId: string): { nextFlow: Flow; listNodeId: string | null } {
  const source = flow.nodes[nodeId];
  if (!source || source.action?.kind !== "buttons") {
    return { nextFlow: flow, listNodeId: null };
  }
  const normalized = normalizeButtonsData(source.action.data as Partial<ButtonsActionData> | undefined);
  if (normalized.items.length <= normalized.maxButtons) {
    return { nextFlow: flow, listNodeId: null };
  }
  const overflowItems = normalized.items.slice(normalized.maxButtons);
  if (overflowItems.length === 0) {
    return { nextFlow: flow, listNodeId: null };
  }
  const next: Flow = JSON.parse(JSON.stringify(flow));
  const target = next.nodes[nodeId];
  if (!target || target.action?.kind !== "buttons") {
    return { nextFlow: flow, listNodeId: null };
  }
  const listNodeId = nextChildId(next, nodeId);
  const listOptions = overflowItems.map((item, idx) =>
    createMenuOption(idx, { label: item.label, value: item.value, targetId: item.targetId ?? null })
  );
  const listNode: FlowNode = {
    id: listNodeId,
    label: `${target.label} · Lista`,
    type: "menu",
    children: listOptions.map((option) => option.targetId).filter((id): id is string => Boolean(id)),
    menuOptions: listOptions,
  } as FlowNode;
  next.nodes[listNodeId] = listNode;
  const trimmedItems = normalized.items.slice(0, normalized.maxButtons);
  target.action = {
    ...target.action,
    data: { ...normalized, items: trimmedItems, moreTargetId: listNodeId },
  };
  target.children = Array.from(
    new Set([...(target.children ?? []), listNodeId, ...listNode.children])
  );
  return { nextFlow: normalizeFlow(next), listNodeId };
}

export function normalizeNode(node: FlowNode): FlowNode {
  let changed = false;
  let next: FlowNode = node;

  if (node.type === "menu") {
    const rawOptions = node.menuOptions ?? [];
    const options = rawOptions.length > 0 ? rawOptions : [createMenuOption(0)];
    const normalizedOptions = options.map((option, idx) => ({
      ...createMenuOption(idx, option),
    }));
    const optionsChanged =
      normalizedOptions.length !== rawOptions.length ||
      normalizedOptions.some((opt, idx) => {
        const prev = rawOptions[idx];
        if (!prev) return true;
        return (
          opt.id !== prev.id ||
          opt.label !== prev.label ||
          opt.value !== prev.value ||
          (opt.targetId ?? null) !== (prev.targetId ?? null)
        );
      });
    const targets = normalizedOptions
      .map((opt) => opt.targetId)
      .filter((id): id is string => Boolean(id));
    const uniqueChildren = Array.from(new Set([...(node.children ?? []), ...targets]));
    const childrenChanged =
      uniqueChildren.length !== node.children.length ||
      uniqueChildren.some((id, idx) => node.children[idx] !== id);
    if (optionsChanged || childrenChanged) {
      next = { ...next, menuOptions: normalizedOptions, children: uniqueChildren };
      changed = true;
    }
  }

  if (node.action?.kind === "buttons") {
    const prevData = (node.action.data as Partial<ButtonsActionData> | undefined) ?? { items: [] };
    const normalized = normalizeButtonsData(prevData);
    const dataChanged =
      normalized.maxButtons !== (prevData.maxButtons ?? DEFAULT_BUTTON_LIMIT) ||
      normalized.items.length !== (prevData.items?.length ?? 0) ||
      normalized.items.some((item, idx) => {
        const prev = prevData.items?.[idx];
        if (!prev) return true;
        return (
          item.id !== prev.id ||
          item.label !== prev.label ||
          item.value !== prev.value ||
          (item.targetId ?? null) !== (prev.targetId ?? null)
        );
      }) ||
      (normalized.moreTargetId ?? null) !== (prevData.moreTargetId ?? null);
    const targets = normalized.items
      .map((item) => item.targetId)
      .filter((id): id is string => Boolean(id));
    const childSet = new Set([...(node.children ?? []), ...targets]);
    if (normalized.moreTargetId) childSet.add(normalized.moreTargetId);
    const childList = Array.from(childSet);
    const childrenChanged =
      childList.length !== node.children.length ||
      childList.some((id, idx) => node.children[idx] !== id);
    if (dataChanged || childrenChanged) {
      next = {
        ...next,
        action: { ...node.action, data: normalized },
        children: childList,
      };
      changed = true;
    }
  }

  if (node.action?.kind === "ask") {
    const data = node.action.data as Partial<AskActionData> | undefined;
    const questionText = typeof data?.questionText === "string" ? data.questionText : "¿Cuál es tu respuesta?";
    const varName = typeof data?.varName === "string" && data.varName.trim() ? data.varName : "respuesta";
    const varType = data?.varType === "number" || data?.varType === "option" ? data.varType : "text";
    const validation: AskActionData["validation"] = data?.validation ?? { type: "none" };
    const retryMessage =
      typeof data?.retryMessage === "string" && data.retryMessage.trim()
        ? data.retryMessage
        : "Lo siento, ¿puedes intentarlo de nuevo?";
    const answerTargetId = typeof data?.answerTargetId === "string" ? data.answerTargetId : null;
    const invalidTargetId = typeof data?.invalidTargetId === "string" ? data.invalidTargetId : null;
    const childSet = new Set([...(node.children ?? [])]);
    if (answerTargetId) childSet.add(answerTargetId);
    if (invalidTargetId) childSet.add(invalidTargetId);
    const childList = Array.from(childSet);
    const normalizedAsk: AskActionData = {
      questionText,
      varName,
      varType,
      validation,
      retryMessage,
      answerTargetId,
      invalidTargetId,
    };
    const prevData = data ?? {};
    const dataChanged =
      prevData.questionText !== normalizedAsk.questionText ||
      prevData.varName !== normalizedAsk.varName ||
      prevData.varType !== normalizedAsk.varType ||
      JSON.stringify(prevData.validation ?? { type: "none" }) !== JSON.stringify(normalizedAsk.validation) ||
      prevData.retryMessage !== normalizedAsk.retryMessage ||
      (prevData.answerTargetId ?? null) !== (normalizedAsk.answerTargetId ?? null) ||
      (prevData.invalidTargetId ?? null) !== (normalizedAsk.invalidTargetId ?? null);
    const childrenChanged =
      childList.length !== node.children.length ||
      childList.some((id, idx) => node.children[idx] !== id);
    if (dataChanged || childrenChanged) {
      next = {
        ...next,
        action: { ...node.action, data: normalizedAsk },
        children: childList,
      };
      changed = true;
    }
  }

  if (node.action?.kind === "scheduler") {
    const data = node.action.data as Partial<SchedulerNodeData> | undefined;
    const normalized = normalizeSchedulerData(data ?? undefined);
    const childSet = new Set(node.children ?? []);
    if (normalized.inWindowTargetId) childSet.add(normalized.inWindowTargetId);
    if (normalized.outOfWindowTargetId) childSet.add(normalized.outOfWindowTargetId);
    const childList = Array.from(childSet);
    const dataChanged =
      (data?.mode === "bitrix" ? "bitrix" : "custom") !== normalized.mode ||
      (normalized.custom?.timezone ?? DEFAULT_TIMEZONE) !==
        (typeof data?.custom?.timezone === "string" ? data.custom.timezone : DEFAULT_TIMEZONE) ||
      JSON.stringify((data?.custom?.windows ?? []).map((window) => sanitizeTimeWindow(window))) !==
        JSON.stringify(normalized.custom?.windows ?? []) ||
      JSON.stringify(sanitizeExceptions(data?.custom?.exceptions)) !==
        JSON.stringify(normalized.custom?.exceptions ?? []) ||
      (typeof data?.inWindowTargetId === "string" ? data.inWindowTargetId : null) !== normalized.inWindowTargetId ||
      (typeof data?.outOfWindowTargetId === "string" ? data.outOfWindowTargetId : null) !== normalized.outOfWindowTargetId;
    const childrenChanged =
      childList.length !== node.children.length ||
      childList.some((id, idx) => node.children[idx] !== id);
    if (dataChanged || childrenChanged) {
      next = {
        ...next,
        action: { ...node.action, data: normalized },
        children: childList,
      };
      changed = true;
    }
  }

  return changed ? next : node;
}

export function normalizeFlow(flow: Flow): Flow {
  let mutated = false;
  const nodes: Record<string, FlowNode> = {};
  for (const [id, node] of Object.entries(flow.nodes)) {
    const normalized = normalizeNode(node);
    nodes[id] = normalized;
    if (normalized !== node) mutated = true;
  }
  const version = typeof flow.version === "number" ? flow.version : 1;
  if (!mutated && version === flow.version) return flow;
  return { ...flow, version, nodes };
}

export function getMenuOptions(node: FlowNode): MenuOption[] {
  if (node.type !== "menu") return [];
  const options = node.menuOptions && node.menuOptions.length > 0 ? node.menuOptions : [createMenuOption(0)];
  return options.map((option, idx) => ({
    ...createMenuOption(idx, option),
  }));
}

export function getButtonsData(node: FlowNode): ButtonsActionData | null {
  if (node.action?.kind !== "buttons") return null;
  return normalizeButtonsData(node.action.data as Partial<ButtonsActionData> | undefined);
}

export function getAskData(node: FlowNode): AskActionData | null {
  if (node.action?.kind !== "ask") return null;
  const data = node.action.data ?? {};
  const questionText = typeof data.questionText === "string" ? data.questionText : "¿Cuál es tu respuesta?";
  const varName = typeof data.varName === "string" && data.varName.trim() ? data.varName : "respuesta";
  const varType = data.varType === "number" || data.varType === "option" ? data.varType : "text";
  const validation: AskActionData["validation"] = data.validation ?? { type: "none" };
  const retryMessage =
    typeof data.retryMessage === "string" && data.retryMessage.trim()
      ? data.retryMessage
      : "Lo siento, ¿puedes intentarlo de nuevo?";
  const answerTargetId = typeof data.answerTargetId === "string" ? data.answerTargetId : null;
  const invalidTargetId = typeof data.invalidTargetId === "string" ? data.invalidTargetId : null;
  return {
    questionText,
    varName,
    varType,
    validation,
    retryMessage,
    answerTargetId,
    invalidTargetId,
  };
}

export function getSchedulerData(node: FlowNode): SchedulerNodeData | null {
  if (node.action?.kind !== "scheduler") return null;
  const data = node.action.data as Partial<SchedulerNodeData> | undefined;
  return normalizeSchedulerData(data ?? undefined);
}

function applyHandleAssignment(flow: Flow, sourceId: string, handleId: string, targetId: string | null): boolean {
  const node = flow.nodes[sourceId];
  if (!node) return false;

  if (node.type === "menu" && handleId.startsWith("out:menu:")) {
    const options = getMenuOptions(node);
    const index = options.findIndex((option) => `out:menu:${option.id}` === handleId);
    if (index === -1) return false;
    const current = options[index].targetId ?? null;
    if (current === targetId) return false;
    options[index] = { ...options[index], targetId };
    node.menuOptions = options;
    const children = new Set<string>();
    for (const option of options) {
      if (option.targetId) {
        children.add(option.targetId);
      }
    }
    node.children = Array.from(children);
    return true;
  }

  if (node.action?.kind === "buttons" && handleId.startsWith("out:button:")) {
    const data = normalizeButtonsData(node.action.data as Partial<ButtonsActionData> | undefined);
    const token = handleId.split(":")[2];
    if (!token) return false;
    if (token === "more") {
      const current = data.moreTargetId ?? null;
      if (current === targetId) return false;
      data.moreTargetId = targetId;
    } else {
      const index = data.items.findIndex((item) => item.id === token);
      if (index === -1) return false;
      const current = data.items[index].targetId ?? null;
      if (current === targetId) return false;
      data.items[index] = { ...data.items[index], targetId };
    }
    node.action = { ...node.action, data };
    const children = new Set<string>();
    for (const item of data.items) {
      if (item.targetId) {
        children.add(item.targetId);
      }
    }
    if (data.moreTargetId) {
      children.add(data.moreTargetId);
    }
    node.children = Array.from(children);
    return true;
  }

  if (node.action?.kind === "ask") {
    const ask = getAskData(node);
    if (!ask) return false;
    const updated: AskActionData = { ...ask };
    if (handleId === "out:answer") {
      if (updated.answerTargetId === targetId) return false;
      updated.answerTargetId = targetId;
    } else if (handleId === "out:invalid") {
      if (updated.invalidTargetId === targetId) return false;
      updated.invalidTargetId = targetId;
    } else {
      return false;
    }
    node.action = { ...node.action, data: updated };
    const children = new Set<string>();
    if (updated.answerTargetId) children.add(updated.answerTargetId);
    if (updated.invalidTargetId) children.add(updated.invalidTargetId);
    node.children = Array.from(children);
    return true;
  }

  if (node.action?.kind === "scheduler") {
    const scheduler = getSchedulerData(node);
    if (!scheduler) return false;
    const updated = { ...scheduler };
    const previousIn = scheduler.inWindowTargetId;
    const previousOut = scheduler.outOfWindowTargetId;
    if (handleId === "out:schedule:in") {
      if (updated.inWindowTargetId === targetId) return false;
      updated.inWindowTargetId = targetId;
    } else if (handleId === "out:schedule:out") {
      if (updated.outOfWindowTargetId === targetId) return false;
      updated.outOfWindowTargetId = targetId;
    } else {
      return false;
    }
    node.action = { ...node.action, data: updated };
    const childSet = new Set(node.children ?? []);
    if (previousIn && previousIn !== updated.inWindowTargetId) childSet.delete(previousIn);
    if (previousOut && previousOut !== updated.outOfWindowTargetId) childSet.delete(previousOut);
    if (updated.inWindowTargetId) childSet.add(updated.inWindowTargetId);
    if (updated.outOfWindowTargetId) childSet.add(updated.outOfWindowTargetId);
    node.children = Array.from(childSet);
    return true;
  }

  if (handleId === "out:default") {
    const current = node.children?.[0] ?? null;
    if (current === targetId) return false;
    node.children = targetId ? [targetId] : [];
    return true;
  }

  if (!targetId) {
    return false;
  }

  const existing = new Set(node.children ?? []);
  if (existing.has(targetId)) return false;
  existing.add(targetId);
  node.children = Array.from(existing);
  return true;
}

type HandleSpec = {
  id: string;
  label: string;
  side: "left" | "right";
  type: "input" | "output";
  order: number;
  variant?: "default" | "more" | "invalid" | "answer";
};

const STRICTEST_LIMIT = CHANNEL_BUTTON_LIMITS.reduce((best, entry) => (entry.max < best.max ? entry : best), CHANNEL_BUTTON_LIMITS[0]);

type NodePreviewProps = {
  node: FlowNode;
  flow: Flow;
  channel: 'whatsapp' | 'facebook' | 'instagram' | 'tiktok';
};

function NodePreview({ node, flow, channel }: NodePreviewProps) {
  if (node.type === "menu") {
    const options = getMenuOptions(node);
    return (
      <div className="space-y-1">
        <div className="text-xs font-semibold text-slate-700">Menú · {node.label}</div>
        <ol className="text-[11px] space-y-1 list-decimal list-inside">
          {options.map((option) => {
            const target = option.targetId ? flow.nodes[option.targetId] : null;
            return (
              <li key={option.id} className="flex justify-between gap-2">
                <span className="truncate">{option.label}</span>
                <span className="text-slate-400">{target ? target.label : "sin destino"}</span>
              </li>
            );
          })}
        </ol>
      </div>
    );
  }

  if (node.action?.kind === "buttons") {
    const data = normalizeButtonsData(node.action.data as Partial<ButtonsActionData> | undefined);
    const visible = data.items.slice(0, data.maxButtons);
    const overflow = data.items.slice(data.maxButtons);
    return (
      <div className="space-y-1">
        <div className="text-xs font-semibold text-slate-700">Botones interactivos</div>
        <div className="flex flex-wrap gap-1">
          {visible.map((item) => (
            <span key={item.id} className="px-2 py-0.5 rounded-full text-[11px] bg-emerald-50 text-emerald-700">
              {item.label}
            </span>
          ))}
          {overflow.length > 0 && (
            <span className="px-2 py-0.5 rounded-full text-[11px] bg-violet-50 text-violet-700">Lista (+{overflow.length})</span>
          )}
        </div>
        <div className="text-[10px] text-slate-400">
          Límite base: {STRICTEST_LIMIT.max} (WhatsApp / Messenger). Canal actual: {channel}.
        </div>
      </div>
    );
  }

  if (node.action?.kind === "ask") {
    const ask = getAskData(node);
    return ask ? (
      <div className="space-y-1 text-[11px]">
        <div className="text-xs font-semibold text-slate-700">Pregunta al cliente</div>
        <div className="text-slate-600">{ask.questionText}</div>
        <div className="flex gap-2 text-slate-500">
          <span>Variable: <strong>{ask.varName}</strong></span>
          <span>Tipo: {ask.varType}</span>
        </div>
        <div className="text-slate-400">
          Validación: {ask.validation?.type === "regex" ? `regex (${ask.validation.pattern})` : ask.validation?.type === "options" ? `opciones (${ask.validation.options.join(", ")})` : "ninguna"}
        </div>
      </div>
    ) : null;
  }

  if (node.action?.kind === "scheduler") {
    const scheduler = getSchedulerData(node);
    if (!scheduler) return null;
    const schedule = scheduler.mode === "custom" ? scheduler.custom : undefined;
    const errors = scheduler.mode === "custom" ? validateCustomSchedule(schedule) : [];
    const now = new Date();
    const openNow = schedule ? isInWindow(now, schedule) : false;
    const nextSlot = schedule ? formatNextOpening(nextOpening(now, schedule)) : null;
    return (
      <div className="space-y-1 text-[11px]">
        <div className="text-xs font-semibold text-slate-700">Scheduler</div>
        <div className="text-slate-600">Zona horaria: {schedule?.timezone ?? ""}</div>
        <div className={`font-medium ${openNow ? "text-emerald-600" : "text-amber-600"}`}>
          {openNow ? "Abierto ahora" : "Fuera de horario"}
        </div>
        {nextSlot && (
          <div className="text-slate-500">Próxima ventana: {nextSlot}</div>
        )}
        {errors.length > 0 && (
          <ul className="text-rose-500 list-disc list-inside space-y-0.5">
            {errors.slice(0, 2).map((error) => (
              <li key={error}>{error}</li>
            ))}
          </ul>
        )}
      </div>
    );
  }

  if (node.action?.kind === "message") {
    const rawText = typeof node.action?.data?.text === "string" ? node.action.data.text : "";
    const trimmed = rawText.trim();
    return (
      <div className="text-[11px] space-y-1">
        <div className="text-xs font-semibold text-slate-700">Mensaje</div>
        <div className={trimmed ? "text-slate-600" : "text-rose-600 font-medium"}>
          {trimmed || "Mensaje sin contenido"}
        </div>
        {!trimmed && <div className="text-[10px] text-rose-500">Completa este mensaje para publicar.</div>}
      </div>
    );
  }
<<<<<<< HEAD

  return (
    <div className="text-[11px] text-slate-500">
      Vista previa no disponible para {node.action?.kind ?? node.type}.
    </div>
  );
}

export function getOutputHandleSpecs(node: FlowNode): HandleSpec[] {
  if (node.type === "menu") {
    return getMenuOptions(node).map((option, idx) => ({
      id: `out:menu:${option.id}`,
      label: option.label,
      side: "right",
      type: "output",
      order: idx,
      variant: "default",
    }));
  }
  const buttons = getButtonsData(node);
  if (buttons) {
    const visible = buttons.items.slice(0, buttons.maxButtons);
    const handles: HandleSpec[] = visible.map((item, idx) => ({
      id: `out:button:${item.id}`,
      label: item.label,
      side: "right",
      type: "output",
      order: idx,
      variant: "default",
    }));
    if (buttons.items.length > visible.length) {
      handles.push({
        id: "out:button:more",
        label: "Lista",
        side: "right",
        type: "output",
        order: handles.length,
        variant: "more",
      });
    }
    return handles;
  }
  const ask = getAskData(node);
  if (ask) {
    return [
      { id: "out:answer", label: "Respuesta", side: "right", type: "output", order: 0, variant: "answer" },
      { id: "out:invalid", label: "On invalid", side: "right", type: "output", order: 1, variant: "invalid" },
    ];
  }
  const scheduler = getSchedulerData(node);
  if (scheduler) {
    return [
      { id: "out:schedule:in", label: "Dentro de horario", side: "right", type: "output", order: 0, variant: "default" },
      { id: "out:schedule:out", label: "Fuera de horario", side: "right", type: "output", order: 1, variant: "default" },
    ];
  }
  return [
    { id: "out:default", label: "Siguiente", side: "right", type: "output", order: 0, variant: "default" },
  ];
}

export function getHandleAssignments(node: FlowNode): Record<string, string | null> {
  if (node.type === "menu") {
    const assignments: Record<string, string | null> = {};
    getMenuOptions(node).forEach((option) => {
      assignments[`out:menu:${option.id}`] = option.targetId ?? null;
    });
    return assignments;
  }
  const buttons = getButtonsData(node);
  if (buttons) {
    const assignments: Record<string, string | null> = {};
    const visible = buttons.items.slice(0, buttons.maxButtons);
    visible.forEach((item) => {
      assignments[`out:button:${item.id}`] = item.targetId ?? null;
    });
    if (buttons.items.length > visible.length) {
      assignments["out:button:more"] = buttons.moreTargetId ?? null;
    }
    return assignments;
  }
  const ask = getAskData(node);
  if (ask) {
    return {
      "out:answer": ask.answerTargetId ?? null,
      "out:invalid": ask.invalidTargetId ?? null,
    };
  }
  const scheduler = getSchedulerData(node);
  if (scheduler) {
    return {
      "out:schedule:in": scheduler.inWindowTargetId ?? null,
      "out:schedule:out": scheduler.outOfWindowTargetId ?? null,
    };
  }
  return { "out:default": node.children[0] ?? null };
}

=======

  return (
    <div className="text-[11px] text-slate-500">
      Vista previa no disponible para {node.action?.kind ?? node.type}.
    </div>
  );
}

export function getOutputHandleSpecs(node: FlowNode): HandleSpec[] {
  if (node.type === "menu") {
    return getMenuOptions(node).map((option, idx) => ({
      id: `out:menu:${option.id}`,
      label: option.label,
      side: "right",
      type: "output",
      order: idx,
      variant: "default",
    }));
  }
  const buttons = getButtonsData(node);
  if (buttons) {
    const visible = buttons.items.slice(0, buttons.maxButtons);
    const handles: HandleSpec[] = visible.map((item, idx) => ({
      id: `out:button:${item.id}`,
      label: item.label,
      side: "right",
      type: "output",
      order: idx,
      variant: "default",
    }));
    if (buttons.items.length > visible.length) {
      handles.push({
        id: "out:button:more",
        label: "Lista",
        side: "right",
        type: "output",
        order: handles.length,
        variant: "more",
      });
    }
    return handles;
  }
  const ask = getAskData(node);
  if (ask) {
    return [
      { id: "out:answer", label: "Respuesta", side: "right", type: "output", order: 0, variant: "answer" },
      { id: "out:invalid", label: "On invalid", side: "right", type: "output", order: 1, variant: "invalid" },
    ];
  }
  const scheduler = getSchedulerData(node);
  if (scheduler) {
    return [
      { id: "out:schedule:in", label: "Dentro de horario", side: "right", type: "output", order: 0, variant: "default" },
      { id: "out:schedule:out", label: "Fuera de horario", side: "right", type: "output", order: 1, variant: "default" },
    ];
  }
  return [
    { id: "out:default", label: "Siguiente", side: "right", type: "output", order: 0, variant: "default" },
  ];
}

export function getHandleAssignments(node: FlowNode): Record<string, string | null> {
  if (node.type === "menu") {
    const assignments: Record<string, string | null> = {};
    getMenuOptions(node).forEach((option) => {
      assignments[`out:menu:${option.id}`] = option.targetId ?? null;
    });
    return assignments;
  }
  const buttons = getButtonsData(node);
  if (buttons) {
    const assignments: Record<string, string | null> = {};
    const visible = buttons.items.slice(0, buttons.maxButtons);
    visible.forEach((item) => {
      assignments[`out:button:${item.id}`] = item.targetId ?? null;
    });
    if (buttons.items.length > visible.length) {
      assignments["out:button:more"] = buttons.moreTargetId ?? null;
    }
    return assignments;
  }
  const ask = getAskData(node);
  if (ask) {
    return {
      "out:answer": ask.answerTargetId ?? null,
      "out:invalid": ask.invalidTargetId ?? null,
    };
  }
  const scheduler = getSchedulerData(node);
  if (scheduler) {
    return {
      "out:schedule:in": scheduler.inWindowTargetId ?? null,
      "out:schedule:out": scheduler.outOfWindowTargetId ?? null,
    };
  }
  return { "out:default": node.children[0] ?? null };
}

>>>>>>> a79240b1
const demoFlow: Flow = normalizeFlow({
  version: 1,
  id: "flow-demo",
  name: "Azaleia · Menú principal",
  rootId: "root",
  nodes: { root: { id: "root", label: "Menú principal", type: "menu", children: [], menuOptions: [] } },
});

function computeLayout(flow: Flow) {
  const pos: Record<string, { x: number; y: number }> = {};
  const levels: Record<number, string[]> = {};
  const seen = new Set<string>();
  function dfs(id: string, d: number) {
    if (seen.has(id)) return;
    seen.add(id);
    (levels[d] ||= []).push(id);
    const n = flow.nodes[id];
    if (!n) return;
    for (const cid of n.children) dfs(cid, d + 1);
  }
  dfs(flow.rootId, 0);
  const colW = 340, rowH = 170;
  Object.entries(levels).forEach(([depth, ids]) => {
    (ids as string[]).forEach((id, i) => { pos[id] = { x: Number(depth) * colW, y: i * rowH }; });
  });
  return pos;
}

function clearSelection(){ try{ (window as any).getSelection?.()?.removeAllRanges?.(); }catch{} }
function isFromNode(target: EventTarget | null){ const el = target as Element | null; return !!(el && (el as any).closest?.('[data-node="true"]')); }

function nextChildId(flow: Flow, parentId: string): string {
  const siblings = flow.nodes[parentId].children;
  let maxIdx = 0;
  for (const sid of siblings) {
    const tail = sid.split(".").pop();
    const n = Number(tail);
    if (!Number.isNaN(n)) maxIdx = Math.max(maxIdx, n);
  }
  const next = maxIdx + 1;
  return parentId === flow.rootId ? String(next) : `${parentId}.${next}`;
}
function deleteSubtree(flow: Flow, id: string){
  const node = flow.nodes[id]; if (!node) return;
  for (const cid of node.children) deleteSubtree(flow, cid);
  delete flow.nodes[id];
}
type EdgeSpec = {
  key: string;
  from: string;
  to: string;
  sourceHandleId: string;
  targetHandleId: string;
  sourceSpec: HandleSpec;
  sourceCount: number;
};

type ConnectionCreationKind = "menu" | "message" | "buttons" | "ask";

type ConnectionPromptState = {
  sourceId: string;
  handleId: string;
  spec: HandleSpec;
  anchor: { x: number; y: number };
  currentTargetId: string | null;
};

type NodeHandlePointProps = {
  nodeId: string;
  handleKey: string;
  spec: HandleSpec;
  positionPercent: number;
  isConnected: boolean;
  registerHandle?: (key: string, nodeId: string, spec: HandleSpec, element: HTMLElement | null) => void;
  onStartConnection?: (
    event: React.PointerEvent<HTMLElement>,
    clientPosition: { x: number; y: number }
  ) => void;
};

const NodeHandlePoint: React.FC<NodeHandlePointProps> = ({
  nodeId,
  handleKey,
  spec,
  positionPercent,
  isConnected,
  registerHandle,
  onStartConnection,
}) => {
  const spanRef = useRef<HTMLSpanElement | null>(null);

  useEffect(() => {
    if (!registerHandle) return;
    const element = spanRef.current;
    if (!element) return;
    registerHandle(handleKey, nodeId, spec, element);
    return () => {
      registerHandle(handleKey, nodeId, spec, null);
    };
  }, [handleKey, nodeId, registerHandle, spec]);

  const sideClass = spec.side === "left" ? "left-0 -translate-x-1/2" : "right-0 translate-x-1/2";
  const variantClass =
    spec.variant === "more"
      ? "bg-violet-50 border-violet-300"
      : spec.variant === "invalid"
      ? "bg-amber-50 border-amber-300"
      : spec.variant === "answer"
      ? "bg-emerald-50 border-emerald-300"
      : "bg-white border-slate-300";
  const connectedClass = isConnected ? "shadow-[0_0_0_3px_rgba(16,185,129,0.25)] border-emerald-400" : "shadow-sm";

  return (
    <span
      ref={spanRef}
      data-handle={spec.id}
      className={`absolute ${sideClass} -translate-y-1/2 w-4 h-4 rounded-full border ${variantClass} ${connectedClass}`}
      style={{ top: `${positionPercent * 100}%` }}
      title={spec.label}
      onPointerDown={(event) => {
        event.stopPropagation();
        if (spec.type === "output" && onStartConnection) {
          const rect = spanRef.current?.getBoundingClientRect();
          const clientX = rect ? rect.left + rect.width / 2 : event.clientX;
          const clientY = rect ? rect.top + rect.height / 2 : event.clientY;
          onStartConnection(event, { x: clientX, y: clientY });
        }
      }}
    />
  );
};

type FlowCanvasNodeProps = {
  node: FlowNode;
  position: { x: number; y: number };
  selected: boolean;
  onSelect: (id: string) => void;
  onNodePointerDown: (id: string) => (event: React.PointerEvent<HTMLDivElement>) => void;
  onAddChild: (parentId: string, type: NodeType) => void;
  onDuplicateNode: (id: string) => void;
  onDeleteNode: (id: string) => void;
  stopNodeButtonPointerDown: (event: React.PointerEvent<HTMLElement>) => void;
  outputSpecs: HandleSpec[];
  handleAssignments: Record<string, string | null>;
  rootId: string;
  registerHandle: (key: string, nodeId: string, spec: HandleSpec, element: HTMLElement | null) => void;
  onStartConnection: (
    nodeId: string,
    spec: HandleSpec,
    event: React.PointerEvent<HTMLElement>,
    clientPosition: { x: number; y: number }
  ) => void;
  onSizeChange: (nodeId: string, size: { width: number; height: number }) => void;
  duplicatePending: boolean;
  hasValidationError: boolean;
};

const FlowCanvasNode = React.memo((props: FlowCanvasNodeProps) => {
  const {
    node,
    position,
    selected,
    onSelect,
    onNodePointerDown,
    onAddChild,
    onDuplicateNode,
    onDeleteNode,
    stopNodeButtonPointerDown,
    outputSpecs,
    handleAssignments,
    rootId,
    registerHandle,
    onStartConnection,
    onSizeChange,
    duplicatePending,
    hasValidationError,
  } = props;
  const nodeRef = useRef<HTMLDivElement | null>(null);
  const badge = node.type === "menu" ? "bg-emerald-50 border-emerald-300 text-emerald-600" : "bg-violet-50 border-violet-300 text-violet-600";
  const icon = node.type === "menu" ? "🟢" : "🔗";
  const outputCount = outputSpecs.length || 1;
  const inputSpec = useMemo<HandleSpec>(
    () => ({ id: "in", label: "Entrada", side: "left", type: "input", order: 0, variant: "default" }),
    []
  );
  const buttonData = node.action?.kind === "buttons" ? getButtonsData(node) : null;
  const overflowCount = buttonData && buttonData.items.length > buttonData.maxButtons
    ? buttonData.items.length - buttonData.maxButtons
    : 0;
  const borderClass = hasValidationError ? "border-rose-300" : "border-slate-300";
  const ringClass = hasValidationError
    ? "ring-2 ring-rose-400 shadow-rose-100"
    : selected
    ? "ring-2 ring-emerald-500 shadow-emerald-200"
    : "hover:ring-1 hover:ring-emerald-200";

  useEffect(() => {
    const element = nodeRef.current;
    if (!element) return;

    const report = () => {
      const width = element.offsetWidth;
      const height = element.offsetHeight;
      const next = { width, height };
      onSizeChange(node.id, next);
    };

    report();

    if (typeof ResizeObserver !== "undefined") {
      const observer = new ResizeObserver(() => {
        report();
      });
      observer.observe(element);
      return () => observer.disconnect();
    }

    return () => {
      /* noop */
    };
  }, [node.id, onSizeChange]);

  return (
    <div
      ref={nodeRef}
      key={node.id}
      data-node="true"
      className={`absolute w-[300px] rounded-2xl border-2 bg-white shadow-lg transition ${borderClass} ${ringClass} relative`}
      style={{ left: position.x, top: position.y, cursor: "move" }}
      onPointerDown={onNodePointerDown(node.id)}
      onClick={(event) => {
        event.stopPropagation();
        onSelect(node.id);
      }}
    >
      <NodeHandlePoint
        nodeId={node.id}
        handleKey={`${node.id}:${inputSpec.id}`}
        spec={inputSpec}
        positionPercent={0.5}
        isConnected={true}
        registerHandle={registerHandle}
      />
      {outputSpecs.map((spec) => {
        const positionPercent = (spec.order + 1) / (outputCount + 1);
        return (
          <NodeHandlePoint
            key={spec.id}
            nodeId={node.id}
            handleKey={`${node.id}:${spec.id}`}
            spec={spec}
            positionPercent={positionPercent}
            isConnected={Boolean(handleAssignments[spec.id])}
            registerHandle={registerHandle}
            onStartConnection={(event, client) => onStartConnection(node.id, spec, event, client)}
          />
        );
      })}
      <div className="px-3 pt-3 text-[15px] font-semibold flex items-center gap-2 text-slate-800">
        <span className="inline-flex items-center justify-center w-6 h-6 rounded-md bg-emerald-100 text-emerald-700">{icon}</span>
        <span className="whitespace-normal leading-tight" title={node.label}>{node.label}</span>
        <span className={`ml-auto text-[10px] px-2 py-0.5 rounded-full border ${badge}`}>{node.type}</span>
      </div>
      <div className="px-3 py-2">
        <div className="flex gap-2 flex-wrap">
          <button
            className="text-xs px-3 py-1.5 rounded-md border bg-white hover:bg-emerald-50 border-emerald-200 transition"
            onPointerDown={stopNodeButtonPointerDown}
            onClick={(event) => {
              event.stopPropagation();
              onAddChild(node.id, "menu");
            }}
          >
            + menú
          </button>
          <button
            className="text-xs px-3 py-1.5 rounded-md border bg-white hover:bg-emerald-50 border-emerald-200 transition"
            onPointerDown={stopNodeButtonPointerDown}
            onClick={(event) => {
              event.stopPropagation();
              onAddChild(node.id, "action");
            }}
          >
            + acción
          </button>
          <button
            className="text-xs px-3 py-1.5 rounded-md border bg-white hover:bg-emerald-50 border-emerald-200 transition"
            onPointerDown={stopNodeButtonPointerDown}
            onClick={(event) => {
              event.stopPropagation();
              onDuplicateNode(node.id);
            }}
          >
            <span className="inline-flex items-center gap-1">
              {duplicatePending && (
                <span
                  className="inline-block w-2 h-2 rounded-full bg-emerald-500 animate-pulse"
                  aria-hidden="true"
                />
              )}
              <span>duplicar</span>
            </span>
          </button>
          {node.id !== rootId && (
            <button
              className="text-xs px-3 py-1.5 rounded-md border bg-white hover:bg-emerald-50 border-emerald-200 transition"
              onPointerDown={stopNodeButtonPointerDown}
              onClick={(event) => {
                event.stopPropagation();
                onDeleteNode(node.id);
              }}
            >
              borrar
            </button>
          )}
        </div>
      </div>
      <div className={`px-3 pb-3 text-xs ${hasValidationError ? "text-rose-600" : "text-slate-500"}`}>
        {node.type === "menu"
          ? `${(node.menuOptions ?? []).length} opción(es)`
          : buttonData
          ? `${buttonData.items.length} botón(es)${overflowCount ? ` · ${overflowCount} en lista` : ""}`
          : node.action?.kind ?? "acción"}
      </div>
    </div>
  );
});

function FlowCanvas(props: {
  flow: Flow;
  selectedId: string;
  onSelect: (id: string) => void;
  onAddChild: (parentId: string, type: NodeType) => void;
  onDeleteNode: (id: string) => void;
  onDuplicateNode: (id: string) => void | Promise<void>;
  onInsertBetween: (parentId: string, childId: string) => void;
  onDeleteEdge: (parentId: string, childId: string) => void;
  onConnectHandle: (sourceId: string, handleId: string, targetId: string | null) => boolean;
  onCreateForHandle: (sourceId: string, handleId: string, kind: ConnectionCreationKind) => string | null;
  onInvalidConnection: (message: string) => void;
  invalidMessageIds: Set<string>;
  soloRoot: boolean;
  toggleScope: () => void;
  nodePositions: Record<string, { x: number; y: number }>;
  onPositionsChange: (
    updater:
      | Record<string, { x: number; y: number }>
      | ((prev: Record<string, { x: number; y: number }>) => Record<string, { x: number; y: number }>)
  ) => void;
}) {
  const {
    flow,
    selectedId,
    onSelect,
    onAddChild,
    onDeleteNode,
    onDuplicateNode,
    onInsertBetween,
    onDeleteEdge,
    onConnectHandle,
    onCreateForHandle,
    onInvalidConnection,
    invalidMessageIds,
    soloRoot,
    toggleScope,
    nodePositions,
    onPositionsChange,
  } = props;

  const autoLayout = useMemo(() => computeLayout(flow), [flow]);
  const visibleIds = useMemo(() => {
    if (soloRoot) return [flow.rootId, ...(flow.nodes[flow.rootId]?.children ?? [])];
    return Object.keys(flow.nodes);
  }, [flow, soloRoot]);
  const nodes = useMemo(
    () => visibleIds.map((id) => flow.nodes[id]).filter(Boolean) as FlowNode[],
    [visibleIds, flow.nodes]
  );
  const visibleSet = useMemo(() => new Set(visibleIds), [visibleIds]);
  const outputSpecsByNode = useMemo(() => {
    const map = new Map<string, HandleSpec[]>();
    for (const node of nodes) {
      map.set(node.id, getOutputHandleSpecs(node));
    }
    return map;
  }, [nodes]);
  const handleAssignmentsByNode = useMemo(() => {
    const map = new Map<string, Record<string, string | null>>();
    for (const node of nodes) {
      map.set(node.id, getHandleAssignments(node));
<<<<<<< HEAD
    }
    return map;
  }, [nodes]);
  const edges = useMemo(() => {
    const list: EdgeSpec[] = [];
    for (const node of nodes) {
      const specs = outputSpecsByNode.get(node.id) ?? [];
      const assignments = handleAssignmentsByNode.get(node.id) ?? {};
      for (const spec of specs) {
        const targetId = assignments[spec.id];
        if (!targetId || !visibleSet.has(targetId)) continue;
        list.push({
          key: `${node.id}:${spec.id}->${targetId}`,
          from: node.id,
          to: targetId,
          sourceHandleId: `${node.id}:${spec.id}`,
          targetHandleId: `${targetId}:in`,
          sourceSpec: spec,
          sourceCount: specs.length || 1,
        });
      }
    }
=======
    }
    return map;
  }, [nodes]);
  const edges = useMemo(() => {
    const list: EdgeSpec[] = [];
    for (const node of nodes) {
      const specs = outputSpecsByNode.get(node.id) ?? [];
      const assignments = handleAssignmentsByNode.get(node.id) ?? {};
      for (const spec of specs) {
        const targetId = assignments[spec.id];
        if (!targetId || !visibleSet.has(targetId)) continue;
        list.push({
          key: `${node.id}:${spec.id}->${targetId}`,
          from: node.id,
          to: targetId,
          sourceHandleId: `${node.id}:${spec.id}`,
          targetHandleId: `${targetId}:in`,
          sourceSpec: spec,
          sourceCount: specs.length || 1,
        });
      }
    }
>>>>>>> a79240b1
    return list;
  }, [nodes, outputSpecsByNode, handleAssignmentsByNode, visibleSet]);

  const [scale, setScaleState] = useState(1);
  const [pan, setPanState] = useState({ x: 0, y: 0 });
  const [nodeSizes, setNodeSizes] = useState<Record<string, { width: number; height: number }>>({});
  const containerRef = useRef<HTMLDivElement | null>(null);
  const scaleRef = useRef(scale);
  const panRef = useRef(pan);
  const [connectionPrompt, setConnectionPrompt] = useState<ConnectionPromptState | null>(null);
  const connectionPromptRef = useRef<HTMLDivElement | null>(null);

  type PointerState =
    | { type: "pan"; pointerId: number; startClient: { x: number; y: number }; startPan: { x: number; y: number } }
    | { type: "drag-node"; pointerId: number; nodeId: string; offset: { x: number; y: number } }
    | {
        type: "drag-connection";
        pointerId: number;
        nodeId: string;
        handleId: string;
        handleKey: string;
        spec: HandleSpec;
        anchorClient: { x: number; y: number };
      };

  type HandleRecomputeReason = "move" | "zoom" | "scroll" | "resize";
  type RegisteredHandle = {
    key: string;
    nodeId: string;
    spec: HandleSpec;
    element: HTMLElement;
  };
  type ConnectionDraft = {
    sourceId: string;
    handleId: string;
    handleKey: string;
    from: { x: number; y: number };
    to: { x: number; y: number };
    targetHandleKey: string | null;
  };

  const pointerState = useRef<PointerState | null>(null);
  const latestEventRef = useRef<{ clientX: number; clientY: number } | null>(null);
  const pointerSchedulerRef = useRef(createHandleScheduler(() => {}));
  const handleMeasureSchedulerRef = useRef(createHandleScheduler(() => {}));
  const pendingHandleReasonsRef = useRef<Set<HandleRecomputeReason>>(new Set());
  const handleElementsRef = useRef<Map<string, RegisteredHandle>>(new Map());
  const [handlePositions, setHandlePositions] = useState<Record<string, { x: number; y: number }>>({});
  const handlePositionsRef = useRef(handlePositions);
  const [connectionDraft, setConnectionDraft] = useState<ConnectionDraft | null>(null);
  const connectionDraftRef = useRef(connectionDraft);
  const [pendingDuplicateId, setPendingDuplicateId] = useState<string | null>(null);

<<<<<<< HEAD
  function scheduleHandleRecompute(reason: HandleRecomputeReason = "move"): void {
=======
  function scheduleHandleRecompute(reason: HandleRecomputeReason): void {
>>>>>>> a79240b1
    pendingHandleReasonsRef.current.add(reason);
    handleMeasureSchedulerRef.current.schedule();
  }

  useEffect(() => {
    scheduleHandleRecompute("resize");
  }, [nodes, scheduleHandleRecompute]);

  useEffect(() => {
    scaleRef.current = scale;
  }, [scale]);
  useEffect(() => {
    panRef.current = pan;
  }, [pan]);
  useEffect(() => {
    handlePositionsRef.current = handlePositions;
  }, [handlePositions]);
  useEffect(() => {
    connectionDraftRef.current = connectionDraft;
  }, [connectionDraft]);

  const setScaleSafe = useCallback(
    (next: number) => {
      scaleRef.current = next;
      setScaleState(next);
      scheduleHandleRecompute("zoom");
    },
    [scheduleHandleRecompute]
  );
<<<<<<< HEAD

  const setPanSafe = useCallback(
    (next: { x: number; y: number }) => {
      panRef.current = next;
      setPanState(next);
      scheduleHandleRecompute("scroll");
    },
    [scheduleHandleRecompute]
  );

  useEffect(() => {
    if (!connectionPrompt) return;
    const handlePointerDown = (event: PointerEvent) => {
      if (!connectionPromptRef.current) return;
      const target = event.target as Node | null;
      if (target && connectionPromptRef.current.contains(target)) return;
      setConnectionPrompt(null);
    };
    const handleKey = (event: KeyboardEvent) => {
      if (event.key === "Escape") {
        setConnectionPrompt(null);
      }
    };
    window.addEventListener("pointerdown", handlePointerDown);
    window.addEventListener("keydown", handleKey);
    return () => {
      window.removeEventListener("pointerdown", handlePointerDown);
      window.removeEventListener("keydown", handleKey);
    };
  }, [connectionPrompt]);

  const onWheel = useCallback(
    (event: React.WheelEvent<HTMLDivElement>) => {
      if (event.ctrlKey) {
        event.preventDefault();
        const next = Math.min(2.4, Math.max(0.4, scaleRef.current - event.deltaY * 0.001));
        setScaleSafe(next);
        return;
      }
      const currentScale = scaleRef.current || 1;
      event.preventDefault();
      setPanSafe({
        x: panRef.current.x + event.deltaX / currentScale,
        y: panRef.current.y + event.deltaY / currentScale,
      });
    },
    [setPanSafe, setScaleSafe]
  );

=======

  const setPanSafe = useCallback(
    (next: { x: number; y: number }) => {
      panRef.current = next;
      setPanState(next);
      scheduleHandleRecompute("scroll");
    },
    [scheduleHandleRecompute]
  );

  useEffect(() => {
    if (!connectionPrompt) return;
    const handlePointerDown = (event: PointerEvent) => {
      if (!connectionPromptRef.current) return;
      const target = event.target as Node | null;
      if (target && connectionPromptRef.current.contains(target)) return;
      setConnectionPrompt(null);
    };
    const handleKey = (event: KeyboardEvent) => {
      if (event.key === "Escape") {
        setConnectionPrompt(null);
      }
    };
    window.addEventListener("pointerdown", handlePointerDown);
    window.addEventListener("keydown", handleKey);
    return () => {
      window.removeEventListener("pointerdown", handlePointerDown);
      window.removeEventListener("keydown", handleKey);
    };
  }, [connectionPrompt]);

  const onWheel = useCallback(
    (event: React.WheelEvent<HTMLDivElement>) => {
      if (event.ctrlKey) {
        event.preventDefault();
        const next = Math.min(2.4, Math.max(0.4, scaleRef.current - event.deltaY * 0.001));
        setScaleSafe(next);
        return;
      }
      const currentScale = scaleRef.current || 1;
      event.preventDefault();
      setPanSafe({
        x: panRef.current.x + event.deltaX / currentScale,
        y: panRef.current.y + event.deltaY / currentScale,
      });
    },
    [setPanSafe, setScaleSafe]
  );

>>>>>>> a79240b1
  const updateNodePos = useCallback(
    (
      updater:
        | Record<string, { x: number; y: number }>
        | ((prev: Record<string, { x: number; y: number }>) => Record<string, { x: number; y: number }>)
    ) => {
      onPositionsChange(updater);
    },
    [onPositionsChange]
  );

  useEffect(() => {
    let needsUpdate = false;
    const missing: Record<string, { x: number; y: number }> = {};
    for (const id of Object.keys(autoLayout)) {
      if (!nodePositions[id]) {
        missing[id] = autoLayout[id];
        needsUpdate = true;
      }
    }
    if (!needsUpdate) return;
    onPositionsChange((prev) => {
      const next = { ...prev };
      let changed = false;
      for (const [id, pos] of Object.entries(missing)) {
        if (!next[id]) {
          next[id] = pos;
          changed = true;
        }
      }
      return changed ? next : prev;
    });
  }, [autoLayout, nodePositions, onPositionsChange]);

  const getPos = useCallback(
    (id: string) => nodePositions[id] ?? autoLayout[id] ?? { x: 0, y: 0 },
    [nodePositions, autoLayout]
  );

  const handleStartConnection = useCallback(
    (nodeId: string, spec: HandleSpec, event: React.PointerEvent<HTMLElement>, client: { x: number; y: number }) => {
      if (spec.type !== "output") return;
      const viewportEl = containerRef.current;
      if (!viewportEl) return;
      setConnectionPrompt(null);
      pointerState.current = {
        type: "drag-connection",
        pointerId: event.pointerId,
        nodeId,
        handleId: spec.id,
        handleKey: `${nodeId}:${spec.id}`,
        spec,
        anchorClient: { x: client.x, y: client.y },
      };
      latestEventRef.current = { clientX: client.x, clientY: client.y };
      viewportEl.setPointerCapture?.(event.pointerId);
      const viewportState = { x: panRef.current.x, y: panRef.current.y, zoom: scaleRef.current };
      const origin =
        handlePositionsRef.current[`${nodeId}:${spec.id}`] ??
        screenToCanvas(client.x, client.y, viewportEl, viewportState);
      setConnectionDraft({
        sourceId: nodeId,
        handleId: spec.id,
        handleKey: `${nodeId}:${spec.id}`,
        from: origin,
        to: origin,
        targetHandleKey: null,
      });
      pointerSchedulerRef.current.schedule();
      scheduleHandleRecompute("move");
    },
    [scheduleHandleRecompute]
  );

  const handleDuplicate = useCallback(
    (id: string) => {
      const result = onDuplicateNode(id);
      if (result && typeof (result as PromiseLike<unknown>).then === "function") {
        setPendingDuplicateId(id);
        Promise.resolve(result).finally(() => {
          setPendingDuplicateId((current) => (current === id ? null : current));
        });
      }
    },
    [onDuplicateNode]
  );

  const handleConnectSelection = useCallback(
    (targetId: string | null) => {
      setConnectionPrompt((prev) => {
        if (!prev) return prev;
        const success = onConnectHandle(prev.sourceId, prev.handleId, targetId);
        if (success) {
          scheduleHandleRecompute("move");
          return null;
        }
        return prev;
      });
    },
    [onConnectHandle, scheduleHandleRecompute]
  );

  const handleCreateSelection = useCallback(
    (kind: ConnectionCreationKind) => {
      setConnectionPrompt((prev) => {
        if (!prev) return prev;
        const createdId = onCreateForHandle(prev.sourceId, prev.handleId, kind);
        return createdId ? null : prev;
      });
    },
    [onCreateForHandle]
  );

  const targetOptions = useMemo(() => {
    if (!connectionPrompt) return [];
    return Object.values(flow.nodes)
      .filter((node) => node.id !== connectionPrompt.sourceId)
      .map((node) => ({
        id: node.id,
        label: node.label,
        descriptor:
          node.type === "menu"
            ? "Menú"
            : node.action?.kind
            ? `Acción · ${node.action.kind}`
            : "Acción",
      }));
  }, [connectionPrompt, flow.nodes]);

  const handleNodeSizeChange = useCallback((id: string, size: { width: number; height: number }) => {
    setNodeSizes((prev) => {
      const current = prev[id];
      if (current && Math.abs(current.width - size.width) < 0.5 && Math.abs(current.height - size.height) < 0.5) {
        return prev;
      }
      return { ...prev, [id]: size };
    });
    scheduleHandleRecompute("resize");
  }, []);

  const registerHandle = useCallback(
    (key: string, nodeId: string, spec: HandleSpec, element: HTMLElement | null) => {
      if (!element) {
        handleElementsRef.current.delete(key);
      } else {
        handleElementsRef.current.set(key, { key, nodeId, spec, element });
      }
      scheduleHandleRecompute("resize");
    },
    []
  );

  const recomputeHandles = useCallback(() => {
    const viewportEl = containerRef.current;
    if (!viewportEl) {
      pendingHandleReasonsRef.current.clear();
      return;
    }
    const viewportState = { x: panRef.current.x, y: panRef.current.y, zoom: scaleRef.current };
    const devicePixelRatio = typeof window !== "undefined" && window.devicePixelRatio ? window.devicePixelRatio : 1;
    const nextPositions: Record<string, { x: number; y: number }> = {};
    handleElementsRef.current.forEach((entry, key) => {
      const rect = entry.element.getBoundingClientRect();
      const centerX = rect.left + rect.width / 2;
      const centerY = rect.top + rect.height / 2;
      const canvasPoint = screenToCanvas(centerX, centerY, viewportEl, viewportState);
      nextPositions[key] = {
        x: Math.round(canvasPoint.x * devicePixelRatio) / devicePixelRatio,
        y: Math.round(canvasPoint.y * devicePixelRatio) / devicePixelRatio,
      };
    });
    setHandlePositions((prev) => {
      const prevKeys = Object.keys(prev);
      const nextKeys = Object.keys(nextPositions);
      if (prevKeys.length === nextKeys.length) {
        let same = true;
        for (const key of nextKeys) {
          const prevPoint = prev[key];
          const nextPoint = nextPositions[key];
          if (!prevPoint || Math.abs(prevPoint.x - nextPoint.x) > 0.5 || Math.abs(prevPoint.y - nextPoint.y) > 0.5) {
            same = false;
            break;
          }
        }
        if (same) {
          return prev;
        }
      }
      return nextPositions;
    });
    pendingHandleReasonsRef.current.clear();
  }, []);

  useEffect(() => {
    scheduleHandleRecompute();
  }, [scheduleHandleRecompute, scale, pan, nodes, edges]);

  useEffect(() => {
    const onResize = () => scheduleHandleRecompute();
    window.addEventListener("resize", onResize);
    return () => window.removeEventListener("resize", onResize);
  }, [scheduleHandleRecompute]);

  const applyPointerUpdate = useCallback(() => {
    const evt = latestEventRef.current;
    const state = pointerState.current;
    if (!evt || !state) return;
    if (state.type === "drag-connection") {
      const viewportEl = containerRef.current;
      if (!viewportEl) return;
      const viewportState = { x: panRef.current.x, y: panRef.current.y, zoom: scaleRef.current };
      const pointerWorld = screenToCanvas(evt.clientX, evt.clientY, viewportEl, viewportState);
      const origin =
        handlePositionsRef.current[state.handleKey] ?? (() => {
          const entry = handleElementsRef.current.get(state.handleKey);
          if (!entry) {
            return pointerWorld;
          }
          const rect = entry.element.getBoundingClientRect();
          return screenToCanvas(rect.left + rect.width / 2, rect.top + rect.height / 2, viewportEl, viewportState);
        })();

      const candidates: HandlePointCandidate[] = [];
      handleElementsRef.current.forEach((entry, key) => {
        const point = handlePositionsRef.current[key];
        if (!point) return;
        candidates.push({
          id: key,
          nodeId: entry.nodeId,
          type: entry.spec.type,
          x: point.x,
          y: point.y,
        });
      });
      const hit = findNearestHandle(
        pointerWorld,
        candidates,
        HANDLE_SNAP_TOLERANCE,
        (candidate) => candidate.type === "input" && candidate.id !== state.handleKey
      );
      setConnectionDraft({
        sourceId: state.nodeId,
        handleId: state.handleId,
        handleKey: state.handleKey,
        from: origin,
        to: hit ? { x: hit.handle.x, y: hit.handle.y } : pointerWorld,
        targetHandleKey: hit ? hit.handle.id : null,
      });
      return;
    }

    if (state.type === "drag-node") {
      const viewportEl = containerRef.current;
      if (!viewportEl) return;
      const viewportState = { x: panRef.current.x, y: panRef.current.y, zoom: scaleRef.current };
      const pointerWorld = screenToCanvas(evt.clientX, evt.clientY, viewportEl, viewportState);
      const nx = pointerWorld.x - state.offset.x;
      const ny = pointerWorld.y - state.offset.y;
      updateNodePos((prev) => {
        const current = prev[state.nodeId];
        if (current && Math.abs(current.x - nx) < 0.1 && Math.abs(current.y - ny) < 0.1) {
          return prev;
        }
        const next = { ...prev, [state.nodeId]: { x: nx, y: ny } };
        return next;
      });
      scheduleHandleRecompute();
    } else if (state.type === "pan") {
      const { startClient, startPan } = state;
      const currentScale = scaleRef.current || 1;
      const dx = (evt.clientX - startClient.x) / currentScale;
      const dy = (evt.clientY - startClient.y) / currentScale;
      setPanSafe({ x: startPan.x - dx, y: startPan.y - dy });
    }
  }, [setPanSafe, updateNodePos, setConnectionDraft]);

  useEffect(() => {
    pointerSchedulerRef.current.setCallback(applyPointerUpdate);
    return () => {
      pointerSchedulerRef.current.cancel();
    };
  }, [applyPointerUpdate]);

  useEffect(() => {
    handleMeasureSchedulerRef.current.setCallback(() => {
      if (typeof queueMicrotask === "function") {
        queueMicrotask(recomputeHandles);
      } else {
        Promise.resolve().then(recomputeHandles);
      }
    });
    return () => {
      handleMeasureSchedulerRef.current.cancel();
    };
  }, [recomputeHandles]);

  const stopPointer = useCallback((pointerId: number) => {
    const current = pointerState.current;
    if (current?.pointerId !== pointerId) return;
    pointerState.current = null;
    if (current.type === "drag-connection") {
      setConnectionDraft(null);
    }
    latestEventRef.current = null;
    pointerSchedulerRef.current.cancel();
    const container = containerRef.current;
    container?.releasePointerCapture?.(pointerId);
  }, []);

  const handlePointerMove = useCallback(
    (event: React.PointerEvent<HTMLDivElement>) => {
      if (!pointerState.current || pointerState.current.pointerId !== event.pointerId) return;
      latestEventRef.current = { clientX: event.clientX, clientY: event.clientY };
      clearSelection();
      pointerSchedulerRef.current.schedule();
      scheduleHandleRecompute("move");
    },
    [clearSelection, scheduleHandleRecompute]
  );

  const handlePointerUp = useCallback(
    (event: React.PointerEvent<HTMLDivElement>) => {
      const state = pointerState.current;
      if (state?.pointerId === event.pointerId && state.type === "drag-connection") {
        const draft = connectionDraftRef.current;
        setConnectionDraft(null);
        if (draft?.targetHandleKey) {
          const targetId = draft.targetHandleKey.split(":")[0];
          if (!onConnectHandle(state.nodeId, state.handleId, targetId)) {
            onInvalidConnection("No se pudo conectar el bloque seleccionado");
          } else {
            scheduleHandleRecompute("move");
          }
        } else {
          onInvalidConnection("Conecta el enlace a un puerto válido");
          const containerRect = containerRef.current?.getBoundingClientRect();
          const anchor = {
            x: state.anchorClient.x - (containerRect?.left ?? 0),
            y: state.anchorClient.y - (containerRect?.top ?? 0),
          };
          const assignments = handleAssignmentsByNode.get(state.nodeId) ?? {};
          setConnectionPrompt({
            sourceId: state.nodeId,
            handleId: state.handleId,
            spec: state.spec,
            anchor,
            currentTargetId: assignments[state.handleId] ?? null,
          });
          scheduleHandleRecompute("move");
        }
      }
      stopPointer(event.pointerId);
    },
    [
      stopPointer,
      onConnectHandle,
      onInvalidConnection,
      handleAssignmentsByNode,
      scheduleHandleRecompute,
    ]
  );

  const handlePointerDown = useCallback((event: React.PointerEvent<HTMLDivElement>) => {
    if (event.button !== 0) return;
    if (pointerState.current) return;
    if (isFromNode(event.target)) return;
    pointerState.current = {
      type: "pan",
      pointerId: event.pointerId,
      startClient: { x: event.clientX, y: event.clientY },
      startPan: panRef.current,
    };
    latestEventRef.current = { clientX: event.clientX, clientY: event.clientY };
    containerRef.current?.setPointerCapture?.(event.pointerId);
    clearSelection();
  }, []);

  const handlePointerCancel = useCallback(
    (event: React.PointerEvent<HTMLDivElement>) => {
      setConnectionDraft(null);
      scheduleHandleRecompute("move");
      stopPointer(event.pointerId);
    },
    [stopPointer, scheduleHandleRecompute]
  );

  const onNodePointerDown = useCallback(
    (id: string) => (event: React.PointerEvent<HTMLDivElement>) => {
      if (event.button !== 0) return;
      event.preventDefault();
      event.stopPropagation();
      const viewportEl = containerRef.current;
      if (!viewportEl) return;
      const viewportState = { x: panRef.current.x, y: panRef.current.y, zoom: scaleRef.current };
      const pointerWorld = screenToCanvas(event.clientX, event.clientY, viewportEl, viewportState);
      const position = getPos(id);
      pointerState.current = {
        type: "drag-node",
        pointerId: event.pointerId,
        nodeId: id,
        offset: { x: pointerWorld.x - position.x, y: pointerWorld.y - position.y },
      };
      latestEventRef.current = { clientX: event.clientX, clientY: event.clientY };
      containerRef.current?.setPointerCapture?.(event.pointerId);
      clearSelection();
      pointerSchedulerRef.current.schedule();
      scheduleHandleRecompute("move");
    },
    [clearSelection, getPos, scheduleHandleRecompute]
  );

  const stopCanvasButtonPointerDown = useCallback((event: React.PointerEvent<HTMLElement>) => {
    event.stopPropagation();
  }, []);

  const gridStyle = useMemo<React.CSSProperties>(() => {
    const scaledSize = GRID_SIZE * scale;
    const offsetX = ((-pan.x * scale) % scaledSize + scaledSize) % scaledSize;
    const offsetY = ((-pan.y * scale) % scaledSize + scaledSize) % scaledSize;

    return {
      backgroundImage: "radial-gradient(var(--grid-dot) 1px, transparent 1px)",
      backgroundSize: `${scaledSize}px ${scaledSize}px`,
      backgroundPosition: `${offsetX}px ${offsetY}px`,
    };
  }, [pan.x, pan.y, scale]);

  const getNodeGeometry = useCallback(
    (id: string): NodeGeometry => {
      const position = getPos(id);
      const size = nodeSizes[id] ?? { width: NODE_W, height: NODE_H };
      return { position, size };
    },
    [getPos, nodeSizes]
  );

  return (
    <div className="relative w-full rounded-xl border overflow-hidden bg-white" style={{ minHeight: "74vh", height: "74vh" }}>
      <div className="absolute z-20 right-3 top-3 flex gap-2 bg-white/95 backdrop-blur rounded-full border border-emerald-200 p-2 shadow-lg">
          <button
            className="px-3 py-1.5 text-sm border rounded-full bg-white/95 hover:bg-emerald-50 border-emerald-200 transition"
            onClick={() => setScaleSafe(scaleRef.current)}
          >
            🔍
          </button>
          <button
            className="px-3 py-1.5 text-sm border rounded-full bg-white/95 hover:bg-emerald-50 border-emerald-200 transition"
            onClick={() => setScaleSafe(Math.min(2.4, scaleRef.current + 0.1))}
          >
            ＋
          </button>
          <button
            className="px-3 py-1.5 text-sm border rounded-full bg-white/95 hover:bg-emerald-50 border-emerald-200 transition"
            onClick={() => setScaleSafe(Math.max(0.4, scaleRef.current - 0.1))}
          >
            －
          </button>
          <button
            className="px-3 py-1.5 text-sm border rounded-full bg-white/95 hover:bg-emerald-50 border-emerald-200 transition"
            onClick={() => {
              setPanSafe({ x: 0, y: 0 });
              setScaleSafe(1);
            }}
          >
            ⛶
          </button>
          <button
            className="px-3 py-1.5 text-sm border rounded-full bg-white/95 hover:bg-emerald-50 border-emerald-200 transition"
            onClick={() => updateNodePos(() => ({ ...autoLayout }))}
          >
            Auto-ordenar
          </button>
          <button
            className="px-3 py-1.5 text-sm border rounded-full bg-white/95 hover:bg-emerald-50 border-emerald-200 transition"
            onClick={toggleScope}
          >
            {soloRoot ? "Mostrar todo" : "Solo raíz"}
          </button>
        </div>

        <div
          ref={containerRef}
          onWheel={onWheel}
          onPointerDown={handlePointerDown}
          onPointerMove={handlePointerMove}
          onPointerUp={handlePointerUp}
          onPointerLeave={handlePointerUp}
          onPointerCancel={handlePointerCancel}
          className="absolute inset-0 cursor-grab active:cursor-grabbing select-none"
          style={gridStyle}
        >
          <div
            className="absolute"
            style={{
              width: SURFACE_W,
              height: SURFACE_H,
              transform: `scale(${scale}) translate(${-pan.x}px, ${-pan.y}px)`,
              transformOrigin: "0 0",
            }}
          >
            {(edges.length > 0 || connectionDraft) && (
              <svg className="absolute z-0" width={SURFACE_W} height={SURFACE_H}>
                {edges.map((edge) => {
                  const sourceNode = getNodeGeometry(edge.from);
                  const targetNode = getNodeGeometry(edge.to);
                  const sourcePercent = (edge.sourceSpec.order + 1) / (edge.sourceCount + 1);
                  const sourceAnchor: HandleAnchor = edge.sourceSpec.side === "left"
                    ? { dx: 0, dy: sourceNode.size.height * sourcePercent }
                    : { dx: sourceNode.size.width, dy: sourceNode.size.height * sourcePercent };
                  const targetAnchor: HandleAnchor = { dx: 0, dy: targetNode.size.height * 0.5 };
                  const measuredSource = handlePositions[edge.sourceHandleId];
                  const measuredTarget = handlePositions[edge.targetHandleId];
                  const source = measuredSource ?? computeHandlePosition(sourceNode, sourceAnchor);
                  const target = measuredTarget ?? computeHandlePosition(targetNode, targetAnchor);
                  const label = { x: (source.x + target.x) / 2, y: (source.y + target.y) / 2 };
                  const overlayRect = {
                    left: label.x - 60,
                    right: label.x + 60,
                    top: label.y - 18,
                    bottom: label.y + 18,
                  };
                  const pathD = buildOrthogonalPath(source, target, {
                    avoid: overlayRect,
                    padding: 12,
                  });

                  return (
                    <g key={edge.key}>
                      <path
                        d={pathD}
                        stroke="#60a5fa"
                        strokeWidth={2}
                        strokeLinecap="round"
                        vectorEffect="non-scaling-stroke"
                        fill="none"
                      />
                      <foreignObject
                        x={overlayRect.left}
                        y={overlayRect.top}
                        width={overlayRect.right - overlayRect.left}
                        height={overlayRect.bottom - overlayRect.top}
                        className="pointer-events-auto"
                      >
                        <div className="flex gap-1">
                          <button
                            className="px-1.5 py-0.5 text-[11px] border rounded bg-white"
                            onPointerDown={stopCanvasButtonPointerDown}
                            onClick={(event) => {
                              event.stopPropagation();
                              onInsertBetween(edge.from, edge.to);
                            }}
                          >
                            + bloque
                          </button>
                          <button
                            className="px-1.5 py-0.5 text-[11px] border rounded bg-white"
                            onPointerDown={stopCanvasButtonPointerDown}
                            onClick={(event) => {
                              event.stopPropagation();
                              onDeleteEdge(edge.from, edge.to);
                            }}
                          >
                            borrar
                          </button>
                        </div>
                      </foreignObject>
                    </g>
                  );
                })}
                {connectionDraft && (
                  <path
                    d={buildOrthogonalPath(connectionDraft.from, connectionDraft.to)}
                    stroke="#60a5fa"
                    strokeWidth={2}
                    strokeLinecap="round"
                    vectorEffect="non-scaling-stroke"
                    fill="none"
                    strokeDasharray="6 4"
                  />
                )}
              </svg>
            )}

            {nodes.map((node) => {
              const position = getPos(node.id);
              const outputSpecs = outputSpecsByNode.get(node.id) ?? [];
              const assignments = handleAssignmentsByNode.get(node.id) ?? {};
              return (
                <FlowCanvasNode
                  key={node.id}
                  node={node}
                  position={position}
                  selected={selectedId === node.id}
                  onSelect={onSelect}
                  onNodePointerDown={onNodePointerDown}
                  onAddChild={onAddChild}
                  onDuplicateNode={handleDuplicate}
                  onDeleteNode={onDeleteNode}
                  stopNodeButtonPointerDown={stopCanvasButtonPointerDown}
                  outputSpecs={outputSpecs}
                  handleAssignments={assignments}
                  rootId={flow.rootId}
                  registerHandle={registerHandle}
                  onStartConnection={handleStartConnection}
                  onSizeChange={handleNodeSizeChange}
                  duplicatePending={pendingDuplicateId === node.id}
                  hasValidationError={invalidMessageIds.has(node.id)}
                />
              );
            })}
          </div>
          {connectionPrompt && (
            <div
              className="absolute z-30"
              style={{ left: connectionPrompt.anchor.x, top: connectionPrompt.anchor.y }}
            >
              <div
                ref={connectionPromptRef}
                className="min-w-[240px] max-w-[280px] -translate-x-1/2 translate-y-3 rounded-xl border border-emerald-200 bg-white p-3 shadow-xl"
                onPointerDown={(event) => event.stopPropagation()}
              >
                <div className="text-[11px] font-semibold text-slate-600 mb-2">
                  Siguiente paso · {connectionPrompt.spec.label}
                </div>
                <div className="flex flex-wrap gap-2 mb-3">
                  <button
                    className="px-2.5 py-1 text-xs rounded-full bg-emerald-500 text-white shadow-sm hover:bg-emerald-600"
                    onClick={() => handleCreateSelection("message")}
                  >
                    Nuevo mensaje
                  </button>
                  <button
                    className="px-2.5 py-1 text-xs rounded-full bg-emerald-500 text-white shadow-sm hover:bg-emerald-600"
                    onClick={() => handleCreateSelection("buttons")}
                  >
                    Botones
                  </button>
                  <button
                    className="px-2.5 py-1 text-xs rounded-full bg-emerald-500 text-white shadow-sm hover:bg-emerald-600"
                    onClick={() => handleCreateSelection("ask")}
                  >
                    Pregunta
                  </button>
                  <button
                    className="px-2.5 py-1 text-xs rounded-full bg-emerald-200 text-emerald-700 shadow-sm hover:bg-emerald-300"
                    onClick={() => handleCreateSelection("menu")}
                  >
                    Submenú
                  </button>
<<<<<<< HEAD
                </div>
                <div className="text-[10px] uppercase tracking-wide text-slate-400 mb-1">
                  Conectar con existente
                </div>
=======
                </div>
                <div className="text-[10px] uppercase tracking-wide text-slate-400 mb-1">
                  Conectar con existente
                </div>
>>>>>>> a79240b1
                <div className="max-h-48 overflow-y-auto space-y-1">
                  {targetOptions.length === 0 ? (
                    <div className="text-[11px] text-slate-400">No hay otros nodos disponibles.</div>
                  ) : (
                    targetOptions.map((option) => {
                      const isActive = option.id === connectionPrompt.currentTargetId;
                      return (
                        <button
                          key={option.id}
                          className={`w-full text-left px-2 py-1 rounded-lg border text-xs flex flex-col gap-0.5 transition hover:border-emerald-300 hover:bg-emerald-50 ${
                            isActive ? "border-emerald-400 bg-emerald-50" : "border-slate-200"
                          }`}
                          onClick={() => handleConnectSelection(option.id)}
                        >
                          <span className="font-medium text-slate-700 truncate">{option.label}</span>
                          <span className="text-[10px] text-slate-400">{option.descriptor}</span>
                        </button>
                      );
                    })
                  )}
                </div>
                {connectionPrompt.currentTargetId && (
                  <button
                    className="mt-3 w-full px-2.5 py-1 text-xs rounded-lg border border-rose-200 text-rose-600 hover:bg-rose-50"
                    onClick={() => handleConnectSelection(null)}
                  >
                    Quitar destino
                  </button>
                )}
              </div>
            </div>
          )}
        </div>
      </div>
  );
}
type PersistedState = {
  flow: Flow;
  positions: Record<string, { x: number; y: number }>;
};

type Toast = { id: number; message: string; type: "success" | "error" };

export default function App(): JSX.Element {
  const [flow, setFlowState] = useState<Flow>(demoFlow);
  const [positionsState, setPositionsState] = useState<Record<string, { x: number; y: number }>>({});
  const [selectedId, setSelectedId] = useState(flow.rootId);
  const [channel, setChannel] = useState<'whatsapp'|'facebook'|'instagram'|'tiktok'>("whatsapp");
  const channelTheme = useMemo(()=>{
    switch(channel){
      case 'facebook': return { name:'Facebook', from:'#dbeafe', to:'#bfdbfe', chipBg:'#e0efff', chipText:'#1e3a8a' };
      case 'instagram': return { name:'Instagram', from:'#ffe4e6', to:'#fce7f3', chipBg:'#fde2f3', chipText:'#9d174d' };
      case 'tiktok': return { name:'TikTok', from:'#cffafe', to:'#bae6fd', chipBg:'#def7ff', chipText:'#0e7490' };
      default: return { name:'WhatsApp', from:'#dcfce7', to:'#bbf7d0', chipBg:'#e8fee7', chipText:'#065f46' };
    }
  },[channel]);
  const [soloRoot, setSoloRoot] = useState(false);
  const [dirty, setDirty] = useState(false);
  const [workspaceId, setWorkspaceId] = useState(flow.id);
  const [toast, setToast] = useState<Toast | null>(null);

  const showToast = useCallback((message: string, type: "success" | "error" = "success") => {
    setToast({ id: Date.now(), message, type });
  }, []);

  const suppressDirtyRef = useRef(false);
  const flowRef = useRef(flow);
  const positionsRef = useRef(positionsState);
  const dirtyRef = useRef(dirty);
  const workspaceIdRef = useRef(workspaceId);

  useEffect(() => { flowRef.current = flow; }, [flow]);
  useEffect(() => { positionsRef.current = positionsState; }, [positionsState]);
  useEffect(() => { dirtyRef.current = dirty; }, [dirty]);
  useEffect(() => { workspaceIdRef.current = workspaceId; }, [workspaceId]);

  const setFlow = useCallback((updater: Flow | ((prev: Flow) => Flow)) => {
    setFlowState((prev) => {
      const candidate = typeof updater === "function" ? (updater as (prev: Flow) => Flow)(prev) : updater;
      const next = normalizeFlow(candidate);
      if (!suppressDirtyRef.current && next !== prev) {
        setDirty(true);
      }
      return next;
    });
  }, []);

  const setPositions = useCallback(
    (
      updater:
        | Record<string, { x: number; y: number }>
        | ((prev: Record<string, { x: number; y: number }>) => Record<string, { x: number; y: number }>)
    ) => {
      setPositionsState((prev) => {
        const next =
          typeof updater === "function"
            ? (updater as (prev: Record<string, { x: number; y: number }>) => Record<string, { x: number; y: number }>)(prev)
            : updater;
        if (next === prev) return prev;
        if (!suppressDirtyRef.current) {
          setDirty(true);
        }
        return next;
      });
    },
    []
  );

  const replaceFlow = useCallback((nextFlow: Flow, nextPositions: Record<string, { x: number; y: number }> = {}) => {
    suppressDirtyRef.current = true;
    setFlowState(normalizeFlow(nextFlow));
    setPositionsState(nextPositions);
    suppressDirtyRef.current = false;
    setSelectedId(nextFlow.rootId);
    setWorkspaceId(nextFlow.id);
    setDirty(false);
  }, []);

  const selected = flow.nodes[selectedId] ?? flow.nodes[flow.rootId];
  const emptyMessageNodes = useMemo(() => {
    const ids = new Set<string>();
    for (const node of Object.values(flow.nodes)) {
      if (node.action?.kind === "message") {
        const text = typeof node.action.data?.text === "string" ? node.action.data.text.trim() : "";
        if (!text) {
          ids.add(node.id);
        }
      }
    }
    return ids;
  }, [flow.nodes]);
  const hasBlockingErrors = emptyMessageNodes.size > 0;
  const selectedHasMessageError = emptyMessageNodes.has(selected.id);
  const menuOptionsForSelected = selected.type === "menu" ? getMenuOptions(selected) : [];
  const buttonsDataForSelected = getButtonsData(selected);
  const askDataForSelected = getAskData(selected);
  const askValidationOptions =
    askDataForSelected?.validation?.type === "options" ? askDataForSelected.validation.options : [];
  const schedulerDataForSelected = getSchedulerData(selected);

  const handleMenuOptionUpdate = useCallback(
    (optionId: string, patch: Partial<MenuOption>) => {
      setFlow((prev) => {
        const next: Flow = JSON.parse(JSON.stringify(prev));
        const node = next.nodes[selectedId];
        if (!node || node.type !== "menu") return next;
        const options = getMenuOptions(node);
        const index = options.findIndex((opt) => opt.id === optionId);
        if (index >= 0) {
          options[index] = { ...options[index], ...patch };
          node.menuOptions = options;
        }
        return next;
      });
    },
    [selectedId, setFlow]
  );

  const handleAddMenuOption = useCallback(() => {
    setFlow((prev) => {
      const next: Flow = JSON.parse(JSON.stringify(prev));
      const node = next.nodes[selectedId];
      if (!node || node.type !== "menu") return next;
      const options = getMenuOptions(node);
      options.push(createMenuOption(options.length));
      node.menuOptions = options;
      return next;
    });
  }, [selectedId, setFlow]);

  const handleRemoveMenuOption = useCallback(
    (optionId: string) => {
      setFlow((prev) => {
        const next: Flow = JSON.parse(JSON.stringify(prev));
        const node = next.nodes[selectedId];
        if (!node || node.type !== "menu") return next;
        const options = getMenuOptions(node);
        const option = options.find((opt) => opt.id === optionId);
        if (!option || option.targetId) return next;
        const remaining = options.filter((opt) => opt.id !== optionId);
        node.menuOptions = remaining.map((opt, idx) => createMenuOption(idx, opt));
        return next;
      });
    },
    [selectedId, setFlow]
  );

  const handleButtonUpdate = useCallback(
    (buttonId: string, patch: Partial<ButtonOption>) => {
      setFlow((prev) => {
        const next: Flow = JSON.parse(JSON.stringify(prev));
        const node = next.nodes[selectedId];
        if (!node || node.action?.kind !== "buttons") return next;
        const data = normalizeButtonsData(node.action.data as Partial<ButtonsActionData> | undefined);
        const index = data.items.findIndex((item) => item.id === buttonId);
        if (index >= 0) {
          data.items[index] = { ...data.items[index], ...patch };
          node.action = { ...node.action, data };
        }
        return next;
      });
    },
    [selectedId, setFlow]
  );

  const handleAddButton = useCallback(() => {
    setFlow((prev) => {
      const next: Flow = JSON.parse(JSON.stringify(prev));
      const node = next.nodes[selectedId];
      if (!node || node.action?.kind !== "buttons") return next;
      const data = normalizeButtonsData(node.action.data as Partial<ButtonsActionData> | undefined);
      data.items.push(createButtonOption(data.items.length));
      node.action = { ...node.action, data };
      return next;
    });
  }, [selectedId, setFlow]);

  const handleRemoveButton = useCallback(
    (buttonId: string) => {
      setFlow((prev) => {
        const next: Flow = JSON.parse(JSON.stringify(prev));
        const node = next.nodes[selectedId];
        if (!node || node.action?.kind !== "buttons") return next;
        const data = normalizeButtonsData(node.action.data as Partial<ButtonsActionData> | undefined);
        const button = data.items.find((item) => item.id === buttonId);
        if (!button || button.targetId) return next;
        data.items = data.items.filter((item) => item.id !== buttonId).map((item, idx) => createButtonOption(idx, item));
        node.action = { ...node.action, data };
        return next;
      });
    },
    [selectedId, setFlow]
  );

  const handleConvertButtonsToList = useCallback(() => {
    let createdId: string | null = null;
    setFlow((prev) => {
      const { nextFlow, listNodeId } = convertButtonsOverflowToList(prev, selectedId);
      createdId = listNodeId;
      return nextFlow;
    });
    if (createdId) {
      setSelectedId(createdId);
      showToast("Se movieron las opciones extra a un bloque Lista", "success");
    } else {
      showToast("No hay botones adicionales para convertir", "error");
    }
  }, [selectedId, setFlow, setSelectedId, showToast]);

  const handleAskUpdate = useCallback(
    (patch: Partial<Record<string, any>>) => {
      setFlow((prev) => {
        const next: Flow = JSON.parse(JSON.stringify(prev));
        const node = next.nodes[selectedId];
        if (!node || node.action?.kind !== "ask") return next;
        node.action = { ...node.action, data: { ...node.action.data, ...patch } };
        return next;
      });
    },
    [selectedId, setFlow]
  );

  const handleSchedulerUpdate = useCallback(
    (updater: (current: SchedulerNodeData) => SchedulerNodeData) => {
      setFlow((prev) => {
        const next: Flow = JSON.parse(JSON.stringify(prev));
        const node = next.nodes[selectedId];
        if (!node || node.action?.kind !== "scheduler") return next;
        const current = getSchedulerData(node);
        if (!current) return next;
        const updated = normalizeSchedulerData(updater(current));
        node.action = { ...node.action, data: updated };
        return next;
      });
    },
    [selectedId, setFlow]
  );

  const handleSchedulerModeChange = useCallback(
    (mode: SchedulerMode) => {
      handleSchedulerUpdate((current) => ({ ...current, mode }));
    },
    [handleSchedulerUpdate]
  );

  const handleSchedulerTimezoneChange = useCallback(
    (timezone: string) => {
      handleSchedulerUpdate((current) => ({
        ...current,
        custom: current.custom ? { ...current.custom, timezone } : undefined,
      }));
    },
    [handleSchedulerUpdate]
  );

  const handleSchedulerWindowChange = useCallback(
    (index: number, patch: Partial<TimeWindow>) => {
      handleSchedulerUpdate((current) => {
        const windows = [...(current.custom?.windows ?? [])];
        if (!windows[index]) return current;
        windows[index] = sanitizeTimeWindow({ ...windows[index], ...patch });
        return {
          ...current,
          custom: current.custom ? { ...current.custom, windows } : undefined,
        };
      });
    },
    [handleSchedulerUpdate]
  );

  const handleSchedulerToggleWeekday = useCallback(
    (index: number, day: Weekday) => {
      handleSchedulerUpdate((current) => {
        const windows = [...(current.custom?.windows ?? [])];
        const target = windows[index];
        if (!target) return current;
        const set = new Set(target.weekdays);
        if (set.has(day)) {
          set.delete(day);
        } else {
          set.add(day);
        }
        const nextWeekdays = Array.from(set).sort((a, b) => a - b) as Weekday[];
        windows[index] = { ...target, weekdays: nextWeekdays };
        return {
          ...current,
          custom: current.custom ? { ...current.custom, windows } : undefined,
        };
      });
    },
    [handleSchedulerUpdate]
  );

  const handleSchedulerToggleOvernight = useCallback(
    (index: number) => {
      handleSchedulerUpdate((current) => {
        const windows = [...(current.custom?.windows ?? [])];
        const target = windows[index];
        if (!target) return current;
        windows[index] = { ...target, overnight: !target.overnight };
        return {
          ...current,
          custom: current.custom ? { ...current.custom, windows } : undefined,
        };
      });
    },
    [handleSchedulerUpdate]
  );

  const handleSchedulerAddWindow = useCallback(() => {
    handleSchedulerUpdate((current) => ({
      ...current,
      custom: current.custom
        ? { ...current.custom, windows: [...current.custom.windows, sanitizeTimeWindow(undefined)] }
        : undefined,
    }));
  }, [handleSchedulerUpdate]);

  const handleSchedulerRemoveWindow = useCallback(
    (index: number) => {
      handleSchedulerUpdate((current) => {
        const windows = [...(current.custom?.windows ?? [])];
        windows.splice(index, 1);
        return {
          ...current,
          custom: current.custom
            ? { ...current.custom, windows: windows.length > 0 ? windows : [sanitizeTimeWindow(undefined)] }
            : undefined,
        };
      });
    },
    [handleSchedulerUpdate]
  );

  const handleSchedulerExceptionChange = useCallback(
    (index: number, patch: Partial<DateException>) => {
      handleSchedulerUpdate((current) => {
        const exceptions = [...(current.custom?.exceptions ?? [])];
        if (!exceptions[index]) return current;
        exceptions[index] = { ...exceptions[index], ...patch };
        return {
          ...current,
          custom: current.custom ? { ...current.custom, exceptions } : undefined,
        };
      });
    },
    [handleSchedulerUpdate]
  );

  const handleSchedulerAddException = useCallback(() => {
    handleSchedulerUpdate((current) => ({
      ...current,
      custom: current.custom
        ? {
            ...current.custom,
            exceptions: [
              ...(current.custom.exceptions ?? []),
              { date: "", closed: true } as DateException,
            ],
          }
        : undefined,
    }));
  }, [handleSchedulerUpdate]);

  const handleSchedulerRemoveException = useCallback(
    (index: number) => {
      handleSchedulerUpdate((current) => {
        const exceptions = [...(current.custom?.exceptions ?? [])];
        exceptions.splice(index, 1);
        return {
          ...current,
          custom: current.custom ? { ...current.custom, exceptions } : undefined,
        };
      });
    },
    [handleSchedulerUpdate]
  );

  useEffect(() => {
    if (!toast || typeof window === "undefined") return;
    const timeout = window.setTimeout(() => setToast(null), 2500);
    return () => window.clearTimeout(timeout);
  }, [toast]);

  const performSave = useCallback(async (message?: string) => {
    const payload: PersistedState = { flow: flowRef.current, positions: positionsRef.current };
    try {
      await saveFlow(workspaceIdRef.current, payload);
      setDirty(false);
      if (message) showToast(message, "success");
    } catch (error) {
      showToast("Error al guardar", "error");
      throw error;
    }
  }, [showToast]);

  const debouncedManualSave = useMemo(() => debounce(() => {
    performSave("Flujo guardado").catch(() => {});
  }, 300), [performSave]);

  useEffect(() => {
    return () => {
      debouncedManualSave.cancel?.();
    };
  }, [debouncedManualSave]);

  const handleSaveClick = useCallback(() => {
    debouncedManualSave();
  }, [debouncedManualSave]);

  const handleLoad = useCallback(async () => {
    try {
      const stored = await loadFlow<PersistedState>(workspaceIdRef.current);
      if (!stored || !stored.flow) {
        showToast("No se encontró un flujo guardado", "error");
        return;
      }
      replaceFlow(stored.flow, stored.positions ?? {});
      showToast("Flujo cargado", "success");
    } catch (error) {
      showToast("Error al cargar", "error");
    }
  }, [replaceFlow, showToast]);

  const handleExport = useCallback(() => {
    if (typeof window === "undefined") {
      showToast("Exportación no disponible", "error");
      return;
    }
    try {
      const state: PersistedState = { flow: flowRef.current, positions: positionsRef.current };
      const blob = new Blob([JSON.stringify(state, null, 2)], { type: "application/json" });
      const url = URL.createObjectURL(blob);
      const link = document.createElement("a");
      link.href = url;
      link.download = `${workspaceIdRef.current || "flow"}.json`;
      document.body.appendChild(link);
      link.click();
      document.body.removeChild(link);
      URL.revokeObjectURL(url);
      showToast("Flujo exportado", "success");
    } catch (error) {
      showToast("Error al exportar", "error");
    }
  }, [showToast]);

  const fileInputRef = useRef<HTMLInputElement | null>(null);

  const handleImportClick = useCallback(() => {
    fileInputRef.current?.click();
  }, []);

  const handleImportFile = useCallback(async (event: React.ChangeEvent<HTMLInputElement>) => {
    const file = event.target.files?.[0];
    if (!file) return;
    try {
      const text = await file.text();
      const parsed = JSON.parse(text) as Partial<PersistedState>;
      if (!parsed || !parsed.flow) throw new Error("Invalid file");
      replaceFlow(parsed.flow, parsed.positions ?? {});
      showToast("Flujo importado", "success");
    } catch (error) {
      showToast("Error al importar", "error");
    } finally {
      event.target.value = "";
    }
  }, [replaceFlow, showToast]);

  useEffect(() => {
    if (typeof window === "undefined") return;
    const interval = window.setInterval(() => {
      if (!dirtyRef.current) return;
      performSave("Auto-guardado").catch(() => {});
    }, AUTO_SAVE_INTERVAL_MS);
    return () => window.clearInterval(interval);
  }, [performSave]);

  useEffect(() => {
    let cancelled = false;
    (async () => {
      try {
        const stored = await loadFlow<PersistedState>(workspaceIdRef.current);
        if (!stored || !stored.flow || cancelled) return;
        replaceFlow(stored.flow, stored.positions ?? {});
        showToast("Flujo cargado", "success");
      } catch (error) {
        if (!cancelled) {
          console.error(error);
        }
      }
    })();
    return () => { cancelled = true; };
  }, [replaceFlow, showToast]);

  function addChildTo(parentId: string, type: NodeType) {
    const parent = flow.nodes[parentId];
    if (!parent) return;
    const nid = nextChildId(flow, parentId);
    const newNode: FlowNode = {
      id: nid,
      label: type === "menu" ? "Nuevo submenú" : "Nueva acción",
      type,
      children: [],
      action: type === "action" ? { kind: "message", data: { text: "Respuesta…" } } : undefined,
      menuOptions: type === "menu" ? [] : undefined,
    };
    let linked = false;
    setFlow((prev) => {
      const next: Flow = JSON.parse(JSON.stringify(prev));
      next.nodes[nid] = newNode;
      const parentNode = next.nodes[parentId];
      if (!parentNode) return next;

      if (parentNode.type === "menu") {
        const options = getMenuOptions(parentNode);
        let optionIndex = options.findIndex((opt) => !opt.targetId);
        if (optionIndex === -1) {
          optionIndex = options.length;
          options.push(createMenuOption(optionIndex));
        }
        options[optionIndex] = { ...options[optionIndex], targetId: nid };
        parentNode.menuOptions = options;
        linked = true;
      } else if (parentNode.action?.kind === "buttons") {
        const data = normalizeButtonsData(parentNode.action.data as Partial<ButtonsActionData> | undefined);
        let assigned = false;
        for (const item of data.items) {
          if (!item.targetId) {
            item.targetId = nid;
            assigned = true;
            break;
          }
        }
        if (!assigned) {
          if (data.items.length < data.maxButtons) {
            const newIndex = data.items.length;
            data.items.push(createButtonOption(newIndex, { targetId: nid }));
            assigned = true;
          } else if (!data.moreTargetId) {
            data.moreTargetId = nid;
            assigned = true;
          }
        }
        if (assigned) {
          parentNode.action = { ...parentNode.action, data };
          linked = true;
        }
      } else if (parentNode.action?.kind === "ask") {
        const ask = getAskData(parentNode);
        if (ask) {
          const updated: AskActionData = { ...ask };
          if (!updated.answerTargetId) {
            updated.answerTargetId = nid;
            linked = true;
          } else if (!updated.invalidTargetId) {
            updated.invalidTargetId = nid;
            linked = true;
          }
          if (linked) {
            parentNode.action = { ...parentNode.action, data: updated };
          }
        }
      } else if (parentNode.action?.kind === "scheduler") {
        const scheduler = getSchedulerData(parentNode);
        if (scheduler) {
          const updated: SchedulerNodeData = { ...scheduler };
          if (!updated.inWindowTargetId) {
            updated.inWindowTargetId = nid;
            linked = true;
          } else if (!updated.outOfWindowTargetId) {
            updated.outOfWindowTargetId = nid;
            linked = true;
          }
          if (linked) {
            parentNode.action = { ...parentNode.action, data: updated };
          }
        }
      } else {
        linked = true;
      }

      if (linked) {
        parentNode.children = Array.from(new Set([...(parentNode.children ?? []), nid]));
      } else {
        delete next.nodes[nid];
      }
      return next;
    });
    if (linked) {
      setSelectedId(nid);
    }
  }

  function addActionOfKind(
    parentId: string,
    kind:
      | "message"
      | "buttons"
      | "attachment"
      | "webhook_out"
      | "webhook_in"
      | "transfer"
      | "handoff"
      | "ia_rag"
      | "tool"
      | "ask"
      | "scheduler"
  ) {
    const nid = nextChildId(flow, parentId);
    const defaults: Record<string, any> = {
      message: { text: "Mensaje" },
      buttons: normalizeButtonsData({
        items: [
          createButtonOption(0, { label: "Sí", value: "YES" }),
          createButtonOption(1, { label: "No", value: "NO" }),
        ],
        maxButtons: DEFAULT_BUTTON_LIMIT,
      }),
      attachment: { attType:"image", url:"", name:"archivo" },
      webhook_out: {
        method:"POST",
        url:"https://api.ejemplo.com/webhook",
        headers:[{k:"Content-Type", v:"application/json"}],
        body:'{\\n  "user_id": "{{user.id}}",\\n  "input": "{{last_message}}"\\n}',
      },
      webhook_in: { path:"/hooks/inbound", secret:"", sample:"{ id: 123, text: 'hola' }" },
      transfer: { target:"open_channel", destination:"ventas" },
      handoff: { queue:"agentes", note:"pasar a humano" },
      ia_rag: { prompt:"Buscar en base de conocimiento..." },
      tool: { name:"mi-tool", args:{} },
      ask: {
        questionText: "¿Cuál es tu respuesta?",
        varName: "respuesta",
        varType: "text",
        validation: { type: "none" },
        retryMessage: "Lo siento, ¿puedes intentarlo de nuevo?",
        answerTargetId: null,
        invalidTargetId: null,
      },
      scheduler: normalizeSchedulerData(undefined),
    };
    const newNode: FlowNode = {
      id: nid,
      label: `Acción · ${kind}`,
      type: "action",
      children: [],
      action: { kind: kind as ActionKind, data: defaults[kind] },
    };
    setFlow(prev=>({
      ...prev,
      nodes:{
        ...prev.nodes,
        [nid]: newNode,
        [parentId]: { ...prev.nodes[parentId], children:[...prev.nodes[parentId].children, nid] }
      }
    }));
    setSelectedId(nid);
  }

  function deleteNode(id:string){
    if (id===flow.rootId) return;
    const parentId = Object.values(flow.nodes).find(n=>n.children.includes(id))?.id;
    const next: Flow = JSON.parse(JSON.stringify(flow));
    deleteSubtree(next, id);
    for (const node of Object.values(next.nodes)){
      node.children = node.children.filter(childId=>Boolean(next.nodes[childId]));
      if (node.type === "menu" && node.menuOptions) {
        node.menuOptions = node.menuOptions.map((option, idx) =>
          createMenuOption(idx, {
            ...option,
            targetId: option.targetId && next.nodes[option.targetId] ? option.targetId : null,
          })
        );
      }
      if (node.action?.kind === "buttons") {
        const data = normalizeButtonsData(node.action.data as Partial<ButtonsActionData> | undefined);
        data.items = data.items.map((item, idx) =>
          createButtonOption(idx, {
            ...item,
            targetId: item.targetId && next.nodes[item.targetId] ? item.targetId : null,
          })
        );
        if (data.moreTargetId && !next.nodes[data.moreTargetId]) {
          data.moreTargetId = null;
        }
        node.action = { ...node.action, data };
      }
      if (node.action?.kind === "ask") {
        const ask = getAskData(node);
        if (ask) {
          const updated: AskActionData = { ...ask };
          if (updated.answerTargetId && !next.nodes[updated.answerTargetId]) {
            updated.answerTargetId = null;
          }
          if (updated.invalidTargetId && !next.nodes[updated.invalidTargetId]) {
            updated.invalidTargetId = null;
          }
          node.action = { ...node.action, data: updated };
        }
      }
      if (node.action?.kind === "scheduler") {
        const scheduler = getSchedulerData(node);
        if (scheduler) {
          const updated: SchedulerNodeData = { ...scheduler };
          if (updated.inWindowTargetId && !next.nodes[updated.inWindowTargetId]) {
            updated.inWindowTargetId = null;
          }
          if (updated.outOfWindowTargetId && !next.nodes[updated.outOfWindowTargetId]) {
            updated.outOfWindowTargetId = null;
          }
          node.action = { ...node.action, data: updated };
        }
      }
    }
    setFlow(next);
    setSelectedId(parentId && next.nodes[parentId] ? parentId : next.rootId);
    setPositions((prev) => {
      const updated = { ...prev };
      let changed = false;
      for (const key of Object.keys(prev)) {
        if (!next.nodes[key]) {
          delete updated[key];
          changed = true;
        }
      }
      return changed ? updated : prev;
    });
  }

  function duplicateNode(id:string){
    const parentId = Object.values(flow.nodes).find(n=>n.children.includes(id))?.id;
    if (!parentId) return;
    const basis = flow.nodes[id];
    const nid = nextChildId(flow, parentId);
    const clone: FlowNode = JSON.parse(JSON.stringify({ ...basis, id:nid }));
    clone.children = [];
    if (clone.menuOptions) {
      clone.menuOptions = clone.menuOptions.map((option, idx) => createMenuOption(idx, { ...option, targetId: null }));
    }
    if (clone.action?.kind === "buttons") {
      const data = normalizeButtonsData(clone.action.data as Partial<ButtonsActionData> | undefined);
      data.items = data.items.map((item, idx) => createButtonOption(idx, { ...item, targetId: null }));
      data.moreTargetId = null;
      clone.action = { ...clone.action, data };
    }
    if (clone.action?.kind === "ask") {
      const ask = getAskData(clone);
      const normalized: AskActionData = ask
        ? { ...ask, answerTargetId: null, invalidTargetId: null }
        : {
            questionText: "¿Cuál es tu respuesta?",
            varName: "respuesta",
            varType: "text",
            validation: { type: "none" },
            retryMessage: "Lo siento, ¿puedes intentarlo de nuevo?",
            answerTargetId: null,
            invalidTargetId: null,
          };
      clone.action = {
        ...clone.action,
        data: normalized,
      };
    }
    if (clone.action?.kind === "scheduler") {
      const scheduler = getSchedulerData(clone);
      const normalized: SchedulerNodeData = scheduler
        ? { ...scheduler, inWindowTargetId: null, outOfWindowTargetId: null }
        : normalizeSchedulerData(undefined);
      clone.action = {
        ...clone.action,
        data: normalized,
      };
    }
    setFlow((prev) => {
      const next: Flow = JSON.parse(JSON.stringify(prev));
      next.nodes[nid] = clone;
      const parentNode = next.nodes[parentId];
      if (!parentNode) return next;
      parentNode.children = Array.from(new Set([...(parentNode.children ?? []), nid]));
      if (parentNode.type === "menu") {
        const options = getMenuOptions(parentNode);
        let optionIndex = options.findIndex((opt) => !opt.targetId);
        if (optionIndex === -1) {
          optionIndex = options.length;
          options.push(createMenuOption(optionIndex));
        }
        options[optionIndex] = { ...options[optionIndex], targetId: nid };
        parentNode.menuOptions = options;
      } else if (parentNode.action?.kind === "buttons") {
        const data = normalizeButtonsData(parentNode.action.data as Partial<ButtonsActionData> | undefined);
        let assigned = false;
        for (const item of data.items) {
          if (!item.targetId) {
            item.targetId = nid;
            assigned = true;
            break;
          }
        }
        if (!assigned) {
          if (data.items.length < data.maxButtons) {
            const newIndex = data.items.length;
            data.items.push(createButtonOption(newIndex, { targetId: nid }));
            assigned = true;
          } else if (!data.moreTargetId) {
            data.moreTargetId = nid;
            assigned = true;
          }
        }
        parentNode.action = { ...parentNode.action, data };
      } else if (parentNode.action?.kind === "ask") {
        const ask = getAskData(parentNode);
        if (ask) {
          const updated: AskActionData = { ...ask };
          if (!updated.answerTargetId) {
            updated.answerTargetId = nid;
          } else if (!updated.invalidTargetId) {
            updated.invalidTargetId = nid;
          }
          parentNode.action = { ...parentNode.action, data: updated };
        }
      }
      return next;
    });
    setSelectedId(nid);
  }

  const handleConnectHandle = useCallback(
    (sourceId: string, handleId: string, targetId: string | null) => {
      let updated = false;
      setFlow((prev) => {
        const next: Flow = JSON.parse(JSON.stringify(prev));
        if (targetId && !next.nodes[targetId]) {
          return prev;
        }
        if (!applyHandleAssignment(next, sourceId, handleId, targetId ?? null)) {
          return prev;
        }
        updated = true;
        return next;
      });
      return updated;
    },
    [setFlow]
  );

  const handleCreateForHandle = useCallback(
    (sourceId: string, handleId: string, kind: ConnectionCreationKind) => {
      let createdId: string | null = null;
      setFlow((prev) => {
        const next: Flow = JSON.parse(JSON.stringify(prev));
        const source = next.nodes[sourceId];
        if (!source) return prev;
        const nid = nextChildId(next, sourceId);
        const baseLabel =
          kind === "menu"
            ? "Nuevo submenú"
            : kind === "ask"
            ? "Pregunta al cliente"
            : kind === "buttons"
            ? "Acción · botones"
            : "Acción · mensaje";
        let newNode: FlowNode;
        if (kind === "menu") {
          newNode = { id: nid, label: baseLabel, type: "menu", children: [], menuOptions: [] } as FlowNode;
        } else if (kind === "ask") {
          newNode = {
            id: nid,
            label: baseLabel,
            type: "action",
            children: [],
            action: {
              kind: "ask",
              data: {
                questionText: "¿Cuál es tu respuesta?",
                varName: "respuesta",
                varType: "text",
                validation: { type: "none" },
                retryMessage: "Lo siento, ¿puedes intentarlo de nuevo?",
                answerTargetId: null,
                invalidTargetId: null,
              },
            },
          } as FlowNode;
        } else if (kind === "buttons") {
          newNode = {
            id: nid,
            label: baseLabel,
            type: "action",
            children: [],
            action: {
              kind: "buttons",
              data: normalizeButtonsData({
                items: [
                  createButtonOption(0, { label: "Opción 1", value: "OP_1" }),
                  createButtonOption(1, { label: "Opción 2", value: "OP_2" }),
                ],
                maxButtons: DEFAULT_BUTTON_LIMIT,
              }),
            },
          } as FlowNode;
        } else {
          newNode = {
            id: nid,
            label: baseLabel,
            type: "action",
            children: [],
            action: { kind: "message", data: { text: "Mensaje" } },
          } as FlowNode;
        }
        next.nodes[nid] = newNode;
        if (!applyHandleAssignment(next, sourceId, handleId, nid)) {
          delete next.nodes[nid];
          return prev;
        }
        createdId = nid;
        return next;
      });
      if (createdId) {
        const parentPos = positionsRef.current[sourceId] ?? computeLayout(flowRef.current)[sourceId] ?? { x: 0, y: 0 };
        setPositions((prev) => ({
          ...prev,
          [createdId as string]: { x: parentPos.x + NODE_W + 40, y: parentPos.y + NODE_H + 40 },
        }));
        setSelectedId(createdId);
      }
      return createdId;
    },
    [setFlow, setPositions, setSelectedId]
  );

  function insertBetween(parentId:string, childId:string){
    const nid = nextChildId(flow, parentId);
    setFlow(prev=>{
      const next: Flow = JSON.parse(JSON.stringify(prev));
      next.nodes[nid] = { id:nid, label:"Nueva acción", type:"action", children:[], action:{ kind:"message", data:{text:"Mensaje"} } };
      const arr = next.nodes[parentId].children;
      const idx = arr.indexOf(childId);
      if (idx>=0){
        arr.splice(idx,1,nid);
        next.nodes[nid].children.push(childId);
        const parentNode = next.nodes[parentId];
        if (parentNode.type === "menu" && parentNode.menuOptions) {
          parentNode.menuOptions = parentNode.menuOptions.map((option, optionIdx) =>
            createMenuOption(optionIdx, {
              ...option,
              targetId: option.targetId === childId ? nid : option.targetId,
            })
          );
        } else if (parentNode.action?.kind === "buttons") {
          const data = normalizeButtonsData(parentNode.action.data as Partial<ButtonsActionData> | undefined);
          data.items = data.items.map((item, itemIdx) =>
            createButtonOption(itemIdx, {
              ...item,
              targetId: item.targetId === childId ? nid : item.targetId,
            })
          );
          if (data.moreTargetId === childId) {
            data.moreTargetId = nid;
          }
          parentNode.action = { ...parentNode.action, data };
      } else if (parentNode.action?.kind === "ask") {
        const ask = getAskData(parentNode);
        if (ask) {
          const updated: AskActionData = { ...ask };
          if (updated.answerTargetId === childId) {
            updated.answerTargetId = nid;
          } else if (updated.invalidTargetId === childId) {
            updated.invalidTargetId = nid;
          }
          parentNode.action = { ...parentNode.action, data: updated };
        }
      }
      }
      return next;
    });
  }

  function deleteEdge(parentId:string, childId:string){
    setFlow((prev) => {
      const next: Flow = JSON.parse(JSON.stringify(prev));
      const parentNode = next.nodes[parentId];
      if (!parentNode) return next;
      parentNode.children = parentNode.children.filter((c) => c !== childId);
      if (parentNode.type === "menu" && parentNode.menuOptions) {
        parentNode.menuOptions = parentNode.menuOptions.map((option, idx) =>
          createMenuOption(idx, {
            ...option,
            targetId: option.targetId === childId ? null : option.targetId,
          })
        );
      } else if (parentNode.action?.kind === "buttons") {
        const data = normalizeButtonsData(parentNode.action.data as Partial<ButtonsActionData> | undefined);
        data.items = data.items.map((item, idx) =>
          createButtonOption(idx, {
            ...item,
            targetId: item.targetId === childId ? null : item.targetId,
          })
        );
        if (data.moreTargetId === childId) {
          data.moreTargetId = null;
        }
        parentNode.action = { ...parentNode.action, data };
      } else if (parentNode.action?.kind === "ask") {
        const ask = getAskData(parentNode);
        if (ask) {
          const updated: AskActionData = { ...ask };
          if (updated.answerTargetId === childId) {
            updated.answerTargetId = null;
          }
          if (updated.invalidTargetId === childId) {
            updated.invalidTargetId = null;
          }
          parentNode.action = { ...parentNode.action, data: updated };
        }
      } else if (parentNode.action?.kind === "scheduler") {
        const scheduler = getSchedulerData(parentNode);
        if (scheduler) {
          const updated: SchedulerNodeData = { ...scheduler };
          if (updated.inWindowTargetId === childId) {
            updated.inWindowTargetId = null;
          }
          if (updated.outOfWindowTargetId === childId) {
            updated.outOfWindowTargetId = null;
          }
          parentNode.action = { ...parentNode.action, data: updated };
        }
      }
      return next;
    });
  }

  function updateSelected(patch: Partial<FlowNode>){
    setFlow(prev=>({
      ...prev,
      nodes:{ ...prev.nodes, [selectedId]: { ...prev.nodes[selectedId], ...patch } }
    }));
  }

  function seedDemo(){
    setFlow(prev=>{
      const root = prev.nodes[prev.rootId];
      if (!root || root.children.length>0) return prev;
      const next: Flow = JSON.parse(JSON.stringify(prev));
      const a = nextChildId(next, next.rootId);
      next.nodes[a] = { id:a, label:"Submenú demo", type:"menu", children:[] } as FlowNode;
      next.nodes[next.rootId].children.push(a);
      const b = nextChildId(next, next.rootId);
      next.nodes[b] = { id:b, label:"Acción demo", type:"action", children:[], action:{ kind:"message", data:{ text:"Hola 👋" } } } as FlowNode;
      next.nodes[next.rootId].children.push(b);
      setTimeout(()=>setSelectedId(a),0);
      return next;
    });
  }

  return (
    <div className="mx-auto max-w-[1500px] px-3 md:px-6 py-4 md:py-6 space-y-4 bg-slate-50">
      {toast && (
        <div className="fixed top-4 left-1/2 -translate-x-1/2 z-50">
          <div className={`px-4 py-2 rounded-full shadow-lg text-sm font-medium ${toast.type === "success" ? "bg-emerald-500 text-white" : "bg-rose-500 text-white"}`}>
            {toast.message}
          </div>
        </div>
      )}
      <div className="flex flex-col md:flex-row md:items-center md:justify-between gap-3">
        <div className="flex items-center gap-3">
          <span className="text-xs px-3 py-1 rounded-full border bg-slate-50">Builder · Beta</span>
          <h1 className="text-lg md:text-2xl font-semibold truncate">{flow.name}</h1>
        </div>
        <div className="flex items-center gap-2 flex-wrap">
          <button
            className={`px-3 py-1.5 text-sm border rounded ${
              hasBlockingErrors
                ? "bg-slate-100 text-slate-400 border-slate-200 cursor-not-allowed"
                : "bg-white hover:bg-emerald-50 border-emerald-200"
            }`}
            onClick={handleSaveClick}
            disabled={hasBlockingErrors}
          >
            Guardar
          </button>
          <button className="px-3 py-1.5 text-sm border rounded bg-white hover:bg-slate-100" onClick={handleLoad}>Cargar</button>
          <button className="px-3 py-1.5 text-sm border rounded bg-white hover:bg-slate-100" onClick={handleExport}>Exportar JSON</button>
          <button className="px-3 py-1.5 text-sm border rounded bg-white hover:bg-slate-100" onClick={handleImportClick}>Importar JSON</button>
          <button
            className={`px-3 py-1.5 text-sm rounded ${
              hasBlockingErrors
                ? "bg-slate-300 text-slate-500 cursor-not-allowed"
                : "bg-emerald-600 hover:bg-emerald-700 text-white shadow-sm"
            }`}
            disabled={hasBlockingErrors}
          >
            Publicar
          </button>
        </div>
        {hasBlockingErrors && (
          <div className="text-xs text-rose-600 flex items-center gap-1">
            <span aria-hidden="true">⚠️</span>
            <span>Completa los mensajes vacíos antes de guardar o publicar.</span>
          </div>
        )}
      </div>

      <input ref={fileInputRef} type="file" accept="application/json" className="hidden" onChange={handleImportFile} />

      <div className="grid grid-cols-1 lg:grid-cols-12 gap-4 lg:items-start">
        <div className="order-2 lg:order-1 lg:col-span-9 lg:col-start-1">
          <div className="border rounded-xl bg-white shadow-sm">
            <div className="px-3 py-2 border-b bg-slate-50 text-sm font-semibold flex items-center justify-between">
              <span>Canvas de flujo</span>
              <div className="flex gap-2">
                <button className="px-3 py-1.5 text-sm rounded border border-emerald-200 bg-white hover:bg-emerald-50 transition" onClick={()=>setSoloRoot(s=>!s)}>{soloRoot?"Mostrar todo":"Solo raíz"}</button>
              </div>
            </div>
            <div className="p-2" style={{ minHeight: "76vh" }}>
              <FlowCanvas
                flow={flow}
                selectedId={selectedId}
                onSelect={setSelectedId}
                onAddChild={addChildTo}
                onDeleteNode={deleteNode}
                onDuplicateNode={duplicateNode}
                onInsertBetween={insertBetween}
                onDeleteEdge={deleteEdge}
                onConnectHandle={handleConnectHandle}
                onCreateForHandle={handleCreateForHandle}
                onInvalidConnection={(message) => showToast(message, "error")}
                invalidMessageIds={emptyMessageNodes}
                soloRoot={soloRoot}
                toggleScope={()=>setSoloRoot(s=>!s)}
                nodePositions={positionsState}
                onPositionsChange={setPositions}
              />
            </div>
          </div>
        </div>

        <div className="order-1 lg:order-2 lg:col-span-3 lg:col-start-10 lg:self-start">
          <div className="flex flex-col gap-4 min-w-0">
            <div className="border rounded-xl bg-white shadow-sm">
              <div className="px-3 py-2 border-b text-sm font-semibold">Inspector</div>
              <div className="p-3 space-y-3 text-sm">
                <div className="text-xs text-slate-500">ID: {selected.id}</div>
                <label className="block text-xs mb-1">Etiqueta</label>
                <input className="w-full border rounded px-3 py-2 focus:outline-none focus:ring-2 focus:ring-emerald-300" value={selected.label} onChange={(e)=>updateSelected({ label:e.target.value })} />

                <label className="block text-xs mb-1">Tipo</label>
                <select className="w-full border rounded px-3 py-2 focus:outline-none focus:ring-2 focus:ring-emerald-300" value={selected.type} onChange={(e)=>updateSelected({ type: e.target.value as any })}>
                  <option value="menu">Menú</option>
                  <option value="action">Acción</option>
                </select>

                {selected.type === "menu" && (
                  <div className="mt-2 space-y-2">
                    <div className="flex items-center justify-between text-xs font-medium">
                      <span>Opciones del menú</span>
                      <button
                        className="px-2 py-1 border rounded bg-white hover:bg-emerald-50 border-emerald-200"
                        onClick={handleAddMenuOption}
                      >
                        + opción
                      </button>
                    </div>
                    <div className="space-y-2">
                      {menuOptionsForSelected.length === 0 && (
                        <div className="text-xs text-slate-500 border rounded p-2">Sin opciones configuradas.</div>
                      )}
                      {menuOptionsForSelected.map((option, index) => (
                        <div key={option.id} className="border rounded p-2 space-y-2">
                          <div className="flex items-center justify-between text-xs font-semibold text-slate-700">
                            <span>
                              {index + 1}. {option.label || `Opción ${index + 1}`}
                            </span>
                            <div className="flex items-center gap-2">
                              {option.targetId ? (
                                <button
                                  className="px-2 py-0.5 border rounded bg-emerald-50 text-emerald-700"
                                  onClick={() => option.targetId && setSelectedId(option.targetId)}
                                >
                                  Ver destino
                                </button>
                              ) : (
                                <span className="text-slate-400">sin destino</span>
                              )}
                              <button
                                className="px-2 py-0.5 border rounded"
                                disabled={Boolean(option.targetId) || menuOptionsForSelected.length <= 1}
                                onClick={() => handleRemoveMenuOption(option.id)}
                              >
                                Eliminar
                              </button>
                            </div>
                          </div>
                          <div className="space-y-1">
                            <label className="block text-[11px] text-slate-500">Etiqueta</label>
                            <input
                              className="w-full border rounded px-2 py-1 text-xs"
                              value={option.label}
                              onChange={(e) => handleMenuOptionUpdate(option.id, { label: e.target.value })}
                            />
                          </div>
                          <div className="space-y-1">
                            <label className="block text-[11px] text-slate-500">Valor</label>
                            <input
                              className="w-full border rounded px-2 py-1 text-xs"
                              value={option.value ?? ""}
                              onChange={(e) => handleMenuOptionUpdate(option.id, { value: e.target.value })}
                            />
                          </div>
                        </div>
                      ))}
                    </div>
                  </div>
                )}

                {selected.type==="action" && (
                  <div className="mt-2 space-y-3">
                    <label className="block text-xs mb-1">Tipo de acción</label>
                    <select className="w-full border rounded px-3 py-2 focus:outline-none focus:ring-2 focus:ring-emerald-300" value={selected.action?.kind ?? "message"} onChange={(e)=>updateSelected({ action:{ kind:e.target.value as any, data:selected.action?.data ?? {} } })}>
                      <option value="message">Mensaje</option>
                      <option value="buttons">Botones</option>
                      <option value="attachment">Adjunto</option>
                      <option value="webhook_out">Webhook OUT</option>
                      <option value="webhook_in">Webhook IN</option>
                      <option value="transfer">Transferencia</option>
                      <option value="handoff">Handoff (Humano)</option>
                      <option value="ia_rag">IA · RAG</option>
                      <option value="tool">Tool/Acción externa</option>
                      <option value="ask">Pregunta al cliente</option>
                    </select>

                    {(selected.action?.kind ?? "message")==="message" && (
                      <div className="space-y-1">
                        <label className="block text-xs mb-1">Mensaje</label>
                        <input
                          className={`w-full border rounded px-3 py-2 focus:outline-none focus:ring-2 ${
                            selectedHasMessageError
                              ? "border-rose-300 focus:ring-rose-300"
                              : "focus:ring-emerald-300"
                          }`}
                          aria-invalid={selectedHasMessageError}
                          value={selected.action?.data?.text ?? ""}
                          onChange={(e)=>updateSelected({ action:{ kind:"message", data:{ text:e.target.value } } })}
                        />
                        {selectedHasMessageError && (
                          <p className="text-[11px] text-rose-600">Este mensaje no puede estar vacío.</p>
                        )}
                      </div>
                    )}

                    {selected.action?.kind === "buttons" && buttonsDataForSelected && (
                      <div className="space-y-3">
                        <div className="flex items-center justify-between text-xs font-medium">
                          <span>Lista de botones</span>
                          <button
                            className="px-2 py-1 border rounded bg-white hover:bg-emerald-50 border-emerald-200"
                            onClick={handleAddButton}
                          >
                            + botón
                          </button>
                        </div>
                        <div className="text-[11px] text-slate-500">
                          Máximo visible: {buttonsDataForSelected.maxButtons} · Se usa la política más restrictiva (WhatsApp/Facebook).
                        </div>
                        {buttonsDataForSelected.items.length > buttonsDataForSelected.maxButtons && (
                          <div className="border rounded p-2 text-[11px] bg-amber-50 text-amber-700 space-y-2">
                            <div className="font-semibold">
                              Superaste el límite de {buttonsDataForSelected.maxButtons} botones visibles.
                            </div>
                            <div>Convierte las opciones adicionales en una lista para cumplir con la política multi-canal.</div>
                            <button
                              className="inline-flex items-center gap-1 px-2 py-1 text-xs rounded bg-amber-600 text-white hover:bg-amber-700"
                              onClick={handleConvertButtonsToList}
                            >
                              Convertir a lista automáticamente
                            </button>
                          </div>
                        )}
                        {buttonsDataForSelected.items.map((item, idx) => {
                          const isOverflow = idx >= buttonsDataForSelected.maxButtons;
                          return (
                            <div
                              key={item.id}
                              className={`border rounded p-2 space-y-2 ${isOverflow ? "bg-slate-50" : "bg-white"}`}
                            >
                              <div className="flex items-center justify-between text-xs font-semibold text-slate-700">
                                <span>
                                  Botón {idx + 1}
                                  {isOverflow ? " · Lista" : ""}
                                </span>
                                <div className="flex items-center gap-2">
                                  {item.targetId ? (
                                    <button
                                      className="px-2 py-0.5 border rounded bg-emerald-50 text-emerald-700"
                                      onClick={() => item.targetId && setSelectedId(item.targetId)}
                                    >
                                      Ver destino
                                    </button>
                                  ) : (
                                    <span className="text-slate-400">sin destino</span>
                                  )}
                                  <button
                                    className="px-2 py-0.5 border rounded"
                                    disabled={Boolean(item.targetId)}
                                    onClick={() => handleRemoveButton(item.id)}
                                  >
                                    Eliminar
                                  </button>
                                </div>
                              </div>
                              <div className="grid grid-cols-2 gap-2 text-xs">
                                <div className="space-y-1">
                                  <label className="block text-[11px] text-slate-500">Etiqueta</label>
                                  <input
                                    className="w-full border rounded px-2 py-1"
                                    value={item.label}
                                    onChange={(e) => handleButtonUpdate(item.id, { label: e.target.value })}
                                  />
                                </div>
                                <div className="space-y-1">
                                  <label className="block text-[11px] text-slate-500">Valor</label>
                                  <input
                                    className="w-full border rounded px-2 py-1"
                                    value={item.value}
                                    onChange={(e) => handleButtonUpdate(item.id, { value: e.target.value })}
                                  />
                                </div>
                              </div>
                            </div>
                          );
                        })}
                        {buttonsDataForSelected.items.length > buttonsDataForSelected.maxButtons && (
                          <div className="border rounded p-2 text-[11px] bg-violet-50 text-violet-700 space-y-1">
                            <div className="flex items-center justify-between font-semibold">
                              <span>Opción "Lista"</span>
                              {buttonsDataForSelected.moreTargetId ? (
                                <button
                                  className="px-2 py-0.5 border rounded bg-white"
                                  onClick={() => buttonsDataForSelected.moreTargetId && setSelectedId(buttonsDataForSelected.moreTargetId)}
                                >
                                  Ver destino
                                </button>
                              ) : (
                                <span className="text-violet-500">sin destino</span>
                              )}
                            </div>
                            <div>
                              Contiene: {buttonsDataForSelected.items.slice(buttonsDataForSelected.maxButtons).map((item) => item.label).join(", ") || "(vacío)"}
                            </div>
                          </div>
                        )}
                      </div>
                    )}

                    {selected.action?.kind === "ask" && askDataForSelected && (
                      <div className="space-y-2 text-xs">
                        <div className="space-y-1">
                          <label className="block text-[11px] text-slate-500">Pregunta</label>
                          <textarea
                            className="w-full border rounded px-2 py-1 h-16"
                            value={askDataForSelected.questionText}
                            onChange={(e) => handleAskUpdate({ questionText: e.target.value })}
                          />
                        </div>
                        <div className="grid grid-cols-2 gap-2">
                          <div className="space-y-1">
                            <label className="block text-[11px] text-slate-500">Variable</label>
                            <input
                              className="w-full border rounded px-2 py-1"
                              value={askDataForSelected.varName}
                              onChange={(e) => handleAskUpdate({ varName: e.target.value })}
                            />
                          </div>
                          <div className="space-y-1">
                            <label className="block text-[11px] text-slate-500">Tipo</label>
                            <select
                              className="w-full border rounded px-2 py-1"
                              value={askDataForSelected.varType}
                              onChange={(e) => handleAskUpdate({ varType: e.target.value })}
                            >
                              <option value="text">Texto</option>
                              <option value="number">Número</option>
                              <option value="option">Opción</option>
                            </select>
                          </div>
                        </div>
                        <div className="space-y-1">
                          <label className="block text-[11px] text-slate-500">Validación</label>
                          <select
                            className="w-full border rounded px-2 py-1"
                            value={askDataForSelected.validation?.type ?? "none"}
                            onChange={(e) => {
                              const type = e.target.value as "none" | "regex" | "options";
                              if (type === "regex") {
                                handleAskUpdate({ validation: { type: "regex", pattern: "" } });
                              } else if (type === "options") {
                                handleAskUpdate({ validation: { type: "options", options: ["Sí", "No"] } });
                              } else {
                                handleAskUpdate({ validation: { type: "none" } });
                              }
                            }}
                          >
                            <option value="none">Sin validación</option>
                            <option value="regex">Expresión regular</option>
                            <option value="options">Lista de opciones</option>
                          </select>
                        </div>
                        {askDataForSelected.validation?.type === "regex" && (
                          <div className="space-y-1">
                            <label className="block text-[11px] text-slate-500">Patrón (RegExp)</label>
                            <input
                              className="w-full border rounded px-2 py-1"
                              value={askDataForSelected.validation.pattern}
                              onChange={(e) => handleAskUpdate({ validation: { type: "regex", pattern: e.target.value } })}
                            />
                          </div>
                        )}
                        {askDataForSelected.validation?.type === "options" && (
                          <div className="space-y-2">
                            <div className="flex items-center justify-between text-[11px] text-slate-500">
                              <span>Opciones esperadas</span>
                              <button
                                className="px-2 py-0.5 border rounded"
                                onClick={() => {
                                  handleAskUpdate({
                                    validation: { type: "options", options: [...askValidationOptions, "Nueva opción"] },
                                  });
                                }}
                              >
                                + opción
                              </button>
                            </div>
                            <div className="space-y-2">
                              {askValidationOptions.map((value: string, idx: number) => (
                                <div key={idx} className="flex items-center gap-2">
                                  <input
                                    className="flex-1 border rounded px-2 py-1"
                                    value={value}
                                    onChange={(e) => {
                                      const nextOptions = [...askValidationOptions];
                                      nextOptions[idx] = e.target.value;
                                      handleAskUpdate({ validation: { type: "options", options: nextOptions } });
                                    }}
                                  />
                                  <button
                                    className="px-2 py-0.5 border rounded"
                                    disabled={askValidationOptions.length <= 1}
                                    onClick={() => {
                                      const nextOptions = askValidationOptions.filter(
                                        (_: string, optionIdx: number) => optionIdx !== idx
                                      );
                                      handleAskUpdate({ validation: { type: "options", options: nextOptions } });
                                    }}
                                  >
                                    ✕
                                  </button>
                                </div>
                              ))}
                            </div>
                          </div>
                        )}
                        <div className="space-y-1">
                          <label className="block text-[11px] text-slate-500">Mensaje de reintento</label>
                          <textarea
                            className="w-full border rounded px-2 py-1 h-14"
                            value={askDataForSelected.retryMessage}
                            onChange={(e) => handleAskUpdate({ retryMessage: e.target.value })}
                          />
                        </div>
                      </div>
                    )}

                    {selected.action?.kind==="attachment" && (
                      <div className="space-y-2">
                        <div className="flex gap-2 text-xs">
                          <select className="border rounded px-2 py-1" value={selected.action?.data?.attType ?? "image"} onChange={(e)=>updateSelected({ action:{ kind:"attachment", data:{ ...(selected.action?.data||{}), attType:e.target.value } } })}>
                            <option value="image">Imagen</option>
                            <option value="file">Archivo</option>
                            <option value="audio">Audio</option>
                            <option value="video">Video</option>
                          </select>
                          <input className="flex-1 border rounded px-2 py-1" placeholder="URL" value={selected.action?.data?.url ?? ""} onChange={(e)=>updateSelected({ action:{ kind:"attachment", data:{ ...(selected.action?.data||{}), url:e.target.value } } })} />
                        </div>
                        <input className="w-full border rounded px-2 py-1 text-xs" placeholder="Nombre visible" value={selected.action?.data?.name ?? ""} onChange={(e)=>updateSelected({ action:{ kind:"attachment", data:{ ...(selected.action?.data||{}), name:e.target.value } } })} />
                      </div>
                    )}

                    {selected.action?.kind === "scheduler" && schedulerDataForSelected && (
                      <div className="space-y-3 text-xs">
                        <div className="space-y-1">
                          <label className="block text-[11px] text-slate-500">Modo</label>
                          <select
                            className="w-full border rounded px-2 py-1"
                            value={schedulerDataForSelected.mode}
                            onChange={(event) => handleSchedulerModeChange(event.target.value as SchedulerMode)}
                          >
                            <option value="custom">Horario personalizado</option>
                            <option value="bitrix">Bitrix (compatibilidad)</option>
                          </select>
                        </div>
                        {schedulerDataForSelected.mode === "custom" && schedulerDataForSelected.custom && (
                          <div className="space-y-3">
                            <div className="space-y-1">
                              <label className="block text-[11px] text-slate-500">Zona horaria (IANA)</label>
                              <input
                                className="w-full border rounded px-2 py-1"
                                value={schedulerDataForSelected.custom.timezone}
                                onChange={(event) => handleSchedulerTimezoneChange(event.target.value)}
                                placeholder="America/Lima"
                              />
                            </div>
                            <div className="space-y-2">
                              <div className="flex items-center justify-between">
                                <span className="text-[11px] font-semibold text-slate-600">Ventanas horarias</span>
                                <button
                                  type="button"
                                  className="px-2 py-0.5 border rounded"
                                  onClick={handleSchedulerAddWindow}
                                >
                                  + ventana
                                </button>
                              </div>
                              {schedulerDataForSelected.custom.windows.map((window, idx) => (
                                <div key={idx} className="border rounded p-2 space-y-2">
                                  <div className="flex items-center justify-between text-[11px] font-medium">
                                    <span>Ventana {idx + 1}</span>
                                    <button
                                      type="button"
                                      className="px-2 py-0.5 border rounded"
                                      onClick={() => handleSchedulerRemoveWindow(idx)}
                                    >
                                      Eliminar
                                    </button>
                                  </div>
                                  <div className="flex flex-wrap gap-1">
                                    {WEEKDAY_CHOICES.map((choice) => {
                                      const active = window.weekdays.includes(choice.value);
                                      return (
                                        <button
                                          key={choice.value}
                                          type="button"
                                          title={choice.title}
                                          className={`px-2 py-0.5 rounded border ${
                                            active
                                              ? "border-emerald-400 bg-emerald-50 text-emerald-700"
                                              : "border-slate-200 text-slate-500"
                                          }`}
                                          onClick={() => handleSchedulerToggleWeekday(idx, choice.value)}
                                        >
                                          {choice.label}
                                        </button>
                                      );
                                    })}
                                  </div>
                                  <div className="grid grid-cols-2 gap-2">
                                    <div className="space-y-1">
                                      <label className="block text-[11px] text-slate-500">Inicio</label>
                                      <input
                                        className="w-full border rounded px-2 py-1"
                                        value={window.start}
                                        onChange={(event) => handleSchedulerWindowChange(idx, { start: event.target.value })}
                                        placeholder="09:00"
                                      />
                                    </div>
                                    <div className="space-y-1">
                                      <label className="block text-[11px] text-slate-500">Fin</label>
                                      <input
                                        className="w-full border rounded px-2 py-1"
                                        value={window.end}
                                        onChange={(event) => handleSchedulerWindowChange(idx, { end: event.target.value })}
                                        placeholder="18:00"
                                      />
                                    </div>
                                  </div>
                                  <label className="flex items-center gap-2 text-[11px] text-slate-500">
                                    <input
                                      type="checkbox"
                                      checked={Boolean(window.overnight)}
                                      onChange={() => handleSchedulerToggleOvernight(idx)}
                                    />
                                    Cruza medianoche
                                  </label>
                                </div>
                              ))}
                            </div>
                            <div className="space-y-2">
                              <div className="flex items-center justify-between">
                                <span className="text-[11px] font-semibold text-slate-600">Excepciones</span>
                                <button
                                  type="button"
                                  className="px-2 py-0.5 border rounded"
                                  onClick={handleSchedulerAddException}
                                >
                                  + excepción
                                </button>
                              </div>
                              {(schedulerDataForSelected.custom.exceptions ?? []).map((exception, idx) => (
                                <div key={idx} className="border rounded p-2 space-y-2">
                                  <div className="flex items-center justify-between">
                                    <input
                                      type="date"
                                      className="flex-1 border rounded px-2 py-1"
                                      value={exception.date}
                                      onChange={(event) =>
                                        handleSchedulerExceptionChange(idx, { date: event.target.value })
                                      }
                                    />
                                    <button
                                      type="button"
                                      className="ml-2 px-2 py-0.5 border rounded"
                                      onClick={() => handleSchedulerRemoveException(idx)}
                                    >
                                      ✕
                                    </button>
                                  </div>
                                  <label className="flex items-center gap-2 text-[11px] text-slate-500">
                                    <input
                                      type="checkbox"
                                      checked={Boolean(exception.closed)}
                                      onChange={(event) =>
                                        handleSchedulerExceptionChange(idx, { closed: event.target.checked })
                                      }
                                    />
                                    Cerrado todo el día
                                  </label>
                                  {!exception.closed && (
                                    <div className="grid grid-cols-2 gap-2">
                                      <input
                                        className="border rounded px-2 py-1"
                                        value={exception.start ?? ""}
                                        onChange={(event) =>
                                          handleSchedulerExceptionChange(idx, { start: event.target.value })
                                        }
                                        placeholder="Inicio"
                                      />
                                      <input
                                        className="border rounded px-2 py-1"
                                        value={exception.end ?? ""}
                                        onChange={(event) =>
                                          handleSchedulerExceptionChange(idx, { end: event.target.value })
                                        }
                                        placeholder="Fin"
                                      />
                                    </div>
                                  )}
                                </div>
                              ))}
                            </div>
                            {schedulerDataForSelected.mode === "custom" && (
                              <div className="text-[11px] text-rose-500 space-y-1">
                                {validateCustomSchedule(schedulerDataForSelected.custom).map((error) => (
                                  <div key={error}>{error}</div>
                                ))}
                              </div>
                            )}
                          </div>
                        )}
                      </div>
                    )}

                    {selected.action?.kind==="webhook_out" && (
                      <div className="space-y-2">
                        <div className="flex gap-2 text-xs">
                          <select className="border rounded px-2 py-1" value={selected.action?.data?.method ?? "POST"} onChange={(e)=>updateSelected({ action:{ kind:"webhook_out", data:{ ...(selected.action?.data||{}), method:e.target.value } } })}>
                            <option value="POST">POST</option>
                            <option value="GET">GET</option>
                            <option value="PUT">PUT</option>
                            <option value="PATCH">PATCH</option>
                            <option value="DELETE">DELETE</option>
                          </select>
                          <input className="flex-1 border rounded px-2 py-1" placeholder="https://..." value={selected.action?.data?.url ?? ""} onChange={(e)=>updateSelected({ action:{ kind:"webhook_out", data:{ ...(selected.action?.data||{}), url:e.target.value } } })} />
                        </div>
                        <div className="text-xs">Headers</div>
                        {(selected.action?.data?.headers ?? []).map((h:any, idx:number)=>(
                          <div key={idx} className="flex gap-2 text-xs">
                            <input className="flex-1 border rounded px-2 py-1" placeholder="Clave" value={h.k} onChange={(e)=>{ const headers=[...(selected.action?.data?.headers||[])]; headers[idx] = {...headers[idx], k:e.target.value}; updateSelected({ action:{ kind:"webhook_out", data:{ ...(selected.action?.data||{}), headers } } }); }} />
                            <input className="flex-1 border rounded px-2 py-1" placeholder="Valor" value={h.v} onChange={(e)=>{ const headers=[...(selected.action?.data?.headers||[])]; headers[idx] = {...headers[idx], v:e.target.value}; updateSelected({ action:{ kind:"webhook_out", data:{ ...(selected.action?.data||{}), headers } } }); }} />
                            <button className="px-2 py-1 border rounded" onClick={()=>{ const headers=[...(selected.action?.data?.headers||[])]; headers.splice(idx,1); updateSelected({ action:{ kind:"webhook_out", data:{ ...(selected.action?.data||{}), headers } } }); }}>✕</button>
                          </div>
                        ))}
                        <button className="px-2 py-1 border rounded text-xs" onClick={()=>{ const headers=[...(selected.action?.data?.headers||[])]; headers.push({k:"X-Key", v:"value"}); updateSelected({ action:{ kind:"webhook_out", data:{ ...(selected.action?.data||{}), headers } } }); }}>+ header</button>
                        <label className="block text-xs mt-2">Body (JSON)</label>
                        <textarea className="w-full border rounded px-2 py-1 text-xs h-24 font-mono" value={selected.action?.data?.body ?? ""} onChange={(e)=>updateSelected({ action:{ kind:"webhook_out", data:{ ...(selected.action?.data||{}), body:e.target.value } } })} />
                      </div>
                    )}

                    {selected.action?.kind==="webhook_in" && (
                      <div className="space-y-2">
                        <input className="w-full border rounded px-2 py-1 text-xs" placeholder="/hooks/inbound" value={selected.action?.data?.path ?? ""} onChange={(e)=>updateSelected({ action:{ kind:"webhook_in", data:{ ...(selected.action?.data||{}), path:e.target.value } } })} />
                        <input className="w-full border rounded px-2 py-1 text-xs" placeholder="Secret opcional" value={selected.action?.data?.secret ?? ""} onChange={(e)=>updateSelected({ action:{ kind:"webhook_in", data:{ ...(selected.action?.data||{}), secret:e.target.value } } })} />
                      </div>
                    )}

                    {selected.action?.kind==="transfer" && (
                      <div className="space-y-2">
                        <input className="w-full border rounded px-2 py-1 text-xs" placeholder="Destino" value={selected.action?.data?.destination ?? ""} onChange={(e)=>updateSelected({ action:{ kind:"transfer", data:{ ...(selected.action?.data||{}), destination:e.target.value } } })} />
                      </div>
                    )}

                    {selected.action?.kind==="handoff" && (
                      <div className="space-y-2">
                        <input className="w-full border rounded px-2 py-1 text-xs" placeholder="Cola" value={selected.action?.data?.queue ?? ""} onChange={(e)=>updateSelected({ action:{ kind:"handoff", data:{ ...(selected.action?.data||{}), queue:e.target.value } } })} />
                        <input className="w-full border rounded px-2 py-1 text-xs" placeholder="Nota" value={selected.action?.data?.note ?? ""} onChange={(e)=>updateSelected({ action:{ kind:"handoff", data:{ ...(selected.action?.data||{}), note:e.target.value } } })} />
                      </div>
                    )}

                    {selected.action?.kind==="ia_rag" && (
                      <div className="space-y-2">
                        <textarea className="w-full border rounded px-2 py-1 text-xs h-24" placeholder="Prompt" value={selected.action?.data?.prompt ?? ""} onChange={(e)=>updateSelected({ action:{ kind:"ia_rag", data:{ ...(selected.action?.data||{}), prompt:e.target.value } } })} />
                      </div>
                    )}

                    {selected.action?.kind==="tool" && (
                      <div className="space-y-2">
                        <input className="w-full border rounded px-2 py-1 text-xs" placeholder="Nombre del tool" value={selected.action?.data?.name ?? ""} onChange={(e)=>updateSelected({ action:{ kind:"tool", data:{ ...(selected.action?.data||{}), name:e.target.value } } })} />
                        <textarea className="w-full border rounded px-2 py-1 text-xs h-24 font-mono" placeholder='Args JSON' value={JSON.stringify(selected.action?.data?.args ?? {}, null, 2)} onChange={(e)=>{ let val={}; try{ val=JSON.parse(e.target.value||"{}"); }catch{} updateSelected({ action:{ kind:"tool", data:{ ...(selected.action?.data||{}), args:val } } }); }} />
                      </div>
                    )}
                  </div>
                )}
              </div>
            </div>

            <div className="border rounded-xl overflow-hidden bg-white shadow-sm">
              <div className="px-3 py-2 border-b text-sm font-semibold text-slate-800" style={{ background: `linear-gradient(90deg, ${channelTheme.from}, ${channelTheme.to})` }}>Canal & vista previa</div>
              <div className="px-3 pt-3 text-sm text-slate-800">
                <div className="flex gap-2 flex-wrap text-xs">
                  <button className={`${channel==='whatsapp'?'bg-emerald-500 text-white shadow':'bg-slate-100 hover:bg-slate-200 text-slate-700'} px-3 py-1.5 rounded-full transition`} onClick={()=>setChannel('whatsapp')}>WhatsApp</button>
                  <button className={`${channel==='facebook'?'bg-blue-500 text-white shadow':'bg-slate-100 hover:bg-slate-200 text-slate-700'} px-3 py-1.5 rounded-full transition`} onClick={()=>setChannel('facebook')}>Facebook</button>
                  <button className={`${channel==='instagram'?'bg-pink-400 text-white shadow':'bg-slate-100 hover:bg-slate-200 text-slate-700'} px-3 py-1.5 rounded-full transition`} onClick={()=>setChannel('instagram')}>Instagram</button>
                  <button className={`${channel==='tiktok'?'bg-cyan-400 text-white shadow':'bg-slate-100 hover:bg-slate-200 text-slate-700'} px-3 py-1.5 rounded-full transition`} onClick={()=>setChannel('tiktok')}>TikTok</button>
                </div>
                <div className="mt-3 text-xs">
                  <span className="px-2 py-0.5 rounded" style={{ background: channelTheme.chipBg, color: channelTheme.chipText }}>{channelTheme.name} · Vista previa</span>
                </div>
                <div className="mt-3 border rounded p-2 h-40 overflow-auto">
                  <NodePreview node={selected} flow={flow} channel={channel} />
                  <div className="mt-2 text-[10px] text-slate-400">
                    Límite estricto multi-canal: {STRICTEST_LIMIT.max} botones.
                  </div>
                </div>
              </div>
            </div>

            <div className="border rounded-xl overflow-hidden bg-white shadow-sm">
              <div className="px-3 py-2 border-b text-sm font-semibold">Agregar</div>
              <div className="p-3 flex gap-3 flex-wrap">
                <button className="px-4 py-2 text-sm font-medium rounded-full bg-gradient-to-r from-emerald-400 to-emerald-500 text-white shadow-sm transition hover:from-emerald-500 hover:to-emerald-600 focus:outline-none focus:ring-2 focus:ring-emerald-300" onClick={()=>addChildTo(selectedId,"menu")}>Submenú</button>
                <button className="px-4 py-2 text-sm font-medium rounded-full bg-gradient-to-r from-emerald-400 to-emerald-500 text-white shadow-sm transition hover:from-emerald-500 hover:to-emerald-600 focus:outline-none focus:ring-2 focus:ring-emerald-300" onClick={()=>addChildTo(selectedId,"action")}>Acción (mensaje)</button>
                <button className="px-4 py-2 text-sm font-medium rounded-full bg-gradient-to-r from-emerald-400 to-emerald-500 text-white shadow-sm transition hover:from-emerald-500 hover:to-emerald-600 focus:outline-none focus:ring-2 focus:ring-emerald-300" onClick={()=>addActionOfKind(selectedId,"buttons")}>Acción · Botones</button>
                <button className="px-4 py-2 text-sm font-medium rounded-full bg-gradient-to-r from-emerald-400 to-emerald-500 text-white shadow-sm transition hover:from-emerald-500 hover:to-emerald-600 focus:outline-none focus:ring-2 focus:ring-emerald-300" onClick={()=>addActionOfKind(selectedId,"ask")}>Acción · Pregunta</button>
                <button className="px-4 py-2 text-sm font-medium rounded-full bg-gradient-to-r from-emerald-400 to-emerald-500 text-white shadow-sm transition hover:from-emerald-500 hover:to-emerald-600 focus:outline-none focus:ring-2 focus:ring-emerald-300" onClick={()=>addActionOfKind(selectedId,"attachment")}>Acción · Adjunto</button>
                <button className="px-4 py-2 text-sm font-medium rounded-full bg-gradient-to-r from-emerald-400 to-emerald-500 text-white shadow-sm transition hover:from-emerald-500 hover:to-emerald-600 focus:outline-none focus:ring-2 focus:ring-emerald-300" onClick={()=>addActionOfKind(selectedId,"webhook_out")}>Acción · Webhook OUT</button>
                <button className="px-4 py-2 text-sm font-medium rounded-full bg-gradient-to-r from-emerald-400 to-emerald-500 text-white shadow-sm transition hover:from-emerald-500 hover:to-emerald-600 focus:outline-none focus:ring-2 focus:ring-emerald-300" onClick={()=>addActionOfKind(selectedId,"webhook_in")}>Acción · Webhook IN</button>
                <button className="px-4 py-2 text-sm font-medium rounded-full bg-gradient-to-r from-emerald-400 to-emerald-500 text-white shadow-sm transition hover:from-emerald-500 hover:to-emerald-600 focus:outline-none focus:ring-2 focus:ring-emerald-300" onClick={()=>addActionOfKind(selectedId,"transfer")}>Acción · Transferir</button>
                <button className="px-4 py-2 text-sm font-medium rounded-full bg-gradient-to-r from-emerald-400 to-emerald-500 text-white shadow-sm transition hover:from-emerald-500 hover:to-emerald-600 focus:outline-none focus:ring-2 focus:ring-emerald-300" onClick={()=>addActionOfKind(selectedId,"scheduler")}>Acción · Scheduler</button>
                <button className="px-4 py-2 text-sm font-medium rounded-full bg-gradient-to-r from-emerald-400 to-emerald-500 text-white shadow-sm transition hover:from-emerald-500 hover:to-emerald-600 focus:outline-none focus:ring-2 focus:ring-emerald-300" onClick={seedDemo}>Demo rápido</button>
              </div>
            </div>
          </div>
        </div>
      </div>
    </div>
  );
}<|MERGE_RESOLUTION|>--- conflicted
+++ resolved
@@ -625,7 +625,6 @@
       </div>
     );
   }
-<<<<<<< HEAD
 
   return (
     <div className="text-[11px] text-slate-500">
@@ -724,106 +723,6 @@
   return { "out:default": node.children[0] ?? null };
 }
 
-=======
-
-  return (
-    <div className="text-[11px] text-slate-500">
-      Vista previa no disponible para {node.action?.kind ?? node.type}.
-    </div>
-  );
-}
-
-export function getOutputHandleSpecs(node: FlowNode): HandleSpec[] {
-  if (node.type === "menu") {
-    return getMenuOptions(node).map((option, idx) => ({
-      id: `out:menu:${option.id}`,
-      label: option.label,
-      side: "right",
-      type: "output",
-      order: idx,
-      variant: "default",
-    }));
-  }
-  const buttons = getButtonsData(node);
-  if (buttons) {
-    const visible = buttons.items.slice(0, buttons.maxButtons);
-    const handles: HandleSpec[] = visible.map((item, idx) => ({
-      id: `out:button:${item.id}`,
-      label: item.label,
-      side: "right",
-      type: "output",
-      order: idx,
-      variant: "default",
-    }));
-    if (buttons.items.length > visible.length) {
-      handles.push({
-        id: "out:button:more",
-        label: "Lista",
-        side: "right",
-        type: "output",
-        order: handles.length,
-        variant: "more",
-      });
-    }
-    return handles;
-  }
-  const ask = getAskData(node);
-  if (ask) {
-    return [
-      { id: "out:answer", label: "Respuesta", side: "right", type: "output", order: 0, variant: "answer" },
-      { id: "out:invalid", label: "On invalid", side: "right", type: "output", order: 1, variant: "invalid" },
-    ];
-  }
-  const scheduler = getSchedulerData(node);
-  if (scheduler) {
-    return [
-      { id: "out:schedule:in", label: "Dentro de horario", side: "right", type: "output", order: 0, variant: "default" },
-      { id: "out:schedule:out", label: "Fuera de horario", side: "right", type: "output", order: 1, variant: "default" },
-    ];
-  }
-  return [
-    { id: "out:default", label: "Siguiente", side: "right", type: "output", order: 0, variant: "default" },
-  ];
-}
-
-export function getHandleAssignments(node: FlowNode): Record<string, string | null> {
-  if (node.type === "menu") {
-    const assignments: Record<string, string | null> = {};
-    getMenuOptions(node).forEach((option) => {
-      assignments[`out:menu:${option.id}`] = option.targetId ?? null;
-    });
-    return assignments;
-  }
-  const buttons = getButtonsData(node);
-  if (buttons) {
-    const assignments: Record<string, string | null> = {};
-    const visible = buttons.items.slice(0, buttons.maxButtons);
-    visible.forEach((item) => {
-      assignments[`out:button:${item.id}`] = item.targetId ?? null;
-    });
-    if (buttons.items.length > visible.length) {
-      assignments["out:button:more"] = buttons.moreTargetId ?? null;
-    }
-    return assignments;
-  }
-  const ask = getAskData(node);
-  if (ask) {
-    return {
-      "out:answer": ask.answerTargetId ?? null,
-      "out:invalid": ask.invalidTargetId ?? null,
-    };
-  }
-  const scheduler = getSchedulerData(node);
-  if (scheduler) {
-    return {
-      "out:schedule:in": scheduler.inWindowTargetId ?? null,
-      "out:schedule:out": scheduler.outOfWindowTargetId ?? null,
-    };
-  }
-  return { "out:default": node.children[0] ?? null };
-}
-
->>>>>>> a79240b1
 const demoFlow: Flow = normalizeFlow({
   version: 1,
   id: "flow-demo",
@@ -1214,7 +1113,6 @@
     const map = new Map<string, Record<string, string | null>>();
     for (const node of nodes) {
       map.set(node.id, getHandleAssignments(node));
-<<<<<<< HEAD
     }
     return map;
   }, [nodes]);
@@ -1237,30 +1135,6 @@
         });
       }
     }
-=======
-    }
-    return map;
-  }, [nodes]);
-  const edges = useMemo(() => {
-    const list: EdgeSpec[] = [];
-    for (const node of nodes) {
-      const specs = outputSpecsByNode.get(node.id) ?? [];
-      const assignments = handleAssignmentsByNode.get(node.id) ?? {};
-      for (const spec of specs) {
-        const targetId = assignments[spec.id];
-        if (!targetId || !visibleSet.has(targetId)) continue;
-        list.push({
-          key: `${node.id}:${spec.id}->${targetId}`,
-          from: node.id,
-          to: targetId,
-          sourceHandleId: `${node.id}:${spec.id}`,
-          targetHandleId: `${targetId}:in`,
-          sourceSpec: spec,
-          sourceCount: specs.length || 1,
-        });
-      }
-    }
->>>>>>> a79240b1
     return list;
   }, [nodes, outputSpecsByNode, handleAssignmentsByNode, visibleSet]);
 
@@ -1314,11 +1188,7 @@
   const connectionDraftRef = useRef(connectionDraft);
   const [pendingDuplicateId, setPendingDuplicateId] = useState<string | null>(null);
 
-<<<<<<< HEAD
   function scheduleHandleRecompute(reason: HandleRecomputeReason = "move"): void {
-=======
-  function scheduleHandleRecompute(reason: HandleRecomputeReason): void {
->>>>>>> a79240b1
     pendingHandleReasonsRef.current.add(reason);
     handleMeasureSchedulerRef.current.schedule();
   }
@@ -1348,7 +1218,6 @@
     },
     [scheduleHandleRecompute]
   );
-<<<<<<< HEAD
 
   const setPanSafe = useCallback(
     (next: { x: number; y: number }) => {
@@ -1398,57 +1267,6 @@
     [setPanSafe, setScaleSafe]
   );
 
-=======
-
-  const setPanSafe = useCallback(
-    (next: { x: number; y: number }) => {
-      panRef.current = next;
-      setPanState(next);
-      scheduleHandleRecompute("scroll");
-    },
-    [scheduleHandleRecompute]
-  );
-
-  useEffect(() => {
-    if (!connectionPrompt) return;
-    const handlePointerDown = (event: PointerEvent) => {
-      if (!connectionPromptRef.current) return;
-      const target = event.target as Node | null;
-      if (target && connectionPromptRef.current.contains(target)) return;
-      setConnectionPrompt(null);
-    };
-    const handleKey = (event: KeyboardEvent) => {
-      if (event.key === "Escape") {
-        setConnectionPrompt(null);
-      }
-    };
-    window.addEventListener("pointerdown", handlePointerDown);
-    window.addEventListener("keydown", handleKey);
-    return () => {
-      window.removeEventListener("pointerdown", handlePointerDown);
-      window.removeEventListener("keydown", handleKey);
-    };
-  }, [connectionPrompt]);
-
-  const onWheel = useCallback(
-    (event: React.WheelEvent<HTMLDivElement>) => {
-      if (event.ctrlKey) {
-        event.preventDefault();
-        const next = Math.min(2.4, Math.max(0.4, scaleRef.current - event.deltaY * 0.001));
-        setScaleSafe(next);
-        return;
-      }
-      const currentScale = scaleRef.current || 1;
-      event.preventDefault();
-      setPanSafe({
-        x: panRef.current.x + event.deltaX / currentScale,
-        y: panRef.current.y + event.deltaY / currentScale,
-      });
-    },
-    [setPanSafe, setScaleSafe]
-  );
-
->>>>>>> a79240b1
   const updateNodePos = useCallback(
     (
       updater:
@@ -2098,17 +1916,10 @@
                   >
                     Submenú
                   </button>
-<<<<<<< HEAD
                 </div>
                 <div className="text-[10px] uppercase tracking-wide text-slate-400 mb-1">
                   Conectar con existente
                 </div>
-=======
-                </div>
-                <div className="text-[10px] uppercase tracking-wide text-slate-400 mb-1">
-                  Conectar con existente
-                </div>
->>>>>>> a79240b1
                 <div className="max-h-48 overflow-y-auto space-y-1">
                   {targetOptions.length === 0 ? (
                     <div className="text-[11px] text-slate-400">No hay otros nodos disponibles.</div>
