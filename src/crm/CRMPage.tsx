--- conflicted
+++ resolved
@@ -41,11 +41,7 @@
     const saved = localStorage.getItem("crm:sound:volume");
     return saved ? parseFloat(saved) : 0.7;
   });
-<<<<<<< HEAD
   const fetchedConversationsRef = useRef<Set<string>>(new Set());
-=======
-  const [showMetrics, setShowMetrics] = useState(false);
->>>>>>> 85be2907
 
   // Use notifications hook for current conversation
   const currentMessages = selectedConversationId ? conversationData[selectedConversationId]?.messages ?? [] : [];
