--- conflicted
+++ resolved
@@ -22,10 +22,7 @@
   type NodeProps,
   type OnConnectEnd,
   type OnConnectStart,
-<<<<<<< HEAD
   type XYPosition,
-=======
->>>>>>> ab51930a
   useReactFlow,
 } from '@xyflow/react';
 import '@xyflow/react/dist/style.css';
@@ -43,7 +40,6 @@
 import { ActionNode } from './flow/components/nodes/ActionNode';
 import { ConditionNode } from './flow/components/nodes/ConditionNode';
 import { EndFlowNode } from './flow/components/nodes/EndFlowNode';
-<<<<<<< HEAD
 
 const NODE_TYPES: Record<string, ComponentType<NodeProps<RuntimeNode>>> = {
   menu: MenuNode,
@@ -70,28 +66,6 @@
 const isValidPosition = (position?: XYPosition | null): position is XYPosition =>
   Boolean(position && isFiniteNumber(position.x) && isFiniteNumber(position.y));
 
-=======
-
-const NODE_TYPES: Record<string, ComponentType<NodeProps<RuntimeNode>>> = {
-  menu: MenuNode,
-  message: MessageNode,
-  action: ActionNode,
-  condition: ConditionNode,
-  end: EndFlowNode,
-};
-
-type PositionMap = Record<string, { x: number; y: number }>;
-
-type RuntimeEdge = Edge<CanvasEdgeData>;
-
-type QuickCreateState = {
-  sourceId: string;
-  handleId: string;
-  position: { x: number; y: number };
-  screen: { x: number; y: number };
-};
-
->>>>>>> ab51930a
 export interface ReactFlowCanvasProps {
   flow: Flow;
   selectedId: string;
@@ -234,13 +208,8 @@
       setNodes((nds) => applyNodeChanges<RuntimeNode>(changes, nds));
       const updates: PositionMap = {};
       changes.forEach((change) => {
-<<<<<<< HEAD
         if (change.type === 'position' && isValidPosition(change.position)) {
           updates[change.id] = { x: change.position.x, y: change.position.y };
-=======
-        if (change.type === 'position' && change.position) {
-          updates[change.id] = change.position;
->>>>>>> ab51930a
         }
       });
       if (Object.keys(updates).length > 0) {
@@ -291,7 +260,6 @@
       if (!params.nodeId || !params.handleId) {
         pendingSourceRef.current = null;
         return;
-<<<<<<< HEAD
       }
       pendingSourceRef.current = { sourceId: params.nodeId, handleId: params.handleId };
     },
@@ -350,66 +318,6 @@
         return null;
       });
     },
-=======
-      }
-      pendingSourceRef.current = { sourceId: params.nodeId, handleId: params.handleId };
-    },
-    [],
-  );
-
-  const handleConnectEnd = useCallback<OnConnectEnd>(
-    (event, connectionState) => {
-      const pending = pendingSourceRef.current;
-      if (!pending) {
-        setQuickCreateState(null);
-        return;
-      }
-      const targetNode = connectionState.toNode;
-      if (targetNode) {
-        pendingSourceRef.current = null;
-        setQuickCreateState(null);
-        return;
-      }
-      const clientPoint = 'clientX' in event
-        ? { x: event.clientX, y: event.clientY }
-        : {
-            x: event.changedTouches[0]?.clientX ?? 0,
-            y: event.changedTouches[0]?.clientY ?? 0,
-          };
-      const flowPoint = connectionState.to ?? screenToFlowPosition(clientPoint);
-      const rect = wrapperRef.current?.getBoundingClientRect();
-      const screenPosition = rect
-        ? { x: clientPoint.x - rect.left, y: clientPoint.y - rect.top }
-        : clientPoint;
-      setQuickCreateState({
-        sourceId: pending.sourceId,
-        handleId: pending.handleId,
-        position: flowPoint,
-        screen: screenPosition,
-      });
-    },
-    [screenToFlowPosition],
-  );
-
-  const quickCreateOptions = useMemo<ConnectionCreationKind[]>(
-    () => ['menu', 'message', 'buttons', 'ask', 'scheduler', 'end'],
-    [],
-  );
-
-  const handleQuickCreate = useCallback(
-    (kind: ConnectionCreationKind) => {
-      setQuickCreateState((current) => {
-        if (!current) return null;
-        const createdId = onCreateForHandle(current.sourceId, current.handleId, kind);
-        if (createdId) {
-          onPositionsChange((prev) => ({ ...prev, [createdId]: current.position }));
-          onSelect(createdId);
-        }
-        pendingSourceRef.current = null;
-        return null;
-      });
-    },
->>>>>>> ab51930a
     [onCreateForHandle, onPositionsChange, onSelect],
   );
 
