--- conflicted
+++ resolved
@@ -20,12 +20,7 @@
   type EdgeChange,
   type NodeChange,
   type NodeProps,
-<<<<<<< HEAD
   type XYPosition,
-=======
-  type OnConnectEnd,
-  type OnConnectStart,
->>>>>>> ab51930a
   useReactFlow,
 } from '@xyflow/react';
 import type {
@@ -49,7 +44,6 @@
 import { ActionNode } from './flow/components/nodes/ActionNode';
 import { ConditionNode } from './flow/components/nodes/ConditionNode';
 import { EndFlowNode } from './flow/components/nodes/EndFlowNode';
-<<<<<<< HEAD
 
 const NODE_TYPES: Record<string, ComponentType<NodeProps<RuntimeNode>>> = {
   menu: MenuNode,
@@ -75,27 +69,6 @@
 
 const isValidPosition = (position?: XYPosition | null): position is XYPosition =>
   Boolean(position && isFiniteNumber(position.x) && isFiniteNumber(position.y));
-=======
-
-const NODE_TYPES: Record<string, ComponentType<NodeProps<RuntimeNode>>> = {
-  menu: MenuNode,
-  message: MessageNode,
-  action: ActionNode,
-  condition: ConditionNode,
-  end: EndFlowNode,
-};
-
-type PositionMap = Record<string, { x: number; y: number }>;
-
-type RuntimeEdge = Edge<CanvasEdgeData>;
-
-type QuickCreateState = {
-  sourceId: string;
-  handleId: string;
-  position: { x: number; y: number };
-  screen: { x: number; y: number };
-};
->>>>>>> ab51930a
 
 export interface ReactFlowCanvasProps {
   flow: Flow;
@@ -239,13 +212,8 @@
       setNodes((nds) => applyNodeChanges<RuntimeNode>(changes, nds));
       const updates: PositionMap = {};
       changes.forEach((change) => {
-<<<<<<< HEAD
         if (change.type === 'position' && isValidPosition(change.position)) {
           updates[change.id] = { x: change.position.x, y: change.position.y };
-=======
-        if (change.type === 'position' && change.position) {
-          updates[change.id] = change.position;
->>>>>>> ab51930a
         }
       });
       if (Object.keys(updates).length > 0) {
@@ -291,7 +259,6 @@
     event.preventDefault();
   }, []);
 
-<<<<<<< HEAD
   const handleConnectStart = useCallback(
     (_event: MouseEvent | TouchEvent, params?: OnConnectStartParams) => {
       if (!params?.nodeId || !params.handleId) {
@@ -316,32 +283,6 @@
         setQuickCreateState(null);
         return;
       }
-=======
-  const handleConnectStart = useCallback<OnConnectStart>(
-    (_event, params) => {
-      if (!params.nodeId || !params.handleId) {
-        pendingSourceRef.current = null;
-        return;
-      }
-      pendingSourceRef.current = { sourceId: params.nodeId, handleId: params.handleId };
-    },
-    [],
-  );
-
-  const handleConnectEnd = useCallback<OnConnectEnd>(
-    (event, connectionState) => {
-      const pending = pendingSourceRef.current;
-      if (!pending) {
-        setQuickCreateState(null);
-        return;
-      }
-      const targetNode = connectionState.toNode;
-      if (targetNode) {
-        pendingSourceRef.current = null;
-        setQuickCreateState(null);
-        return;
-      }
->>>>>>> ab51930a
       const clientPoint = 'clientX' in event
         ? { x: event.clientX, y: event.clientY }
         : {
@@ -361,11 +302,7 @@
       });
     },
     [screenToFlowPosition],
-<<<<<<< HEAD
   ) as OnConnectEnd;
-=======
-  );
->>>>>>> ab51930a
 
   const quickCreateOptions = useMemo<ConnectionCreationKind[]>(
     () => ['menu', 'message', 'buttons', 'ask', 'scheduler', 'end'],
