import React, {
  useCallback,
  useEffect,
  useMemo,
  useRef,
  useState,
  type ComponentType,
} from 'react';
import {
  Background,
  BackgroundVariant,
  Controls,
  MiniMap,
  ReactFlow,
  ReactFlowProvider,
  applyEdgeChanges,
  applyNodeChanges,
  type Connection,
  type Edge,
  type EdgeChange,
  type NodeChange,
  type NodeProps,
  type XYPosition,
  useReactFlow,
} from '@xyflow/react';
import type {
  FinalConnectionState,
  OnConnectEnd,
  OnConnectStart,
  OnConnectStartParams,
} from '@xyflow/system';
import '@xyflow/react/dist/style.css';
import type { Flow, NodeType } from './flow/types';
import { type ConnectionCreationKind } from './flow/utils/flow';
import {
  buildReactFlowGraph,
  type CanvasEdgeData,
  type CanvasNodeData,
} from './flow/adapters/reactFlow';
import { useRightMousePan } from './flow/hooks/useRightMousePan';
import type { RuntimeNode, RuntimeNodeData } from './flow/components/nodes/types';
import { MenuNode } from './flow/components/nodes/MenuNode';
import { MessageNode } from './flow/components/nodes/MessageNode';
import { ActionNode } from './flow/components/nodes/ActionNode';
import { ConditionNode } from './flow/components/nodes/ConditionNode';
import { EndFlowNode } from './flow/components/nodes/EndFlowNode';

const NODE_TYPES: Record<string, ComponentType<NodeProps<RuntimeNode>>> = {
  menu: MenuNode,
  message: MessageNode,
  action: ActionNode,
  condition: ConditionNode,
  end: EndFlowNode,
};

type PositionMap = Record<string, { x: number; y: number }>;

type RuntimeEdge = Edge<CanvasEdgeData>;

<<<<<<< HEAD
type ConnectStartParams = {
  nodeId?: string | null;
  handleId?: string | null;
};

type FinalConnectionState = {
  to?: XYPosition | null;
  toNode?: { id: string } | null;
};

type QuickCreateState = {
  sourceId: string;
  handleId: string;
  position: { x: number; y: number };
  screen: { x: number; y: number };
};

const isFiniteNumber = (value: unknown): value is number =>
  typeof value === 'number' && Number.isFinite(value);

const isValidPosition = (position?: XYPosition | null): position is XYPosition =>
  Boolean(position && isFiniteNumber(position.x) && isFiniteNumber(position.y));

=======
type QuickCreateState = {
  sourceId: string;
  handleId: string;
  position: { x: number; y: number };
  screen: { x: number; y: number };
};

const isFiniteNumber = (value: unknown): value is number =>
  typeof value === 'number' && Number.isFinite(value);

const isValidPosition = (position?: XYPosition | null): position is XYPosition =>
  Boolean(position && isFiniteNumber(position.x) && isFiniteNumber(position.y));

>>>>>>> e61072f8
export interface ReactFlowCanvasProps {
  flow: Flow;
  selectedId: string;
  onSelect: (id: string) => void;
  onAddChild: (parentId: string, type: NodeType) => void;
  onDeleteNode: (id: string) => void;
  onDuplicateNode: (id: string) => void | Promise<void>;
  onInsertBetween: (parentId: string, childId: string) => void;
  onDeleteEdge: (parentId: string, childId: string) => void;
  onConnectHandle: (sourceId: string, handleId: string, targetId: string | null) => boolean;
  onCreateForHandle: (sourceId: string, handleId: string, kind: ConnectionCreationKind) => string | null;
  onInvalidConnection: (message: string) => void;
  invalidMessageIds: Set<string>;
  soloRoot: boolean;
  toggleScope: () => void;
  nodePositions: PositionMap;
  onPositionsChange: (
    updater:
      | PositionMap
      | ((prev: PositionMap) => PositionMap),
  ) => void;
}

export function ReactFlowCanvas(props: ReactFlowCanvasProps) {
  return (
    <ReactFlowProvider>
      <ReactFlowCanvasInner {...props} />
    </ReactFlowProvider>
  );
}

function ReactFlowCanvasInner(props: ReactFlowCanvasProps) {
  const {
    flow,
    selectedId,
    onSelect,
    onAddChild,
    onDeleteNode,
    onDuplicateNode,
    onDeleteEdge,
    onConnectHandle,
    onCreateForHandle,
    onInvalidConnection,
    invalidMessageIds,
    soloRoot,
    nodePositions,
    onPositionsChange,
  } = props;
  const { screenToFlowPosition, fitView } = useReactFlow<RuntimeNode, RuntimeEdge>();
  const wrapperRef = useRef<HTMLDivElement | null>(null);
  const [nodes, setNodes] = useState<RuntimeNode[]>([]);
  const [edges, setEdges] = useState<RuntimeEdge[]>([]);
  const [canvasHeight, setCanvasHeight] = useState<number>(600);
  const pendingSourceRef = useRef<{ sourceId: string; handleId: string } | null>(null);
  const [quickCreateState, setQuickCreateState] = useState<QuickCreateState | null>(null);
  const [visibleNodeIds, setVisibleNodeIds] = useState<string[]>([]);
  const rightMousePan = useRightMousePan();

  useEffect(() => {
    const wrapper = wrapperRef.current;
    if (!wrapper) {
      return;
    }

    const updateSize = () => {
      const nextHeight = wrapper.clientHeight;
      if (nextHeight > 0) {
        setCanvasHeight(nextHeight);
      }
    };

    updateSize();

    if (typeof ResizeObserver !== 'undefined') {
      const observer = new ResizeObserver(updateSize);
      observer.observe(wrapper);
      return () => observer.disconnect();
    }
<<<<<<< HEAD

    const onWindowResize = () => updateSize();
    window.addEventListener('resize', onWindowResize);
    return () => window.removeEventListener('resize', onWindowResize);
  }, []);

=======

    const onWindowResize = () => updateSize();
    window.addEventListener('resize', onWindowResize);
    return () => window.removeEventListener('resize', onWindowResize);
  }, []);

>>>>>>> e61072f8
  const graph = useMemo(() => {
    return buildReactFlowGraph({
      flow,
      soloRoot,
      invalidMessageIds,
      nodePositions,
    });
  }, [flow, soloRoot, invalidMessageIds, nodePositions]);

  const handleAttach = useCallback((nodeId: string, files: FileList) => {
    const fileArray = Array.from(files);
    if (fileArray.length === 0) return;
    // TODO: integrar con la capa de negocio que persiste adjuntos.
    console.info('Adjuntos listos para procesar', nodeId, fileArray.map((file) => file.name));
  }, []);

  const decoratedNodes = useMemo(() => {
    return graph.nodes.map((node) => ({
      ...node,
      data: {
        ...(node.data as CanvasNodeData),
        isSelected: node.id === selectedId,
        onSelect,
        onAddChild,
        onDuplicate: onDuplicateNode,
        onDelete: onDeleteNode,
        onAttach: handleAttach,
      },
    })) as RuntimeNode[];
  }, [graph.nodes, selectedId, onSelect, onAddChild, onDuplicateNode, onDeleteNode, handleAttach]);

  useEffect(() => {
    setNodes(decoratedNodes);
  }, [decoratedNodes]);

  useEffect(() => {
    if (decoratedNodes.length > 0) {
      fitView({ padding: 0.2, duration: 300 });
    }
  }, [decoratedNodes, fitView]);

  useEffect(() => {
    setEdges(
      graph.edges.map((edge) => ({
        ...edge,
        selectable: true,
        style: { strokeWidth: 2 },
        className: 'flow-edge',
      })),
    );
    setVisibleNodeIds(graph.visibleNodeIds);
  }, [graph.edges, graph.visibleNodeIds]);

  const handleNodesChange = useCallback(
    (changes: NodeChange<RuntimeNode>[]) => {
      setNodes((nds) => applyNodeChanges<RuntimeNode>(changes, nds));
      const updates: PositionMap = {};
      changes.forEach((change) => {
        if (change.type === 'position' && isValidPosition(change.position)) {
          updates[change.id] = { x: change.position.x, y: change.position.y };
        }
      });
      if (Object.keys(updates).length > 0) {
        onPositionsChange((prev) => ({ ...prev, ...updates }));
      }
      pendingSourceRef.current = { sourceId: params.nodeId, handleId: params.handleId };
    },
    [onPositionsChange],
  );

  const handleEdgesChange = useCallback(
    (changes: EdgeChange<RuntimeEdge>[]) => {
      setEdges((eds) => applyEdgeChanges<RuntimeEdge>(changes, eds));
    },
    [],
  );

  const handleConnect = useCallback(
    (connection: Connection) => {
      if (!connection.source || !connection.sourceHandle) return;
      const ok = onConnectHandle(connection.source, connection.sourceHandle, connection.target ?? null);
      if (!ok) {
        onInvalidConnection('No se pudo crear la conexión. Verifica los tipos de nodos.');
      }
      pendingSourceRef.current = null;
      setQuickCreateState(null);
    },
    [onConnectHandle, onInvalidConnection],
  );

  const handleEdgesDelete = useCallback(
    (deleted: RuntimeEdge[]) => {
      deleted.forEach((edge) => {
        if (edge.source && edge.target) {
          onDeleteEdge(edge.source, edge.target);
        }
      });
    },
    [onDeleteEdge],
  );

  const handlePaneContextMenu = useCallback((event: React.MouseEvent | MouseEvent) => {
    event.preventDefault();
  }, []);

  const handleConnectStart = useCallback(
<<<<<<< HEAD
    (_event: MouseEvent | TouchEvent, params: ConnectStartParams) => {
=======
    (_event: MouseEvent | TouchEvent, params?: OnConnectStartParams) => {
>>>>>>> e61072f8
      if (!params?.nodeId || !params.handleId) {
        pendingSourceRef.current = null;
        return;
      }
      pendingSourceRef.current = { sourceId: params.nodeId, handleId: params.handleId };
<<<<<<< HEAD
    },
    [],
  );

  const handleConnectEnd = useCallback(
    (
      event: MouseEvent | TouchEvent,
      connectionState?: FinalConnectionState,
    ) => {
      const pending = pendingSourceRef.current;
      if (!pending) {
        setQuickCreateState(null);
        return;
      }
      const targetNode = connectionState?.toNode;
      if (targetNode) {
        pendingSourceRef.current = null;
        setQuickCreateState(null);
        return;
      }
      const clientPoint = 'clientX' in event
        ? { x: event.clientX, y: event.clientY }
        : {
            x: event.changedTouches[0]?.clientX ?? 0,
            y: event.changedTouches[0]?.clientY ?? 0,
          };
      const flowPoint = connectionState?.to ?? screenToFlowPosition(clientPoint);
      const rect = wrapperRef.current?.getBoundingClientRect();
      const screenPosition = rect
        ? { x: clientPoint.x - rect.left, y: clientPoint.y - rect.top }
        : clientPoint;
      setQuickCreateState({
        sourceId: pending.sourceId,
        handleId: pending.handleId,
        position: flowPoint,
        screen: screenPosition,
      });
    },
    [screenToFlowPosition],
  );

  const quickCreateOptions = useMemo<ConnectionCreationKind[]>(
    () => ['menu', 'message', 'buttons', 'ask', 'scheduler', 'end'],
    [],
  );

  const handleQuickCreate = useCallback(
    (kind: ConnectionCreationKind) => {
      setQuickCreateState((current) => {
        if (!current) return null;
        const createdId = onCreateForHandle(current.sourceId, current.handleId, kind);
        if (createdId) {
          onPositionsChange((prev) => ({ ...prev, [createdId]: current.position }));
          onSelect(createdId);
        }
        pendingSourceRef.current = null;
        return null;
      });
    },
=======
    },
    [],
  ) as OnConnectStart;

  const handleConnectEnd = useCallback(
    (event: MouseEvent | TouchEvent, connectionState: FinalConnectionState) => {
      const pending = pendingSourceRef.current;
      if (!pending) {
        setQuickCreateState(null);
        return;
      }
      const targetNode = connectionState.toNode;
      if (targetNode) {
        pendingSourceRef.current = null;
        setQuickCreateState(null);
        return;
      }
      const clientPoint = 'clientX' in event
        ? { x: event.clientX, y: event.clientY }
        : {
            x: event.changedTouches[0]?.clientX ?? 0,
            y: event.changedTouches[0]?.clientY ?? 0,
          };
      const flowPoint = connectionState.to ?? screenToFlowPosition(clientPoint);
      const rect = wrapperRef.current?.getBoundingClientRect();
      const screenPosition = rect
        ? { x: clientPoint.x - rect.left, y: clientPoint.y - rect.top }
        : clientPoint;
      setQuickCreateState({
        sourceId: pending.sourceId,
        handleId: pending.handleId,
        position: flowPoint,
        screen: screenPosition,
      });
    },
    [screenToFlowPosition],
  ) as OnConnectEnd;

  const quickCreateOptions = useMemo<ConnectionCreationKind[]>(
    () => ['menu', 'message', 'buttons', 'ask', 'scheduler', 'end'],
    [],
  );

  const handleQuickCreate = useCallback(
    (kind: ConnectionCreationKind) => {
      setQuickCreateState((current) => {
        if (!current) return null;
        const createdId = onCreateForHandle(current.sourceId, current.handleId, kind);
        if (createdId) {
          onPositionsChange((prev) => ({ ...prev, [createdId]: current.position }));
          onSelect(createdId);
        }
        pendingSourceRef.current = null;
        return null;
      });
    },
>>>>>>> e61072f8
    [onCreateForHandle, onPositionsChange, onSelect],
  );

  const handleSelectionChange = useCallback(
    (params: { nodes?: RuntimeNode[]; edges?: RuntimeEdge[] }) => {
      if (!params.nodes || params.nodes.length === 0) return;
      const latest = params.nodes[params.nodes.length - 1];
      onSelect(latest.id);
    },
    [onSelect],
  );

  return (
    <div
      ref={wrapperRef}
      className="relative h-full w-full min-h-[600px] rounded-xl bg-slate-100/60"
      onMouseDown={(event) => {
        const target = event.target as HTMLElement | null;
        if (event.button === 2 && target?.closest('.react-flow__pane')) {
          rightMousePan.onPaneMouseDown(event);
        }
      }}
      onMouseMove={(event) => {
        if ((event.buttons & 2) === 2) {
          rightMousePan.onPaneMouseMove(event);
        }
      }}
      onMouseUp={() => {
        rightMousePan.onPaneMouseUp();
      }}
      onMouseLeave={() => {
        rightMousePan.onPaneMouseUp();
      }}
      onContextMenu={handlePaneContextMenu}
    >
      <ReactFlow<RuntimeNode, RuntimeEdge>
        nodes={nodes}
        edges={edges}
        nodeTypes={NODE_TYPES}
        defaultEdgeOptions={{ type: 'step', animated: false, className: 'flow-edge' }}
        className="h-full rounded-lg shadow-inner"
        style={{ width: '100%', height: canvasHeight, minHeight: 400, background: '#f8fafc' }}
        onNodesChange={handleNodesChange}
        onEdgesChange={handleEdgesChange}
        onConnect={handleConnect}
        onEdgesDelete={handleEdgesDelete}
        onConnectStart={handleConnectStart}
        onConnectEnd={handleConnectEnd}
        onPaneContextMenu={handlePaneContextMenu}
        onSelectionChange={handleSelectionChange}
        panOnDrag
        zoomOnScroll
        selectionOnDrag
        elevateEdgesOnSelect
        fitView
      >
        <Background variant={BackgroundVariant.Dots} gap={22} size={1.5} color="#cbd5f5" />
        <Controls position="bottom-left" />
        <MiniMap pannable zoomable />
        {quickCreateState && (
          <QuickCreatePopover
            position={quickCreateState.screen}
            options={quickCreateOptions}
            onSelect={handleQuickCreate}
            onDismiss={() => {
              setQuickCreateState(null);
              pendingSourceRef.current = null;
            }}
          />
        )}
      </ReactFlow>
      <div className="absolute top-3 right-3 z-10 flex items-center gap-2 rounded-full border border-emerald-200 bg-white px-3 py-1 text-xs shadow">
        <span>{visibleNodeIds.length} nodos visibles</span>
        <button
          type="button"
          className="rounded-full border border-emerald-200 px-2 py-1 font-medium text-emerald-700 hover:bg-emerald-50"
          onClick={props.toggleScope}
        >
          {props.soloRoot ? 'Mostrar todo' : 'Solo raíz'}
        </button>
      </div>
<<<<<<< HEAD
=======
    </div>
  );
}

type QuickCreatePopoverProps = {
  position: { x: number; y: number };
  options: ConnectionCreationKind[];
  onSelect: (kind: ConnectionCreationKind) => void;
  onDismiss: () => void;
};

function QuickCreatePopover({ position, options, onSelect, onDismiss }: QuickCreatePopoverProps) {
  useEffect(() => {
    const onKey = (event: KeyboardEvent) => {
      if (event.key === 'Escape') onDismiss();
    };
    window.addEventListener('keydown', onKey);
    return () => window.removeEventListener('keydown', onKey);
  }, [onDismiss]);

  return (
    <div
      className="pointer-events-auto absolute z-20 w-40 rounded-lg border border-slate-200 bg-white shadow-lg"
      style={{ left: position.x, top: position.y }}
    >
      <div className="border-b border-slate-200 px-3 py-2 text-xs font-semibold text-slate-600">Crear nuevo nodo</div>
      <ul className="divide-y divide-slate-100 text-sm">
        {options.map((option) => (
          <li key={option}>
            <button
              type="button"
              className="w-full px-3 py-2 text-left text-slate-600 hover:bg-emerald-50"
              onClick={() => onSelect(option)}
            >
              {renderOptionLabel(option)}
            </button>
          </li>
        ))}
      </ul>
>>>>>>> e61072f8
    </div>
  );
}

<<<<<<< HEAD
type QuickCreatePopoverProps = {
  position: { x: number; y: number };
  options: ConnectionCreationKind[];
  onSelect: (kind: ConnectionCreationKind) => void;
  onDismiss: () => void;
};

function QuickCreatePopover({ position, options, onSelect, onDismiss }: QuickCreatePopoverProps) {
  useEffect(() => {
    const onKey = (event: KeyboardEvent) => {
      if (event.key === 'Escape') onDismiss();
    };
    window.addEventListener('keydown', onKey);
    return () => window.removeEventListener('keydown', onKey);
  }, [onDismiss]);

  return (
    <div
      className="pointer-events-auto absolute z-20 w-40 rounded-lg border border-slate-200 bg-white shadow-lg"
      style={{ left: position.x, top: position.y }}
    >
      <div className="border-b border-slate-200 px-3 py-2 text-xs font-semibold text-slate-600">Crear nuevo nodo</div>
      <ul className="divide-y divide-slate-100 text-sm">
        {options.map((option) => (
          <li key={option}>
            <button
              type="button"
              className="w-full px-3 py-2 text-left text-slate-600 hover:bg-emerald-50"
              onClick={() => onSelect(option)}
            >
              {renderOptionLabel(option)}
            </button>
          </li>
        ))}
      </ul>
    </div>
  );
}

=======
>>>>>>> e61072f8
function renderOptionLabel(option: ConnectionCreationKind): string {
  switch (option) {
    case 'menu':
      return 'Menú';
    case 'message':
      return 'Mensaje';
    case 'buttons':
      return 'Botones';
    case 'ask':
      return 'Pregunta';
    case 'scheduler':
      return 'Scheduler';
    case 'end':
      return 'Fin del flujo';
    default:
      return option;
  }
}<|MERGE_RESOLUTION|>--- conflicted
+++ resolved
@@ -57,7 +57,6 @@
 
 type RuntimeEdge = Edge<CanvasEdgeData>;
 
-<<<<<<< HEAD
 type ConnectStartParams = {
   nodeId?: string | null;
   handleId?: string | null;
@@ -81,21 +80,6 @@
 const isValidPosition = (position?: XYPosition | null): position is XYPosition =>
   Boolean(position && isFiniteNumber(position.x) && isFiniteNumber(position.y));
 
-=======
-type QuickCreateState = {
-  sourceId: string;
-  handleId: string;
-  position: { x: number; y: number };
-  screen: { x: number; y: number };
-};
-
-const isFiniteNumber = (value: unknown): value is number =>
-  typeof value === 'number' && Number.isFinite(value);
-
-const isValidPosition = (position?: XYPosition | null): position is XYPosition =>
-  Boolean(position && isFiniteNumber(position.x) && isFiniteNumber(position.y));
-
->>>>>>> e61072f8
 export interface ReactFlowCanvasProps {
   flow: Flow;
   selectedId: string;
@@ -174,21 +158,12 @@
       observer.observe(wrapper);
       return () => observer.disconnect();
     }
-<<<<<<< HEAD
 
     const onWindowResize = () => updateSize();
     window.addEventListener('resize', onWindowResize);
     return () => window.removeEventListener('resize', onWindowResize);
   }, []);
 
-=======
-
-    const onWindowResize = () => updateSize();
-    window.addEventListener('resize', onWindowResize);
-    return () => window.removeEventListener('resize', onWindowResize);
-  }, []);
-
->>>>>>> e61072f8
   const graph = useMemo(() => {
     return buildReactFlowGraph({
       flow,
@@ -295,17 +270,12 @@
   }, []);
 
   const handleConnectStart = useCallback(
-<<<<<<< HEAD
     (_event: MouseEvent | TouchEvent, params: ConnectStartParams) => {
-=======
-    (_event: MouseEvent | TouchEvent, params?: OnConnectStartParams) => {
->>>>>>> e61072f8
       if (!params?.nodeId || !params.handleId) {
         pendingSourceRef.current = null;
         return;
       }
       pendingSourceRef.current = { sourceId: params.nodeId, handleId: params.handleId };
-<<<<<<< HEAD
     },
     [],
   );
@@ -365,64 +335,6 @@
         return null;
       });
     },
-=======
-    },
-    [],
-  ) as OnConnectStart;
-
-  const handleConnectEnd = useCallback(
-    (event: MouseEvent | TouchEvent, connectionState: FinalConnectionState) => {
-      const pending = pendingSourceRef.current;
-      if (!pending) {
-        setQuickCreateState(null);
-        return;
-      }
-      const targetNode = connectionState.toNode;
-      if (targetNode) {
-        pendingSourceRef.current = null;
-        setQuickCreateState(null);
-        return;
-      }
-      const clientPoint = 'clientX' in event
-        ? { x: event.clientX, y: event.clientY }
-        : {
-            x: event.changedTouches[0]?.clientX ?? 0,
-            y: event.changedTouches[0]?.clientY ?? 0,
-          };
-      const flowPoint = connectionState.to ?? screenToFlowPosition(clientPoint);
-      const rect = wrapperRef.current?.getBoundingClientRect();
-      const screenPosition = rect
-        ? { x: clientPoint.x - rect.left, y: clientPoint.y - rect.top }
-        : clientPoint;
-      setQuickCreateState({
-        sourceId: pending.sourceId,
-        handleId: pending.handleId,
-        position: flowPoint,
-        screen: screenPosition,
-      });
-    },
-    [screenToFlowPosition],
-  ) as OnConnectEnd;
-
-  const quickCreateOptions = useMemo<ConnectionCreationKind[]>(
-    () => ['menu', 'message', 'buttons', 'ask', 'scheduler', 'end'],
-    [],
-  );
-
-  const handleQuickCreate = useCallback(
-    (kind: ConnectionCreationKind) => {
-      setQuickCreateState((current) => {
-        if (!current) return null;
-        const createdId = onCreateForHandle(current.sourceId, current.handleId, kind);
-        if (createdId) {
-          onPositionsChange((prev) => ({ ...prev, [createdId]: current.position }));
-          onSelect(createdId);
-        }
-        pendingSourceRef.current = null;
-        return null;
-      });
-    },
->>>>>>> e61072f8
     [onCreateForHandle, onPositionsChange, onSelect],
   );
 
@@ -504,53 +416,10 @@
           {props.soloRoot ? 'Mostrar todo' : 'Solo raíz'}
         </button>
       </div>
-<<<<<<< HEAD
-=======
     </div>
   );
 }
 
-type QuickCreatePopoverProps = {
-  position: { x: number; y: number };
-  options: ConnectionCreationKind[];
-  onSelect: (kind: ConnectionCreationKind) => void;
-  onDismiss: () => void;
-};
-
-function QuickCreatePopover({ position, options, onSelect, onDismiss }: QuickCreatePopoverProps) {
-  useEffect(() => {
-    const onKey = (event: KeyboardEvent) => {
-      if (event.key === 'Escape') onDismiss();
-    };
-    window.addEventListener('keydown', onKey);
-    return () => window.removeEventListener('keydown', onKey);
-  }, [onDismiss]);
-
-  return (
-    <div
-      className="pointer-events-auto absolute z-20 w-40 rounded-lg border border-slate-200 bg-white shadow-lg"
-      style={{ left: position.x, top: position.y }}
-    >
-      <div className="border-b border-slate-200 px-3 py-2 text-xs font-semibold text-slate-600">Crear nuevo nodo</div>
-      <ul className="divide-y divide-slate-100 text-sm">
-        {options.map((option) => (
-          <li key={option}>
-            <button
-              type="button"
-              className="w-full px-3 py-2 text-left text-slate-600 hover:bg-emerald-50"
-              onClick={() => onSelect(option)}
-            >
-              {renderOptionLabel(option)}
-            </button>
-          </li>
-        ))}
-      </ul>
->>>>>>> e61072f8
-    </div>
-  );
-}
-
-<<<<<<< HEAD
 type QuickCreatePopoverProps = {
   position: { x: number; y: number };
   options: ConnectionCreationKind[];
@@ -590,8 +459,6 @@
   );
 }
 
-=======
->>>>>>> e61072f8
 function renderOptionLabel(option: ConnectionCreationKind): string {
   switch (option) {
     case 'menu':
